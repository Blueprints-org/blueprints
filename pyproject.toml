[project]
name = "blue-prints"
version = "0.5.2"
description = "Blueprints, open source python package for civil engineering calculations."
readme = "README.md"
requires-python = ">=3.12"
authors = [{ name = "Blueprints" }]
maintainers = [
    { name = "Enrique García Méndez", email = "enriquegarcia@live.nl" },
    { name = "Blueprints Maintainers" },
]
keywords = [
    "Civil engineering",
    "Material properties",
    "Structural engineering",
    "Structural analysis",
    "Eurocodes",
    "European building codes",
]
license = { text = "MIT" }
classifiers = [
    "Topic :: Scientific/Engineering",
    "Topic :: Software Development :: Libraries :: Python Modules",
    "Intended Audience :: Science/Research",
    "Programming Language :: Python :: 3.12",
    "Programming Language :: Python :: 3.13",
    "Programming Language :: Python :: 3.14",
    "License :: OSI Approved :: MIT License",
]
dependencies = [
    "matplotlib>=3.10.8",
    "numpy>=2.3.5",
    "sectionproperties>=3.10.0",
    "shapely>=2.1.2",
]

[project.optional-dependencies]
<<<<<<< HEAD
translate = [
    "googletrans>=4.0.2"
=======
word = [
    "python-docx>=1.2.0",
    "latex2mathml>=3.78.1",
    "mathml2omml>=0.0.2",
>>>>>>> af102a38
]

[project.scripts]
blueprints = "blueprints.cli:app"
bp = "blueprints.cli:app"

[dependency-groups]
dev = [
    "mypy==1.19.0",
    "ruff==0.14.7",
    "pre-commit==4.5.0",
    "types-shapely==2.1.0.20250917",
    "icecream==2.1.8",
]
docs = [
    "mkdocs ~= 1.6.1",
    "mkdocs-material ~= 9.6.14",
    "pygments ~= 2.19.1",
    "mkdocs-open-in-new-tab ~= 1.0.8",
    "mkdocs-git-revision-date-localized-plugin>=1.4.7,<1.6.0",
    "mkdocstrings[python]>=0.29.1,<1.1.0",
    "mkdocs-gen-files ~= 0.5.0",
    "mkdocs-awesome-nav>=3.1.2,<3.3.0",
    "natsort ~= 8.4.0",
    "mkdocs-jupyter ~= 0.25.1",
    "markdown-exec[ansi]>=1.11.0",
]
test = [
    "pytest==8.4.2",
    "pytest-cov==7.0.0",
    "pytest-describe==3.0.0",
    "pytest-pspec==0.0.4",
    "pytest-raises==0.11",
    "pytest-sugar>=1.1.1",
    "pytest-xdist==3.8.0",
    "typer>=0.9.0",
    "rich>=13.7.0",
<<<<<<< HEAD
    "googletrans>=4.0.2" # optional-dependency: translate
=======
    "python-docx>=1.2.0", # optional-dependency: word
    "latex2mathml>=3.78.1", # optional-dependency: word
    "mathml2omml>=0.0.2", # optional-dependency: word
>>>>>>> af102a38
]
cli = [
    {include-group = "dev"},
    {include-group = "test"},
    {include-group = "docs"},

]

[project.urls]
homepage = "https://blueprints.readthedocs.io"
documentation = "https://blueprints.readthedocs.io"
repository = "https://github.com/Blueprints-org/blueprints"
issues = "https://github.com/Blueprints-org/blueprints/issues"
changelog = "https://github.com/Blueprints-org/blueprints/releases"

[tool.uv]
default-groups = ["dev", "test"]

[tool.mypy]
packages = "blueprints"
python_version = "3.12"

[[tool.mypy.overrides]]
module = ["matplotlib.*", "mathml2omml.*"]
ignore_missing_imports = true

[[tool.mypy.overrides]]
module = ["googletrans.*"]
ignore_missing_imports = true

[build-system]
requires = ["hatchling"]
build-backend = "hatchling.build"

[tool.hatch.build.targets.wheel]
packages = ["blueprints"]

[tool.pytest.ini_options]
markers = [
    "slow: marks as slow (deselect with '-m \"not slow\"')",
]<|MERGE_RESOLUTION|>--- conflicted
+++ resolved
@@ -35,15 +35,13 @@
 ]
 
 [project.optional-dependencies]
-<<<<<<< HEAD
 translate = [
     "googletrans>=4.0.2"
-=======
+]
 word = [
     "python-docx>=1.2.0",
     "latex2mathml>=3.78.1",
     "mathml2omml>=0.0.2",
->>>>>>> af102a38
 ]
 
 [project.scripts]
@@ -81,13 +79,10 @@
     "pytest-xdist==3.8.0",
     "typer>=0.9.0",
     "rich>=13.7.0",
-<<<<<<< HEAD
     "googletrans>=4.0.2" # optional-dependency: translate
-=======
     "python-docx>=1.2.0", # optional-dependency: word
     "latex2mathml>=3.78.1", # optional-dependency: word
     "mathml2omml>=0.0.2", # optional-dependency: word
->>>>>>> af102a38
 ]
 cli = [
     {include-group = "dev"},
