--- conflicted
+++ resolved
@@ -69,17 +69,14 @@
     "pytest-raises==0.11",
     "pytest-sugar>=1.1.1",
     "pytest-xdist==3.8.0",
-<<<<<<< HEAD
-    "googletrans>=4.0.2" # optional-dependency: translate
-=======
     "typer>=0.9.0",
     "rich>=13.7.0",
+    "googletrans>=4.0.2" # optional-dependency: translate
 ]
 cli = [
     {include-group = "dev"},
     {include-group = "test"},
     {include-group = "docs"},
->>>>>>> 9da7e185
 ]
 
 [project.urls]
