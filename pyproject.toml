--- conflicted
+++ resolved
@@ -44,13 +44,8 @@
     "mypy==1.18.2",
     "ruff==0.13.2",
     "pre-commit==4.3.0",
-<<<<<<< HEAD
     "types-shapely==2.1.0.20250917",
-    "icecream==2.1.5",
-=======
-    "types-shapely==2.1.0.20250822",
     "icecream==2.1.8",
->>>>>>> 3b9eaf54
 ]
 docs = [
     "mkdocs ~= 1.6.1",
