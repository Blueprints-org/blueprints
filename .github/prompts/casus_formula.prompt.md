## Code notes

- Write an equation such as presented in the template. Public docstring on top. Then numpy import. Then project imports. Then classes.
- Make sure the if statements are presented in the LaTeX fully. 
- Keep all formatting and naming conventions such as they are presented in the template. 
- If variable descriptions are given or found, copy precisely and fully from input or Eurocode. 
- Variablenames are always lowercase.
- In the LaTeX formula, edit the return symbol such that it is the left hand side of the equation only
- Edit the _equation variable such that it represents the right hand side of the equation only
- LaTeX variables should be rounded to 3 decimals.  
- The LaTex _numeric_equation_with_units should include units, except when its dimensionless
- Import the necessary typehinting with type alias units found in type_alias.py and remove the unused imported type aliases. Forces in N, (Bending) moments in Nmm, distances in mm, areas in mm^2, Stress in MPa, angles in DEG, no unit is DIMENSIONLESS. When dealing with angles, use np.deg2rad.
- Test the value of denominators with raise_if_less_or_equal_to_zero. For all others, test with raise_if_negative.

## Template for service

```python
"""Formula 6.10a/bN from EN 1992-1-1:2004: Chapter 6 - Ultimate limit state."""

from blueprints.codes.eurocode.en_1992_1_1_2004 import EN_1992_1_1_2004
from blueprints.codes.formula import Formula
from blueprints.codes.latex_formula import LatexFormula, latex_replace_symbols
from blueprints.type_alias import DIMENSIONLESS, DEG, KG, N, NMM, MM, MM2, MM3, MM4, MPA
from blueprints.validations import raise_if_less_or_equal_to_zero, raise_if_negative


class Form6Dot10abNStrengthReductionFactor(Formula):
    r"""Class representing formula 6.10a/bN for the calculation of the strength reduction factor for concrete cracked in shear."""

    label = "6.10a/bN"
    source_document = EN_1992_1_1_2004

    def __init__(
            self,
            f_ck: MPA,
    ) -> None:
        r"""[$\nu_{1}$] Strength reduction factor for concrete cracked in shear [-].

        EN 1992-1-1:2004 art.6.2.2(1) - Formula (6.10.aN and 6.10.bN)

        Parameters
        ----------
        f_ck : MPA
            [$f_{ck}$] Characteristic compressive strength of concrete [$MPa$].
        """
        super().__init__()
        self.f_ck = f_ck

    @staticmethod
    def _evaluate(
            f_ck: MPA,
    ) -> DIMENSIONLESS:
        """Evaluates the formula, for more information see the __init__ method."""
        raise_if_negative(f_ck=f_ck)
<<<<<<< HEAD
		
		f_ck = 100
		output = 0
		match f_ck:
			case f_ck if f_ck <= 60:
				output= 0.6
			case f_ck if f_ck > 60:
				output= max(0.9 - f_ck / 200, 0.5)

        return output

    def latex(self, n: int = 3) -> LatexFormula:
        """Returns LatexFormula object for formula 6.10a/bN."""
        _equation: str = r"\begin{cases} 0.600 & \text{if } f_{ck} \leq 60 MPa \\ \max\left(0.9 - \frac{f_{ck}}{200}, 0.5\right) & \text{if } f_{ck} > 60 MPa \end{cases}"
        _numeric_equation: str = latex_replace_symbols(
            _equation,
            {
                "f_{ck}": f"{self.f_ck:.{n}f}",
            },
            False,
        )
        return LatexFormula(
            return_symbol=r"\nu_{1}",
            result=f"{self:.{n}f}",
            equation=_equation,
            numeric_equation=_numeric_equation,
            comparison_operator_label="=",
            unit="-",
        )
=======

        f_ck = 100
        output = 0
        match f_ck:
            case f_ck if f_ck <= 60:
                output = 0.6
            case f_ck if f_ck > 60:
                output = max(0.9 - f_ck / 200, 0.5)

    return output


def latex(self) -> LatexFormula:
    """Returns LatexFormula object for formula 6.10a/bN."""
    _equation: str = r"\begin{cases} 0.600 & \text{if } f_{ck} \leq 60 \ MPa \\ \max\left(0.9 - \frac{f_{ck}}{200}, 0.5\right) & \text{if } f_{ck} > 60 \ MPa \end{cases}"
    _numeric_equation: str = latex_replace_symbols(
        _equation,
        {
            "f_{ck}": f"{self.f_ck:.3f}",
        },
        False,
    )
    _numeric_equation_with_units: str = latex_replace_symbols(
        _equation,
        {
            "f_{ck}": rf"{self.f_ck:.3f} \ MPa",
        },
        False,
    )
    return LatexFormula(
        return_symbol=r"\nu_{1}",
        result=f"{self:.3f}",
        equation=_equation,
        numeric_equation=_numeric_equation,
        numeric_equation_with_units=_numeric_equation_with_units
    comparison_operator_label = "=",
    unit = "-",
    )
>>>>>>> 8e720400

```<|MERGE_RESOLUTION|>--- conflicted
+++ resolved
@@ -52,37 +52,6 @@
     ) -> DIMENSIONLESS:
         """Evaluates the formula, for more information see the __init__ method."""
         raise_if_negative(f_ck=f_ck)
-<<<<<<< HEAD
-		
-		f_ck = 100
-		output = 0
-		match f_ck:
-			case f_ck if f_ck <= 60:
-				output= 0.6
-			case f_ck if f_ck > 60:
-				output= max(0.9 - f_ck / 200, 0.5)
-
-        return output
-
-    def latex(self, n: int = 3) -> LatexFormula:
-        """Returns LatexFormula object for formula 6.10a/bN."""
-        _equation: str = r"\begin{cases} 0.600 & \text{if } f_{ck} \leq 60 MPa \\ \max\left(0.9 - \frac{f_{ck}}{200}, 0.5\right) & \text{if } f_{ck} > 60 MPa \end{cases}"
-        _numeric_equation: str = latex_replace_symbols(
-            _equation,
-            {
-                "f_{ck}": f"{self.f_ck:.{n}f}",
-            },
-            False,
-        )
-        return LatexFormula(
-            return_symbol=r"\nu_{1}",
-            result=f"{self:.{n}f}",
-            equation=_equation,
-            numeric_equation=_numeric_equation,
-            comparison_operator_label="=",
-            unit="-",
-        )
-=======
 
         f_ck = 100
         output = 0
@@ -95,32 +64,31 @@
     return output
 
 
-def latex(self) -> LatexFormula:
+def latex(self, n: int = 3) -> LatexFormula:
     """Returns LatexFormula object for formula 6.10a/bN."""
     _equation: str = r"\begin{cases} 0.600 & \text{if } f_{ck} \leq 60 \ MPa \\ \max\left(0.9 - \frac{f_{ck}}{200}, 0.5\right) & \text{if } f_{ck} > 60 \ MPa \end{cases}"
     _numeric_equation: str = latex_replace_symbols(
         _equation,
         {
-            "f_{ck}": f"{self.f_ck:.3f}",
+            "f_{ck}": f"{self.f_ck:.{n}f}",
         },
         False,
     )
     _numeric_equation_with_units: str = latex_replace_symbols(
         _equation,
         {
-            "f_{ck}": rf"{self.f_ck:.3f} \ MPa",
+            "f_{ck}": rf"{self.f_ck:.{n}f} \ MPa",
         },
         False,
     )
     return LatexFormula(
         return_symbol=r"\nu_{1}",
-        result=f"{self:.3f}",
+        result=f"{self:.{n}f}",
         equation=_equation,
         numeric_equation=_numeric_equation,
         numeric_equation_with_units=_numeric_equation_with_units
     comparison_operator_label = "=",
     unit = "-",
     )
->>>>>>> 8e720400
 
 ```