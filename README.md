[![Run Tests](https://github.com/Blueprints-org/blueprints/actions/workflows/test.yaml/badge.svg)](https://github.com/Blueprints-org/blueprints/actions/workflows/test.yaml)
[![Documentation Status](https://readthedocs.org/projects/blue-prints/badge/?version=latest)](https://blueprints.readthedocs.io/en/latest/?badge=latest)
[![codecov](https://codecov.io/gh/Blueprints-org/blueprints/branch/main/graph/badge.svg?token=vwYQBShr9q)](https://codecov.io/gh/Blueprints-org/blueprints)
[![PyPI](https://img.shields.io/pypi/v/blue-prints?color=green)](https://pypi.org/project/blue-prints/)
[![GitHub](https://img.shields.io/github/license/Blueprints-org/blueprints?color=green)](https://github.com/Blueprints-org/blueprints/blob/main/LICENSE)
[![Python versions](https://img.shields.io/badge/python-3.10%20%7C%203.11-blue?style=flat&logo=python)](https://badge.fury.io/py/blueprints)



<picture>
  <source media="(prefers-color-scheme: dark)" srcset="docs/source/_static/blueprints_banner.png">
  <source media="(prefers-color-scheme: light)" srcset="docs/source/_static/blueprints_banner.png">
  <img alt="blueprints banner" src="docs/source/_static/blueprints_banner.png">
</picture>

Welcome to Blueprints, the cornerstone repository for civil engineering professionals and enthusiasts alike. Blueprints is a collaborative, open-source initiative designed to serve as a comprehensive library of code, tools, and best practices, aiming to streamline and innovate the workflows within the built environment sector.

## Vision

Our vision with Blueprints is to create an accessible, reliable, and community-driven resource that supports engineers, and developers in their daily challenges. By harnessing the collective expertise of the industry, Blueprints strives to pave the way for a future where collaboration and open source can drive the field of civil engineering to new heights.

## Mission

Our mission is to:

- Foster a community where sharing knowledge and best practices is the norm, not the exception.
- Provide a solid foundation of code and documentation that adheres to the highest quality standards (100% code coverage).
- Offer a robust suite of tools and libraries that encapsulate common and advanced engineering tasks.

## Installation

For the last release:

```shell
pip install blue-prints
```

For the actively developed version:

```shell
pip install git+https://github.com/Blueprints-org/blueprints.git
```
Documentation is available at [blueprints.readthedocs.io](https://blueprints.readthedocs.io/en/latest/).

## Quick Reference to Blueprint's Objects

This table serves as a quick navigator to the key elements of the code within Blueprints, offering immediate links to its equations, tables, and
figures for streamlined access and reference.

<<<<<<< HEAD
| Document                   | Description                                                                                 |                            Formulas                             |                            Tables                            |                            Figures                             |
|:---------------------------|:--------------------------------------------------------------------------------------------|:---------------------------------------------------------------:|:------------------------------------------------------------:|:--------------------------------------------------------------:|
| NEN-EN 1992-1-1+C2:2011    | Eurocode 2: Design of concrete structures – Part 1-1: General rules and rules for buildings | [304](docs/source/codes/eurocode/ec2_1992_1_1_2011/formulas.md) | [38](docs/source/codes/eurocode/ec2_1992_1_1_2011/tables.md) | [104](docs/source/codes/eurocode/ec2_1992_1_1_2011/figures.md) |
| NEN-EN 1993-1-1+C2+A1:2016 | Eurocode 3: Design of steel structures – Part 1-1: General rules and rules for buildings    | [108](docs/source/codes/eurocode/ec3_1993_1_1_2016/formulas.md) | [20](docs/source/codes/eurocode/ec3_1993_1_1_2016/tables.md) | [28](docs/source/codes/eurocode/ec3_1993_1_1_2016/figures.md)  |
| NEN-EN 9997-1+C2:2017      | Eurocode 7: Geotechnical design - Part 1: General rules                                     |  [88](docs/source/codes/eurocode/ec7_1997_1_2016/formulas.md)   |  [11](docs/source/codes/eurocode/ec7_1997_1_2016/tables.md)  |  [25](docs/source/codes/eurocode/ec7_1997_1_2016/figures.md)   |
=======
| Document                   | Description                                                                                 |                             Formulas                             |                            Tables                            |                            Figures                             |
|:---------------------------|:--------------------------------------------------------------------------------------------|:----------------------------------------------------------------:|:------------------------------------------------------------:|:--------------------------------------------------------------:|
| NEN-EN 1992-1-1+C2:2011    | Eurocode 2: Design of concrete structures – Part 1-1: General rules and rules for buildings | [304](docs/source/codes/eurocode/ec2_1992_1_1_2011/formulas.md) | [38](docs/source/codes/eurocode/ec2_1992_1_1_2011/tables.md) | [104](docs/source/codes/eurocode/ec2_1992_1_1_2011/figures.md) |
| NEN-EN 1993-1-1+C2+A1:2016 | Eurocode 3: Design of steel structures – Part 1-1: General rules and rules for buildings    | [108](docs/source/codes/eurocode/ec3_1993_1_1_2016/formulas.md) | [20](docs/source/codes/eurocode/ec3_1993_1_1_2016/tables.md) | [28](docs/source/codes/eurocode/ec3_1993_1_1_2016/figures.md)  |
| NEN 9997-1+C2:2017         | Eurocode 7: Geotechnical design of structures - Part 1: General rules                       |  [102](docs/source/codes/eurocode/nen_9997_1_c2_2017/formulas.md)  |  [11](docs/source/codes/eurocode/nen_9997_1_c2_2017/tables.md)  |  [25](docs/source/codes/eurocode/nen_9997_1_c2_2017/figures.md)   |
>>>>>>> 334cfde5

## Contributing

Contributions are very welcome. To learn more, see the [Contributor Guide](CONTRIBUTING.md).

## License

Blueprints is free and open source software. Distributed under the terms of the [LGPL-2.1 license](LICENSE).

## Support

If you have found a bug 🐛, or have a feature request ✨, raise an issue on the
GitHub [issue tracker](https://github.com/Blueprints-org/blueprints/issues).
Alternatively you can get support on the [discussions](https://github.com/orgs/Blueprints-org/discussions) page.

## Disclaimer

Blueprints is an open source engineering tool that continues to benefit from the collaboration of many contributors. Although efforts have been
made to ensure the that relevant engineering theories have been correctly implemented, it remains the user's responsibility to confirm and accept
the output. Refer to the [license](LICENSE) for clarification of the conditions of use.<|MERGE_RESOLUTION|>--- conflicted
+++ resolved
@@ -47,19 +47,11 @@
 This table serves as a quick navigator to the key elements of the code within Blueprints, offering immediate links to its equations, tables, and
 figures for streamlined access and reference.
 
-<<<<<<< HEAD
-| Document                   | Description                                                                                 |                            Formulas                             |                            Tables                            |                            Figures                             |
-|:---------------------------|:--------------------------------------------------------------------------------------------|:---------------------------------------------------------------:|:------------------------------------------------------------:|:--------------------------------------------------------------:|
-| NEN-EN 1992-1-1+C2:2011    | Eurocode 2: Design of concrete structures – Part 1-1: General rules and rules for buildings | [304](docs/source/codes/eurocode/ec2_1992_1_1_2011/formulas.md) | [38](docs/source/codes/eurocode/ec2_1992_1_1_2011/tables.md) | [104](docs/source/codes/eurocode/ec2_1992_1_1_2011/figures.md) |
-| NEN-EN 1993-1-1+C2+A1:2016 | Eurocode 3: Design of steel structures – Part 1-1: General rules and rules for buildings    | [108](docs/source/codes/eurocode/ec3_1993_1_1_2016/formulas.md) | [20](docs/source/codes/eurocode/ec3_1993_1_1_2016/tables.md) | [28](docs/source/codes/eurocode/ec3_1993_1_1_2016/figures.md)  |
-| NEN-EN 9997-1+C2:2017      | Eurocode 7: Geotechnical design - Part 1: General rules                                     |  [88](docs/source/codes/eurocode/ec7_1997_1_2016/formulas.md)   |  [11](docs/source/codes/eurocode/ec7_1997_1_2016/tables.md)  |  [25](docs/source/codes/eurocode/ec7_1997_1_2016/figures.md)   |
-=======
 | Document                   | Description                                                                                 |                             Formulas                             |                            Tables                            |                            Figures                             |
 |:---------------------------|:--------------------------------------------------------------------------------------------|:----------------------------------------------------------------:|:------------------------------------------------------------:|:--------------------------------------------------------------:|
 | NEN-EN 1992-1-1+C2:2011    | Eurocode 2: Design of concrete structures – Part 1-1: General rules and rules for buildings | [304](docs/source/codes/eurocode/ec2_1992_1_1_2011/formulas.md) | [38](docs/source/codes/eurocode/ec2_1992_1_1_2011/tables.md) | [104](docs/source/codes/eurocode/ec2_1992_1_1_2011/figures.md) |
 | NEN-EN 1993-1-1+C2+A1:2016 | Eurocode 3: Design of steel structures – Part 1-1: General rules and rules for buildings    | [108](docs/source/codes/eurocode/ec3_1993_1_1_2016/formulas.md) | [20](docs/source/codes/eurocode/ec3_1993_1_1_2016/tables.md) | [28](docs/source/codes/eurocode/ec3_1993_1_1_2016/figures.md)  |
 | NEN 9997-1+C2:2017         | Eurocode 7: Geotechnical design of structures - Part 1: General rules                       |  [102](docs/source/codes/eurocode/nen_9997_1_c2_2017/formulas.md)  |  [11](docs/source/codes/eurocode/nen_9997_1_c2_2017/tables.md)  |  [25](docs/source/codes/eurocode/nen_9997_1_c2_2017/figures.md)   |
->>>>>>> 334cfde5
 
 ## Contributing
 
