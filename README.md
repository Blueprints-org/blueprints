[![LinkedIn](https://img.shields.io/badge/LinkedIn-0077B5?style=flat&logo=linkedin&logoColor=white)](https://www.linkedin.com/company/blueprints-org)
[![Run Tests](https://github.com/Blueprints-org/blueprints/actions/workflows/test.yaml/badge.svg)](https://github.com/Blueprints-org/blueprints/actions/workflows/test.yaml)
[![Read the Docs](https://img.shields.io/readthedocs/blueprints?logo=readthedocs&label=Read%20the%20docs&link=https%3A%2F%2Fblueprints.readthedocs.io%2Fen%2Flatest%2F)](https://blueprints.readthedocs.io/en/latest/)
[![codecov](https://codecov.io/gh/Blueprints-org/blueprints/branch/main/graph/badge.svg?token=vwYQBShr9q)](https://codecov.io/gh/Blueprints-org/blueprints)
[![PyPI](https://img.shields.io/pypi/v/blue-prints?color=green)](https://pypi.org/project/blue-prints/)
[![GitHub](https://img.shields.io/github/license/Blueprints-org/blueprints?color=green)](https://github.com/Blueprints-org/blueprints/blob/main/LICENSE)
[![Python versions](https://img.shields.io/badge/python-3.12%20%7C%203.13-blue?style=flat&logo=python)](https://badge.fury.io/py/blueprints)


<picture>
  <source media="(prefers-color-scheme: dark)" srcset="docs/_overrides/assets/images/blueprints_banner.png">
  <source media="(prefers-color-scheme: light)" srcset="docs/_overrides/assets/images/blueprints_banner.png">
  <img alt="blueprints banner" src="docs/_overrides/assets/images/blueprints_banner.png">
</picture>

---

**Documentation**: <a href="https://blueprints.readthedocs.io" target="_blank">https://blueprints.readthedocs.io</a>

**Source Code**: <a href="https://github.com/Blueprints-org/blueprints" target="_blank">https://github.com/Blueprints-org/blueprints</a>

**LinkedIn**: <a href="https://www.linkedin.com/company/blueprints-org" target="_blank">https://www.linkedin.com/company/blueprints-org</a>

---

Welcome to `Blueprints`, the go-to repository for civil engineering professionals and enthusiasts!

It includes programmable engineering standards, formulas, tables, and checks across a variety of structural and geotechnical disciplines. We offer 
tools for materials, geometry, and section checks, as well as a foundation of essential use cases designed to meet all key engineering needs.

Blueprints is a collaborative effort between several engineering companies to streamline code, documentation, and knowledge sharing—helping you focus on the work that matters most.

Stop coding civil engineering logic from scratch, ditch Excel, and start collaborating to shape the future of civil engineering! 🚀

See our [ROADMAP](https://blueprints.readthedocs.io/en/latest/roadmap) for detailed feature status and upcoming developments.

## Installation

Python >=3.12 is required.

For the last release:

```shell
pip install blue-prints
```

For the actively developed version:

```shell
pip install git+https://github.com/Blueprints-org/blueprints.git
```

<<<<<<< HEAD
## Read the docs!

Documentation is available at [blueprints.readthedocs.io](https://blueprints.readthedocs.io/en/latest/).

## Quick Reference to Blueprint's Objects

This table serves as a quick navigator to the key elements of the code within Blueprints, offering immediate links to its formulas, tables, and
figures for streamlined access and reference.

<table>
  <thead>
    <tr>
      <th>Document</th>
      <th>Description</th>
      <th>Formulas</th>
      <th>Tables</th>
    </tr>
  </thead>
  <tbody>
    <tr>
      <td>NEN-EN 1992-1-1+C2:2011</td>
      <td>
        Eurocode 2: Design of concrete structures – Part 1-1: General rules and rules for buildings
        (<a href="blueprints/codes/eurocode/nen_en_1992_1_1_c2_2011">code</a>)
      </td>
      <td><a href="docs/objects_overview/eurocode/ec2_1992_1_1_2011/formulas.md">304</a></td>
      <td><a href="docs/objects_overview/eurocode/ec2_1992_1_1_2011/tables.md">38</a></td>
    </tr>
    <tr>
      <td>NEN-EN 1993-1-1+C2+A1:2016</td>
      <td>
        NEN-EN 1993-1-1+C2+A1:2016 | Eurocode 3: Design of steel structures – Part 1-1: General rules and rules for buildings
        (<a href="blueprints/codes/eurocode/nen_en_1993_1_1_c2_a1_2016">code</a>)
      </td>
      <td><a href="docs/objects_overview/eurocode/ec3_1993_1_1_2016/formulas.md">108</a></td>
      <td><a href="docs/objects_overview/eurocode/ec3_1993_1_1_2016/tables.md">20</a></td>
    </tr>
    <tr>
      <td>NEN-EN 1993-5:2008</td>
      <td>
        Eurocode 3: Design of steel structures – Part 5: Piling
        (<a href="blueprints/codes/eurocode/nen_en_1993_5_2008">code</a>)
      </td>
      <td><a href="docs/objects_overview/eurocode/nen_en_1993_5_2008/formulas.md">63</a></td>
      <td><a href="docs/objects_overview/eurocode/nen_en_1993_5_2008/tables.md">0</a></td>
    </tr>
    <tr>
      <td>prEN 1995-1-1:2023</td>
      <td>
        Eurocode 5: Design of timber structures – Part 1-1: General rules and rules for buildings
        (<a href="blueprints/codes/eurocode/pren_1995_1_1_2023">code</a>)
      </td>
      <td><a href="docs/source/codes/eurocode/pren_1995_1_1_2023/formulas.md">1</a></td>
      <td><a href="docs/source/codes/eurocode/pren_1995_1_1_2023/tables.md">0</a></td>
      <td><a href="docs/source/codes/eurocode/pren_1995_1_1_2023/figures.md">0</a></td>
    </tr>
    <tr>
      <td>NEN 9997-1+C2:2017</td>
      <td>
        Eurocode 7: Geotechnical design of structures - Part 1: General rules
        (<a href="blueprints/codes/eurocode/nen_9997_1_c2_2017">code</a>)
      </td>
      <td><a href="docs/objects_overview/eurocode/nen_9997_1_c2_2017/formulas.md">88</a></td>
      <td><a href="docs/objects_overview/eurocode/nen_9997_1_c2_2017/tables.md">11</a></td>
    </tr>
  </tbody>
</table>

## Contributing

We welcome contributions from developers and engineers of all skill levels! Here’s how you can contribute:
=======
## Quick Start

```python
from blueprints.materials.concrete import ConcreteMaterial, ConcreteStrengthClass
from blueprints.materials.reinforcement_steel import ReinforcementSteelMaterial, ReinforcementSteelQuality

# Calculate concrete properties
concrete = ConcreteMaterial(concrete_class=ConcreteStrengthClass.C30_37)  # C30/37 concrete
print(f"Design strength: {concrete.f_cd} MPa")

# Check reinforcement
rebar = ReinforcementSteelMaterial(steel_quality=ReinforcementSteelQuality.B500B)  # B500B rebar
print(f"Design yield strength: {rebar.f_yd} MPa")
```

Output:
```
Design strength: 20.0 MPa
Design yield strength: 434.7826086956522 MPa
```

## Key Features

- **Eurocode Implementations**: EN 1992 (Concrete), EN 1993 (Steel), EN 1997 (Geotechnical), etc.
- **Material Definitions**: Concrete, steel, rebar, and soil properties
- **Steel Profile Database**: HEA, HEB, IPE, CHS, RHS, UNP profiles, etc.
- **Shape Building Blocks**: Rectangle, circle, tube, triangle, hexagon, etc.
- **Engineering Checks**: Shear, torsion, punching, anchorage, concrete cover, etc.
- **100% Test Coverage**: Reliable, well-tested implementations

## Mission

Our mission is to reduce the cost and time associated with civil engineering calculations by:

- Offering a robust suite of tools that encapsulate both basic and advanced engineering tasks
- Providing an open-source alternative to expensive proprietary tools with full transparency
- Standardizing programmable civil engineering implementations, minimizing redundancy
- Fostering a community where sharing knowledge and best practices is the norm
- Ensuring 100% code coverage and high-quality documentation

## Documentation

Full documentation is available at [blueprints.readthedocs.io](https://blueprints.readthedocs.io/en/latest/).

## How to Contribute

We welcome contributions from developers and engineers of all skill levels! Here's how you can contribute:
>>>>>>> e168d408

- Fork the Repository: Create your own fork of the project.
- Create a Branch: Make a feature branch (git checkout -b feature/new-feature).
- Make Your Changes: Write clear, concise code and ensure it's fully covered with tests.
- Run Tests: Use pytest to ensure all tests pass.
- Submit a Pull Request: Push your branch and open a pull request against main.

To learn more, see our full [Contributor Guide](https://blueprints.readthedocs.io/en/latest/contribute).

## License

Blueprints is free and open source software. Distributed under the terms of the [MIT license](LICENSE).

## Support

If you have found a bug 🐛, or have a feature request ✨, raise an issue on the
GitHub [issue tracker](https://github.com/Blueprints-org/blueprints/issues).
Alternatively you can get support on the [discussions](https://github.com/orgs/Blueprints-org/discussions) page.

## Disclaimer

Users are responsible for verifying results and ensuring compliance with applicable codes and regulations. See our full [disclaimer](DISCLAIMER.md) for details.<|MERGE_RESOLUTION|>--- conflicted
+++ resolved
@@ -50,79 +50,6 @@
 pip install git+https://github.com/Blueprints-org/blueprints.git
 ```
 
-<<<<<<< HEAD
-## Read the docs!
-
-Documentation is available at [blueprints.readthedocs.io](https://blueprints.readthedocs.io/en/latest/).
-
-## Quick Reference to Blueprint's Objects
-
-This table serves as a quick navigator to the key elements of the code within Blueprints, offering immediate links to its formulas, tables, and
-figures for streamlined access and reference.
-
-<table>
-  <thead>
-    <tr>
-      <th>Document</th>
-      <th>Description</th>
-      <th>Formulas</th>
-      <th>Tables</th>
-    </tr>
-  </thead>
-  <tbody>
-    <tr>
-      <td>NEN-EN 1992-1-1+C2:2011</td>
-      <td>
-        Eurocode 2: Design of concrete structures – Part 1-1: General rules and rules for buildings
-        (<a href="blueprints/codes/eurocode/nen_en_1992_1_1_c2_2011">code</a>)
-      </td>
-      <td><a href="docs/objects_overview/eurocode/ec2_1992_1_1_2011/formulas.md">304</a></td>
-      <td><a href="docs/objects_overview/eurocode/ec2_1992_1_1_2011/tables.md">38</a></td>
-    </tr>
-    <tr>
-      <td>NEN-EN 1993-1-1+C2+A1:2016</td>
-      <td>
-        NEN-EN 1993-1-1+C2+A1:2016 | Eurocode 3: Design of steel structures – Part 1-1: General rules and rules for buildings
-        (<a href="blueprints/codes/eurocode/nen_en_1993_1_1_c2_a1_2016">code</a>)
-      </td>
-      <td><a href="docs/objects_overview/eurocode/ec3_1993_1_1_2016/formulas.md">108</a></td>
-      <td><a href="docs/objects_overview/eurocode/ec3_1993_1_1_2016/tables.md">20</a></td>
-    </tr>
-    <tr>
-      <td>NEN-EN 1993-5:2008</td>
-      <td>
-        Eurocode 3: Design of steel structures – Part 5: Piling
-        (<a href="blueprints/codes/eurocode/nen_en_1993_5_2008">code</a>)
-      </td>
-      <td><a href="docs/objects_overview/eurocode/nen_en_1993_5_2008/formulas.md">63</a></td>
-      <td><a href="docs/objects_overview/eurocode/nen_en_1993_5_2008/tables.md">0</a></td>
-    </tr>
-    <tr>
-      <td>prEN 1995-1-1:2023</td>
-      <td>
-        Eurocode 5: Design of timber structures – Part 1-1: General rules and rules for buildings
-        (<a href="blueprints/codes/eurocode/pren_1995_1_1_2023">code</a>)
-      </td>
-      <td><a href="docs/source/codes/eurocode/pren_1995_1_1_2023/formulas.md">1</a></td>
-      <td><a href="docs/source/codes/eurocode/pren_1995_1_1_2023/tables.md">0</a></td>
-      <td><a href="docs/source/codes/eurocode/pren_1995_1_1_2023/figures.md">0</a></td>
-    </tr>
-    <tr>
-      <td>NEN 9997-1+C2:2017</td>
-      <td>
-        Eurocode 7: Geotechnical design of structures - Part 1: General rules
-        (<a href="blueprints/codes/eurocode/nen_9997_1_c2_2017">code</a>)
-      </td>
-      <td><a href="docs/objects_overview/eurocode/nen_9997_1_c2_2017/formulas.md">88</a></td>
-      <td><a href="docs/objects_overview/eurocode/nen_9997_1_c2_2017/tables.md">11</a></td>
-    </tr>
-  </tbody>
-</table>
-
-## Contributing
-
-We welcome contributions from developers and engineers of all skill levels! Here’s how you can contribute:
-=======
 ## Quick Start
 
 ```python
@@ -170,7 +97,6 @@
 ## How to Contribute
 
 We welcome contributions from developers and engineers of all skill levels! Here's how you can contribute:
->>>>>>> e168d408
 
 - Fork the Repository: Create your own fork of the project.
 - Create a Branch: Make a feature branch (git checkout -b feature/new-feature).
