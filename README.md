--- conflicted
+++ resolved
@@ -120,10 +120,6 @@
 This table serves as a quick navigator to the key elements of the code within Blueprints, offering immediate links to its formulas, tables, and
 figures for streamlined access and reference.
 
-<<<<<<< HEAD
-
-=======
->>>>>>> 10ca103e
 <table>
   <thead>
     <tr>
@@ -166,6 +162,16 @@
       <td><a href="docs/source/codes/eurocode/nen_en_1993_5_2008/figures.md">0</a></td>
     </tr>
     <tr>
+      <td>prEN 1995-1-1:2023</td>
+      <td>
+        Eurocode 5: Design of timber structures – Part 1-1: General rules and rules for buildings
+        (<a href="blueprints/codes/eurocode/pren_1995_1_1_2023">code</a>)
+      </td>
+      <td><a href="docs/source/codes/eurocode/pren_1995_1_1_2023/formulas.md">63</a></td>
+      <td><a href="docs/source/codes/eurocode/pren_1995_1_1_2023/tables.md">0</a></td>
+      <td><a href="docs/source/codes/eurocode/pren_1995_1_1_2023/figures.md">0</a></td>
+    </tr>
+    <tr>
       <td>NEN 9997-1+C2:2017</td>
       <td>
         Eurocode 7: Geotechnical design of structures - Part 1: General rules
@@ -177,10 +183,6 @@
     </tr>
   </tbody>
 </table>
-<<<<<<< HEAD
-
-=======
->>>>>>> 10ca103e
 
 ## Contributing
 
