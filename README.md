--- conflicted
+++ resolved
@@ -61,13 +61,8 @@
 
 * Eurocode formulas [templates for making formula](https://github.com/orgs/Blueprints-org/discussions/432)
     - [ ] EN 1992-1-1:2004 ![](https://img.shields.io/badge/80-%25-grey?style=plastic&labelColor=yellowgreen)
-<<<<<<< HEAD
-    - [ ] NEN-EN 1993-1-1+C2+A1:2016 ![](https://img.shields.io/badge/20%25-grey?style=plastic&labelColor=orange)       
+    - [ ] EN 1993-1-1:2005 ![](https://img.shields.io/badge/20%25-grey?style=plastic&labelColor=orange) 
     - [ ] EN 1993-1-9:2005 ![](https://img.shields.io/badge/20%25-grey?style=plastic&labelColor=orange)    
-=======
-    - [ ] EN 1993-1-1:2005 ![](https://img.shields.io/badge/20%25-grey?style=plastic&labelColor=orange)       
-    - [ ] NEN-EN 1993-1-9+C2:2012 ![](https://img.shields.io/badge/20%25-grey?style=plastic&labelColor=orange)    
->>>>>>> 4c3f8f6e
     - [ ] EN 1993-5:2007 ![](https://img.shields.io/badge/20%25-grey?style=plastic&labelColor=orange)           
     - [ ] NEN 9997-1+C2:2017 ![](https://img.shields.io/badge/20%25-grey?style=plastic&labelColor=orange)
  
