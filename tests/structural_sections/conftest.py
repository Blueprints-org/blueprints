"""Fixtures for structural sections tests."""

import pytest
from sectionproperties.post.post import SectionProperties

from blueprints.structural_sections.cross_section_circle import CircularCrossSection
from blueprints.structural_sections.cross_section_hexagon import HexagonalCrossSection
from blueprints.structural_sections.cross_section_quarter_circular_spandrel import QuarterCircularSpandrelCrossSection
from blueprints.structural_sections.cross_section_rectangle import RectangularCrossSection
from blueprints.structural_sections.cross_section_triangle import RightAngledTriangularCrossSection
from blueprints.structural_sections.cross_section_tube import TubeCrossSection


@pytest.fixture
def rectangular_cross_section() -> RectangularCrossSection:
    """Return a RectangularCrossSection instance."""
    return RectangularCrossSection(name="Rectangle", width=100.0, height=200.0, x=100.0, y=250.0)


@pytest.fixture
def rectangular_cross_section_section_properties() -> SectionProperties:
    """Return a RectangularCrossSection instance."""
    rect = RectangularCrossSection(name="Rectangle", width=100.0, height=200.0, x=100.0, y=250.0)
    # Calculate properties
    return rect.section_properties(geometric=True, plastic=True, warping=True)


@pytest.fixture
def circular_cross_section() -> CircularCrossSection:
    """Return a CircularCrossSection instance."""
    return CircularCrossSection(name="Circle", diameter=200.0, x=100.0, y=250.0)


@pytest.fixture
def tube_cross_section() -> TubeCrossSection:
    """Return a TubeCrossSection instance."""
    return TubeCrossSection(name="Tube", outer_diameter=100.0, inner_diameter=50.0, x=100.0, y=250.0)


@pytest.fixture
<<<<<<< HEAD
def triangular_cross_section() -> RightAngledTriangularCrossSection:
    """Return a RightAngledTriangularCrossSection instance."""
    return RightAngledTriangularCrossSection(name="Triangle", base=100.0, height=200.0, x=100.0, y=250.0)
=======
def qcs_cross_section() -> QuarterCircularSpandrelCrossSection:
    """Return a QuarterCircularSpandrelCrossSection instance."""
    return QuarterCircularSpandrelCrossSection(radius=50.0, x=100.0, y=250.0)


@pytest.fixture
def hexagonal_cross_section() -> HexagonalCrossSection:
    """Return a HexagonalCrossSection instance."""
    return HexagonalCrossSection(name="Hexagon", side_length=50.0, x=100.0, y=250.0)
>>>>>>> 1b14b3fc
<|MERGE_RESOLUTION|>--- conflicted
+++ resolved
@@ -36,20 +36,17 @@
     """Return a TubeCrossSection instance."""
     return TubeCrossSection(name="Tube", outer_diameter=100.0, inner_diameter=50.0, x=100.0, y=250.0)
 
-
 @pytest.fixture
-<<<<<<< HEAD
 def triangular_cross_section() -> RightAngledTriangularCrossSection:
     """Return a RightAngledTriangularCrossSection instance."""
     return RightAngledTriangularCrossSection(name="Triangle", base=100.0, height=200.0, x=100.0, y=250.0)
-=======
+
+@pytest.fixture
 def qcs_cross_section() -> QuarterCircularSpandrelCrossSection:
     """Return a QuarterCircularSpandrelCrossSection instance."""
     return QuarterCircularSpandrelCrossSection(radius=50.0, x=100.0, y=250.0)
 
-
 @pytest.fixture
 def hexagonal_cross_section() -> HexagonalCrossSection:
     """Return a HexagonalCrossSection instance."""
-    return HexagonalCrossSection(name="Hexagon", side_length=50.0, x=100.0, y=250.0)
->>>>>>> 1b14b3fc
+    return HexagonalCrossSection(name="Hexagon", side_length=50.0, x=100.0, y=250.0)