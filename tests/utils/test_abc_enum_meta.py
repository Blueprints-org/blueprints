"""Tests for the ABCEnumMeta class."""

from abc import ABCMeta, abstractmethod
from enum import Enum, EnumMeta

import pytest

from blueprints.utils.abc_enum_meta import ABCEnumMeta


class MockAbstractEnum(Enum, metaclass=ABCEnumMeta):
    """Mock class for testing the ABCEnumMeta class."""

    @abstractmethod
    def test_method(self) -> int:
        """Test method for the MockAbstractEnum class."""


class MockConcreteEnum(MockAbstractEnum):
    """Mock class for testing the ABCEnumMeta class."""

    A = "a"
    B = "b"

    def test_method(self) -> int:
        """Test method for the MockConcreteEnum class."""
        return 1


class TestABCEnumMeta:
    """Test class for ABCEnumMeta."""

    def test_inheritance(self) -> None:
        """Test if ABCEnumMeta inherits from ABCMeta and EnumMeta."""
        assert issubclass(ABCEnumMeta, ABCMeta)
        assert issubclass(ABCEnumMeta, EnumMeta)

    def test_mock_abstract_enum_is_abstract(self) -> None:
        """Test case for MockAbstractEnum class to check if it's an abstract class."""
        assert MockAbstractEnum.__abstractmethods__ == frozenset({"test_method"})
<<<<<<< HEAD
        with pytest.raises(ValueError):
            _ = MockAbstractEnum("a")  # type: ignore[abstract]
=======

    def test_abstract_enum_with_memebers_raises_type_error(self) -> None:
        """Test case for MockAbstractEnumWithMembers class to check if it raises a TypeError."""
        with pytest.raises(TypeError) as error_info:

            class MockAbstractEnumWithMembers(Enum, metaclass=ABCEnumMeta):
                """Mock class with members for testing the ABCEnumMeta class."""

                A = "a"

                @abstractmethod
                def test_method(self) -> int:
                    """Test method for the MockAbstractEnum class."""

        assert (
            str(error_info.value)
            == "Can't instantiate abstract class 'MockAbstractEnumWithMembers' without an implementation for abstract method 'test_method'"
        )
>>>>>>> 8f22e611

    def test_mock_concrete_enum(self) -> None:
        """Test case for MockConcreteEnum class."""
        assert MockConcreteEnum.A.value == "a"
        assert MockConcreteEnum.B.value == "b"
        assert MockConcreteEnum.B.test_method() == 1

    def test_invalid_mock_concrete_enum(self) -> None:
        """Test case for InvalidMockConcreteEnum class."""
        with pytest.raises(TypeError) as error_info:

            class InvalidMockConcreteEnum(MockAbstractEnum):
                """Mock class for testing the ABCEnumMeta class."""

                A = "a"
                B = "b"

        assert (
            str(error_info.value)
            == "Can't instantiate abstract class 'InvalidMockConcreteEnum' without an implementation for abstract method 'test_method'"
        )

    def test_abc_enum_meta_attribute_error(self) -> None:
        """Test instantiation of class with ABCEnumMeta where no abstract methods attribute is present."""

        class NoAbstractMethodsEnum(Enum, metaclass=ABCEnumMeta):
            ONE = 1
            TWO = 2

        assert NoAbstractMethodsEnum.ONE.value == 1<|MERGE_RESOLUTION|>--- conflicted
+++ resolved
@@ -38,10 +38,6 @@
     def test_mock_abstract_enum_is_abstract(self) -> None:
         """Test case for MockAbstractEnum class to check if it's an abstract class."""
         assert MockAbstractEnum.__abstractmethods__ == frozenset({"test_method"})
-<<<<<<< HEAD
-        with pytest.raises(ValueError):
-            _ = MockAbstractEnum("a")  # type: ignore[abstract]
-=======
 
     def test_abstract_enum_with_memebers_raises_type_error(self) -> None:
         """Test case for MockAbstractEnumWithMembers class to check if it raises a TypeError."""
@@ -60,7 +56,6 @@
             str(error_info.value)
             == "Can't instantiate abstract class 'MockAbstractEnumWithMembers' without an implementation for abstract method 'test_method'"
         )
->>>>>>> 8f22e611
 
     def test_mock_concrete_enum(self) -> None:
         """Test case for MockConcreteEnum class."""
@@ -78,10 +73,7 @@
                 A = "a"
                 B = "b"
 
-        assert (
-            str(error_info.value)
-            == "Can't instantiate abstract class 'InvalidMockConcreteEnum' without an implementation for abstract method 'test_method'"
-        )
+        assert str(error_info.value).endswith("without an implementation for abstract method 'test_method'")
 
     def test_abc_enum_meta_attribute_error(self) -> None:
         """Test instantiation of class with ABCEnumMeta where no abstract methods attribute is present."""
