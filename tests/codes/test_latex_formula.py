--- conflicted
+++ resolved
@@ -2,11 +2,7 @@
 
 import pytest
 
-<<<<<<< HEAD
-from blueprints.codes.latex_formula import LatexFormula, conditional, fraction, max_curly_brackets, min_curly_brackets
-=======
 from blueprints.codes.latex_formula import LatexFormula, latex_fraction, latex_max_curly_brackets
->>>>>>> 8056632c
 
 
 @pytest.fixture()
@@ -38,21 +34,6 @@
         assert str(fixture_latex_formula) == expected_result
 
 
-<<<<<<< HEAD
-def test_latex_max_curly_brackets() -> None:
-    """Test the latex_max_curly_brackets function."""
-    result = max_curly_brackets(r"a+b", r"500", r"c-d")
-    assert result == r"\max \left\{a+b; 500; c-d\right\}"
-
-
-def test_latex_min_curly_brackets() -> None:
-    """Test the latex_max_curly_brackets function."""
-    result = min_curly_brackets(r"a+b", r"500", r"c-d")
-    assert result == r"\min \left\{a+b; 500; c-d\right\}"
-
-
-=======
->>>>>>> 8056632c
 def test_latex_fraction() -> None:
     """Test the latex_fraction function."""
     # Example values
@@ -62,19 +43,10 @@
     # Expected result
     expected_result = r"\frac{5.0}{10.0}"
 
-<<<<<<< HEAD
-    assert fraction(numerator=numerator, denominator=denominator) == expected_result
-
-
-def test_conditional() -> None:
-    """Test the conditional function."""
-    assert conditional([1, "a > 0"], [2, "a < 0"]) == r"\left{\matrix{1 & \text{voor }a > 0 \\ 2 & \text{voor }a < 0 }\right."
-=======
     assert latex_fraction(numerator=numerator, denominator=denominator) == expected_result
 
 
 def test_latex_max_curly_brackets() -> None:
     """Test the latex_max_curly_brackets function."""
     result = latex_max_curly_brackets(r"a+b", r"500", r"c-d")
-    assert result == r"\max \left\{a+b; 500; c-d\right\}"
->>>>>>> 8056632c
+    assert result == r"\max \left\{a+b; 500; c-d\right\}"