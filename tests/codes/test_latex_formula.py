--- conflicted
+++ resolved
@@ -2,11 +2,7 @@
 
 import pytest
 
-<<<<<<< HEAD
-from blueprints.codes.latex_formula import LatexFormula, fraction
-=======
 from blueprints.codes.latex_formula import LatexFormula, latex_fraction
->>>>>>> 4800478c
 
 
 @pytest.fixture()
@@ -47,8 +43,4 @@
     # Expected result
     expected_result = r"\frac{5.0}{10.0}"
 
-<<<<<<< HEAD
-    assert fraction(numerator=numerator, denominator=denominator) == expected_result
-=======
-    assert latex_fraction(numerator=numerator, denominator=denominator) == expected_result
->>>>>>> 4800478c
+    assert latex_fraction(numerator=numerator, denominator=denominator) == expected_result