"""Testing formula 9.1N of NEN-EN 1992-1-1+C2:2011."""

import pytest

from blueprints.codes.eurocode.nen_en_1992_1_1_c2_2011.chapter_9_detailling_and_specific_rules.formula_9_1n import (
    Form9Dot1nMinimumTensileReinforcementBeam,
)
from blueprints.validations import NegativeValueError


class TestForm9Dot1nMinimumTensileReinforcementBeam:
    """Validation for formula 9.1N from NEN-EN 1992-1-1+C2:2011."""

    def test_evaluation_first_term_decisive(self) -> None:
        """Test the evaluation of the result, if the first term of the formula is decisive."""
        # Example values
        f_ctm = 2  # MPa
        f_yk = 355  # MPa
        b_t = 50  # mm
        d = 150  # mm
        form_9_1n = Form9Dot1nMinimumTensileReinforcementBeam(f_ctm=f_ctm, f_yk=f_yk, b_t=b_t, d=d)

        # Expected result, manually calculated
        manually_calculated_result = 780 / 71

        assert form_9_1n == pytest.approx(expected=manually_calculated_result, rel=1e-4)

    def test_evaluation_second_term_decisive(self) -> None:
        """Test the evaluation of the result, if the second term of the formula is decisive."""
        # Example values
        f_ctm = 2  # MPa
        f_yk = 540  # MPa
        b_t = 50  # mm
        d = 150  # mm
        form_9_1n = Form9Dot1nMinimumTensileReinforcementBeam(f_ctm=f_ctm, f_yk=f_yk, b_t=b_t, d=d)

        # Expected result, manually calculated
        manually_calculated_result = 39 / 4

        assert form_9_1n == pytest.approx(expected=manually_calculated_result, rel=1e-4)

    def test_raise_error_when_negative_f_ctm_is_given(self) -> None:
        """Test if error is raised when f_ctm is negative."""
        # Example values
        f_ctm = -2  # MPa
        f_yk = 355  # MPa
        b_t = 50  # mm
        d = 150  # mm

        with pytest.raises(NegativeValueError):
            Form9Dot1nMinimumTensileReinforcementBeam(f_ctm=f_ctm, f_yk=f_yk, b_t=b_t, d=d)

    def test_raise_error_when_negative_f_yk_is_given(self) -> None:
        """Test if error is raised when f_yk is negative."""
        # Example values
        f_ctm = 2  # MPa
        f_yk = -355  # MPa
        b_t = 50  # mm
        d = 150  # mm

        with pytest.raises(NegativeValueError):
            Form9Dot1nMinimumTensileReinforcementBeam(f_ctm=f_ctm, f_yk=f_yk, b_t=b_t, d=d)

    def test_raise_error_when_negative_b_t_is_given(self) -> None:
        """Test if error is raised when b_t is negative."""
        # Example values
        f_ctm = 2  # MPa
        f_yk = 355  # MPa
        b_t = -50  # mm
        d = 150  # mm

        with pytest.raises(NegativeValueError):
            Form9Dot1nMinimumTensileReinforcementBeam(f_ctm=f_ctm, f_yk=f_yk, b_t=b_t, d=d)

    def test_raise_error_when_negative_d_is_given(self) -> None:
        """Test if error is raised when d is negative."""
        # Example values
        f_ctm = 2  # MPa
        f_yk = 355  # MPa
        b_t = 50  # mm
        d = -150  # mm

        with pytest.raises(NegativeValueError):
<<<<<<< HEAD
            Form9Dot1NMinimumTensileReinforcementBeam(f_ctm=f_ctm, f_yk=f_yk, b_t=b_t, d=d)

    def test_latex(self) -> None:
        """Test the latex representation."""
        # Example values
        f_ctm = 2  # MPa
        f_yk = 355  # MPa
        b_t = 50  # mm
        d = 150  # mm
        latex = Form9Dot1NMinimumTensileReinforcementBeam(f_ctm=f_ctm, f_yk=f_yk, b_t=b_t, d=d).latex()

        assert latex.complete == (
            r"A_{s,min} = \max \left\{0.26 \cdot \frac{f_{ctm}}{f_{yk}} \cdot b_t \cdot d; 0.0013 \cdot b_t \cdot d\right\} "
            r"= \max \left\{0.26 \cdot \frac{2.00}{355.00} \cdot 50.00 \cdot 150.00; 0.0013 \cdot 50.00 \cdot 150.00\right\} "
            r"= 10.99"
        )
        assert latex.short == r"A_{s,min} = 10.99"
        assert str(latex) == (
            r"A_{s,min} = \max \left\{0.26 \cdot \frac{f_{ctm}}{f_{yk}} \cdot b_t \cdot d; 0.0013 \cdot b_t \cdot d\right\} "
            r"= \max \left\{0.26 \cdot \frac{2.00}{355.00} \cdot 50.00 \cdot 150.00; 0.0013 \cdot 50.00 \cdot 150.00\right\} "
            r"= 10.99"
        )
=======
            Form9Dot1nMinimumTensileReinforcementBeam(f_ctm=f_ctm, f_yk=f_yk, b_t=b_t, d=d)
>>>>>>> 8f08122a
<|MERGE_RESOLUTION|>--- conflicted
+++ resolved
@@ -81,8 +81,7 @@
         d = -150  # mm
 
         with pytest.raises(NegativeValueError):
-<<<<<<< HEAD
-            Form9Dot1NMinimumTensileReinforcementBeam(f_ctm=f_ctm, f_yk=f_yk, b_t=b_t, d=d)
+            Form9Dot1nMinimumTensileReinforcementBeam(f_ctm=f_ctm, f_yk=f_yk, b_t=b_t, d=d)
 
     def test_latex(self) -> None:
         """Test the latex representation."""
@@ -91,7 +90,7 @@
         f_yk = 355  # MPa
         b_t = 50  # mm
         d = 150  # mm
-        latex = Form9Dot1NMinimumTensileReinforcementBeam(f_ctm=f_ctm, f_yk=f_yk, b_t=b_t, d=d).latex()
+        latex = Form9Dot1nMinimumTensileReinforcementBeam(f_ctm=f_ctm, f_yk=f_yk, b_t=b_t, d=d).latex()
 
         assert latex.complete == (
             r"A_{s,min} = \max \left\{0.26 \cdot \frac{f_{ctm}}{f_{yk}} \cdot b_t \cdot d; 0.0013 \cdot b_t \cdot d\right\} "
@@ -103,7 +102,4 @@
             r"A_{s,min} = \max \left\{0.26 \cdot \frac{f_{ctm}}{f_{yk}} \cdot b_t \cdot d; 0.0013 \cdot b_t \cdot d\right\} "
             r"= \max \left\{0.26 \cdot \frac{2.00}{355.00} \cdot 50.00 \cdot 150.00; 0.0013 \cdot 50.00 \cdot 150.00\right\} "
             r"= 10.99"
-        )
-=======
-            Form9Dot1nMinimumTensileReinforcementBeam(f_ctm=f_ctm, f_yk=f_yk, b_t=b_t, d=d)
->>>>>>> 8f08122a
+        )