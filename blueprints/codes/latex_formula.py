--- conflicted
+++ resolved
@@ -83,46 +83,24 @@
     return f"\\frac{{{numerator}}}{{{denominator}}}"
 
 
-<<<<<<< HEAD
 def latex_min_curly_brackets(*args: str | float) -> str:
     r"""Return a string which will output: min{arg_1; arg_2; ...; arg_N} in latex and it will also automatically ensure floats are converted to latex
-=======
-def latex_max_curly_brackets(*args: str | float) -> str:
-    r"""Return a string which will output: max{arg_1; arg_2; ...; arg_N} in latex and it will also automatically ensure floats are converted to latex
->>>>>>> 34f32a61
     text.
 
     Examples
     --------
-<<<<<<< HEAD
     >>> latex_min_curly_brackets(1, 2)
     str(\min \left\{1; 2\right\})
-=======
-    >>> latex_max_curly_brackets(1, 2)
-    str(\max \left\{1; 2\right\})
->>>>>>> 34f32a61
 
     Parameters
     ----------
     args: str
-<<<<<<< HEAD
         The arguments of the min function.
-=======
-        The arguments of the max function.
->>>>>>> 34f32a61
 
     Returns
     -------
     str
-<<<<<<< HEAD
         The latex representation of the min function.
     """
     arguments = [str(arg) for arg in args]
-    return f"\\min \\left\\{{{'; '.join(arguments)}\\right\\}}"
-=======
-        The latex representation of the max function.
-
-    """
-    arguments = [str(arg) for arg in args]
-    return f"\\max \\left\\{{{'; '.join(arguments)}\\right\\}}"
->>>>>>> 34f32a61
+    return f"\\min \\left\\{{{'; '.join(arguments)}\\right\\}}"