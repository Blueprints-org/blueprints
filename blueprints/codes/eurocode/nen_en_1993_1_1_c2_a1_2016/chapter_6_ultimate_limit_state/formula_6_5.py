"""Formula 6.5 from NEN-EN 1993-1-1+C2+A1:2016: Chapter 6 - Ultimate limit state."""

from blueprints.codes.eurocode.nen_en_1993_1_1_c2_a1_2016 import NEN_EN_1993_1_1_C2_A1_2016
from blueprints.codes.formula import Formula
from blueprints.codes.latex_formula import LatexFormula, latex_replace_symbols
from blueprints.type_alias import N
from blueprints.validations import raise_if_less_or_equal_to_zero, raise_if_negative


class Form6Dot5UnityCheckTensileStrength(Formula):
    """Class representing formula 6.5 for the unity check for tensile strength."""

    label = "6.5"
    source_document = NEN_EN_1993_1_1_C2_A1_2016

    def __init__(
        self,
        n_ed: N,
        n_t_rd: N,
    ) -> None:
        r"""[$N_{Ed}/N_{t,Rd} \leq 1$] Unity check for tensile strength of an element in tension.

        NEN-EN 1993-1-1+C2+A1:2016 art.6.2.3(1) - Formula (6.5)

        Parameters
        ----------
        n_ed : N
            [$N_{Ed}$] Design value of the normal tensile force [$N$].
        n_t_rd : N
            [$N_{t,Rd}$] Design value of the resistance against tensile force [$N$].
        """
        super().__init__()
        self.n_ed = n_ed
        self.n_t_rd = n_t_rd

    @staticmethod
    def _evaluate(
        n_ed: N,
        n_t_rd: N,
    ) -> bool:
        """Evaluates the formula, for more information see the __init__ method."""
        raise_if_less_or_equal_to_zero(n_t_rd=n_t_rd)
        raise_if_negative(n_ed=n_ed)
        return (n_ed / n_t_rd) <= 1

    def latex(self, n: int = 2) -> LatexFormula:
        """Returns LatexFormula object for formula 6.5."""
        _equation: str = r"\left( \frac{N_{Ed}}{N_{t,Rd}} \leq 1 \right)"
        _numeric_equation: str = latex_replace_symbols(
            _equation,
            {
                "N_{Ed}": f"{self.n_ed:.3f}",
                "N_{t,Rd}": f"{self.n_t_rd:.3f}",
            },
            False,
        )
        return LatexFormula(
<<<<<<< HEAD
            return_symbol=r"N_{Ed}/N_{t,Rd}",
            result=f"{self:.{n}f}",
            equation=r"N_{Ed} / N_{t,Rd}",
            numeric_equation=rf"{self.n_ed:.{n}f} / {self.n_t_rd:.{n}f}",
            comparison_operator_label="=",
=======
            return_symbol=r"CHECK",
            result="OK" if self.__bool__() else "\\text{Not OK}",
            equation=_equation,
            numeric_equation=_numeric_equation,
            comparison_operator_label="\\to",
            unit="",
>>>>>>> 8e720400
        )<|MERGE_RESOLUTION|>--- conflicted
+++ resolved
@@ -43,30 +43,22 @@
         raise_if_negative(n_ed=n_ed)
         return (n_ed / n_t_rd) <= 1
 
-    def latex(self, n: int = 2) -> LatexFormula:
+    def latex(self, n: int = 3) -> LatexFormula:
         """Returns LatexFormula object for formula 6.5."""
         _equation: str = r"\left( \frac{N_{Ed}}{N_{t,Rd}} \leq 1 \right)"
         _numeric_equation: str = latex_replace_symbols(
             _equation,
             {
-                "N_{Ed}": f"{self.n_ed:.3f}",
-                "N_{t,Rd}": f"{self.n_t_rd:.3f}",
+                "N_{Ed}": f"{self.n_ed:.{n}f}",
+                "N_{t,Rd}": f"{self.n_t_rd:.{n}f}",
             },
             False,
         )
         return LatexFormula(
-<<<<<<< HEAD
-            return_symbol=r"N_{Ed}/N_{t,Rd}",
-            result=f"{self:.{n}f}",
-            equation=r"N_{Ed} / N_{t,Rd}",
-            numeric_equation=rf"{self.n_ed:.{n}f} / {self.n_t_rd:.{n}f}",
-            comparison_operator_label="=",
-=======
             return_symbol=r"CHECK",
             result="OK" if self.__bool__() else "\\text{Not OK}",
             equation=_equation,
             numeric_equation=_numeric_equation,
             comparison_operator_label="\\to",
             unit="",
->>>>>>> 8e720400
         )