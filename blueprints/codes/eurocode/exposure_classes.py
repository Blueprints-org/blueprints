"""Module for the concrete exposure classes
according to Table 4.1 from NEN-EN 1992-1-1: Chapter 4 - Durability and cover to reinforcement.
"""

from abc import abstractmethod
from collections.abc import Iterator
from dataclasses import dataclass
from enum import Enum
from functools import total_ordering
<<<<<<< HEAD
from typing import Self, TypeVar
=======
from typing import NamedTuple, TypeVar
>>>>>>> a9b29db8

from blueprints.utils.abc_enum_meta import ABCEnumMeta

T = TypeVar("T", bound="Exposure")


@total_ordering
class Exposure(Enum, metaclass=ABCEnumMeta):
    """Parent class for individual exposure classes.

    This class handles the ordering/comparison operations, that's why it is decorated with total_ordering (As recommended by PEP8).
    On top of that, it handles a couple of methods which will be used by its subclasses.
    """

    def __eq__(self, other: Self) -> bool:
        """Definition of '==' operator for the comparison of the severity of the exposure classifications.

        Parameters
        ----------
        self : Exposure/ subclass of Exposure
            First argument for the comparison.
        other : object
            Second argument for the comparison.

        Raises
        ------
        TypeError
            If different types are being compared.

        Returns
        -------
        Boolean
            True if both arguments are of the same severity (In this case they will both be literally the same).
        """
        if isinstance(other, self.__class__):
            _self_severity = int(self.value[-1]) if self.value != "Not applicable" else 0
            _other_severity = int(other.value[-1]) if other.value != "Not applicable" else 0
            return _self_severity == _other_severity
        raise TypeError("Only the same exposure class types can be compared with each other!")

    def __gt__(self, other: Self) -> bool:
        """Definition of '>' operator for the comparison of the severity of the exposure classifications.

        Parameters
        ----------
        self : Exposure/ subclass of Exposure
            First argument for the comparison.
        other : object
            Second argument for the comparison.

        Raises
        ------
        TypeError
            If different types are being compared.

        Returns
        -------
        Boolean
            True if the first argument is more severe than the second argument.
        """
        if isinstance(other, self.__class__):
            _self_severity = int(self.value[-1]) if self.value != "Not applicable" else 0
            _other_severity = int(other.value[-1]) if other.value != "Not applicable" else 0
            return _self_severity > _other_severity
        raise TypeError("Only the same exposure class types can be compared with each other!")

    @classmethod
    def options(cls: type[T]) -> list[str]:
        """Return all the possible options within a subclass.

        Returns
        -------
        list[str]
            all the possible class designations within a specific exposure class
        """
        return [m._value_ for m in cls.__members__.values()]

    @staticmethod
    @abstractmethod
    def exposure_class_description() -> str:
        """Description of subclasses to be implemented in each subclass.

        Returns
        -------
        str
            description of the specific exposure class
        """

    @abstractmethod
    def description_of_the_environment(self) -> str:
        """Description of the environment based on the instance.

        Returns
        -------
        str
            description of the environment based on the instance
        """


@total_ordering
class CarbonationBase(Exposure):
    """Enum Class which indicates the classification of corrosion induced by carbonation."""


@total_ordering
class ChlorideBase(Exposure):
    """Enum Class which indicates the classification of corrosion induced by chlorides other than by sea water."""


@total_ordering
class ChlorideSeawaterBase(Exposure):
    """Enum Class which indicates the classification of corrosion induced by chlorides from sea water."""


@total_ordering
class FreezeThawBase(Exposure):
    """Enum Class which indicates the classification of freeze/thaw attack with or without de-icing agents."""


@total_ordering
class ChemicalBase(Exposure):
    """Enum Class which indicates the classification of chemical attack."""


@dataclass(frozen=True)
class ExposureClassesBase:
    """Parent class which serves as a container for the Exposure classes.

    Exposure classes related to environmental conditions in accordance with EN 206-1
    """

    carbonation: CarbonationBase
    chloride: ChlorideBase
    chloride_seawater: ChlorideSeawaterBase
    freeze: FreezeThawBase
    chemical: ChemicalBase

    @property
    def no_risk(self) -> bool:
        """Check if all exposure classes are 'Not applicable'.

        This represents X0 class designation according to table 4.1 from NEN-EN 1992-1-1+C2:2011.

        Returns
        -------
        bool
            True if all exposure classes are 'Not applicable'
        """
        return all(exposure_class.value == "Not applicable" for exposure_class in self.__dict__.values())

    def __str__(self) -> str:
        """String representation of the ExposureClasses object.

        Returns
        -------
        str
            String representation of the ExposureClasses object
        """
        return "X0" if self.no_risk else ", ".join(enum.value for enum in self.__dict__.values() if enum.value != "Not applicable")

    def __iter__(self) -> Iterator[Exposure]:
        """Iterator for the ExposureClasses object.

        Returns
        -------
        Iterable[Exposure]
            Iterator for the ExposureClasses object
        """
        return iter(self.__dict__.values())<|MERGE_RESOLUTION|>--- conflicted
+++ resolved
@@ -7,11 +7,7 @@
 from dataclasses import dataclass
 from enum import Enum
 from functools import total_ordering
-<<<<<<< HEAD
 from typing import Self, TypeVar
-=======
-from typing import NamedTuple, TypeVar
->>>>>>> a9b29db8
 
 from blueprints.utils.abc_enum_meta import ABCEnumMeta
 
@@ -26,7 +22,7 @@
     On top of that, it handles a couple of methods which will be used by its subclasses.
     """
 
-    def __eq__(self, other: Self) -> bool:
+    def __eq__(self, other: object) -> bool:
         """Definition of '==' operator for the comparison of the severity of the exposure classifications.
 
         Parameters
@@ -46,11 +42,11 @@
         Boolean
             True if both arguments are of the same severity (In this case they will both be literally the same).
         """
-        if isinstance(other, self.__class__):
-            _self_severity = int(self.value[-1]) if self.value != "Not applicable" else 0
-            _other_severity = int(other.value[-1]) if other.value != "Not applicable" else 0
-            return _self_severity == _other_severity
-        raise TypeError("Only the same exposure class types can be compared with each other!")
+        if not isinstance(other, Exposure):
+            raise TypeError("Only the same exposure class types can be compared with each other!")
+        _self_severity = int(self.value[-1]) if self.value != "Not applicable" else 0
+        _other_severity = int(other.value[-1]) if other.value != "Not applicable" else 0
+        return _self_severity == _other_severity
 
     def __gt__(self, other: Self) -> bool:
         """Definition of '>' operator for the comparison of the severity of the exposure classifications.
