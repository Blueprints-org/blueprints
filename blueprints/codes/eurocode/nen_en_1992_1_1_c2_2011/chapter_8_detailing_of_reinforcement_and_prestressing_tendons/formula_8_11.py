"""Formula 8.11 from NEN-EN 1992-1-1+C2:2011: Chapter 8: Detailing of reinforcement and prestressing tendons"""
# pylint: disable=arguments-differ
from blueprints.codes.eurocode.nen_en_1992_1_1_c2_2011 import NEN_EN_1992_1_1_C2_2011
from blueprints.codes.formula import Formula
from blueprints.type_alias import DIMENSIONLESS, MM
from blueprints.validations import raise_if_negative


class Form8Dot11MinimumDesignLapLength(Formula):
    """Class representing formula 8.11 for the calculation of the minimum design lap length :math:`l_{0,min}` [mm]."""

    label = "8.11"
    source_document = NEN_EN_1992_1_1_C2_2011

    def __init__(
        self,
        alpha_6: DIMENSIONLESS,
        l_b_rqd: MM,
        diameter: MM,
    ) -> None:
        """[:math:`l_{0,min}`] Design minimum lap length [:math:`mm`].

        NEN-EN 1992-1-1+C2:2011 art.8.7.3(1) - Formula (8.11)

        Parameters
        ----------
        alpha_6 : DIMENSIONLESS
<<<<<<< HEAD
            [:math:`α_6`] Coefficient for the effect of reinforcement ratio [-].

            :math:`= (ρ_l/25)^{0.5} <= 1.5` with a minimum of 1.0.

            Where: :math:`ρ_l` = reinforcement percentage lapped within :math:`0.65 ⋅ l_0` from the centre of the lap length
            considered (see figure 8.8) [-].
        l_b_rqd: MM
            [:math:`l_{b,rqd}`] Basic required anchorage length, for anchoring the force :math:`A_s ⋅ σ_{sd}` in a straight bar assuming constant
            bond stress (formula 8.3) [:math:`mm`].

            Use your own implementation for this value or use the :class:`Form8Dot3RequiredAnchorageLength` class.
=======
            [α6] Coefficient for the effect of reinforcement ratio [-].
            = (ρl/25)^0.5 <= 1.5 with a minimum of 1.0.
            Where: ρl = reinforcement percentage lapped within 0,65 l0 from the centre of the lap length considered (see figure 8.8) [-].
            Use your own implementation for this value or use the SubForm8Dot10Alpha6 class.
        l_b_rqd : MM
            [lb,rqd] Basic required anchorage length, for anchoring the force As*σsd in a straight bar assuming constant
            bond stress (formula 8.3) [mm].
            Use your own implementation for this value or use the Form8Dot3RequiredAnchorageLength class.
>>>>>>> d5d749fe
        diameter : MM
            [:math:`Ø`] Diameter of the bar [:math:`mm`].
        """
        super().__init__()
        self.alpha_6 = alpha_6
        self.l_b_rqd = l_b_rqd
        self.diameter = diameter

    @staticmethod
    def _evaluate(
        alpha_6: DIMENSIONLESS,
        l_b_rqd: MM,
        diameter: MM,
    ) -> MM:
        """Evaluates the formula, for more information see the __init__ method"""
        raise_if_negative(
            alpha_6=alpha_6,
            l_b_rqd=l_b_rqd,
            diameter=diameter,
        )
        return max(0.3 * alpha_6 * l_b_rqd, 15 * diameter, 200)<|MERGE_RESOLUTION|>--- conflicted
+++ resolved
@@ -7,7 +7,7 @@
 
 
 class Form8Dot11MinimumDesignLapLength(Formula):
-    """Class representing formula 8.11 for the calculation of the minimum design lap length :math:`l_{0,min}` [mm]."""
+    """Class representing formula 8.11 for the calculation of the minimum design lap length :math:`l_{0,min}` [:math:`mm`]."""
 
     label = "8.11"
     source_document = NEN_EN_1992_1_1_C2_2011
@@ -25,28 +25,19 @@
         Parameters
         ----------
         alpha_6 : DIMENSIONLESS
-<<<<<<< HEAD
             [:math:`α_6`] Coefficient for the effect of reinforcement ratio [-].
 
             :math:`= (ρ_l/25)^{0.5} <= 1.5` with a minimum of 1.0.
 
             Where: :math:`ρ_l` = reinforcement percentage lapped within :math:`0.65 ⋅ l_0` from the centre of the lap length
             considered (see figure 8.8) [-].
+
+            Use your own implementation for this value or use the :class:`SubForm8Dot10Alpha6` class.
         l_b_rqd: MM
             [:math:`l_{b,rqd}`] Basic required anchorage length, for anchoring the force :math:`A_s ⋅ σ_{sd}` in a straight bar assuming constant
             bond stress (formula 8.3) [:math:`mm`].
 
             Use your own implementation for this value or use the :class:`Form8Dot3RequiredAnchorageLength` class.
-=======
-            [α6] Coefficient for the effect of reinforcement ratio [-].
-            = (ρl/25)^0.5 <= 1.5 with a minimum of 1.0.
-            Where: ρl = reinforcement percentage lapped within 0,65 l0 from the centre of the lap length considered (see figure 8.8) [-].
-            Use your own implementation for this value or use the SubForm8Dot10Alpha6 class.
-        l_b_rqd : MM
-            [lb,rqd] Basic required anchorage length, for anchoring the force As*σsd in a straight bar assuming constant
-            bond stress (formula 8.3) [mm].
-            Use your own implementation for this value or use the Form8Dot3RequiredAnchorageLength class.
->>>>>>> d5d749fe
         diameter : MM
             [:math:`Ø`] Diameter of the bar [:math:`mm`].
         """
