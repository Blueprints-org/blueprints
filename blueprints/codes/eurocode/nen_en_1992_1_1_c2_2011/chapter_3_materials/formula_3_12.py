--- conflicted
+++ resolved
@@ -16,11 +16,7 @@
         self,
         f_ck: MPA,
     ) -> None:
-<<<<<<< HEAD
-        r"""[$\epsilon_{ca}(\infty)$] Autogene shrinkage at infinity [$-].
-=======
         r"""[$\epsilon_{ca}(\infty)$] Autogeneous shrinkage strain at t=infinity [$-$].
->>>>>>> 6246490c
 
         NEN-EN 1992-1-1+C2:2011 art.3.1.4(6) - Formula (3.12)
 
