"""Formula 5.14 from NEN-EN 1992-1-1+C2:2011: Chapter 5 - Structural Analysis."""

from blueprints.codes.eurocode.nen_en_1992_1_1_c2_2011 import NEN_EN_1992_1_1_C2_2011
from blueprints.codes.formula import Formula
from blueprints.codes.latex_formula import LatexFormula
from blueprints.type_alias import DIMENSIONLESS, M
from blueprints.validations import raise_if_less_or_equal_to_zero


class Form5Dot14SlendernessRatio(Formula):
    """Class representing formula 5.14 for the calculation of the slenderness ratio, :math:`λ`."""

    label = "5.14"
    source_document = NEN_EN_1992_1_1_C2_2011

    def __init__(
        self,
        l_0: M,
        i: M,
    ) -> None:
        """[:math:`λ`] Slenderness ratio [:math:`-`].

        NEN-EN 1992-1-1+C2:2011 art.5.8.3.2(1) - Formula (5.14)

        Parameters
        ----------
        l_0 : M
            [:math:`l_{0}`] Effective length [:math:`m`].
<<<<<<< HEAD
            Use your own implementation of this value or use :class: `Form5Dot15EffectiveLengthBraced`.
=======
            Use your own implementation of this value or use :class: `Form5Dot15EffectiveLengthBraced`
            or :class: `Form5Dot15EffectiveLengthUnbraced`.
>>>>>>> 7e6157b9
        i : M
            [:math:`i`] Radius of gyration of the uncracked concrete section [:math:`m`].
        """
        super().__init__()
        self.l_0 = l_0
        self.i = i

    @staticmethod
    def _evaluate(
        l_0: M,
        i: M,
    ) -> DIMENSIONLESS:
        """Evaluates the formula, for more information see the __init__ method."""
        raise_if_less_or_equal_to_zero(
            l_0=l_0,
            i=i,
        )
        return l_0 / i

    def latex(self) -> LatexFormula:
        """Returns LatexFormula object for formula 5.14."""
        return LatexFormula(
            return_symbol=r"λ",
            result=f"{self:.3f}",
            equation=r"\frac{l_0}{i}",
            numeric_equation=rf"\frac{{{self.l_0:.3f}}}{{{self.i:.3f}}}",
            comparison_operator_label="=",
        )<|MERGE_RESOLUTION|>--- conflicted
+++ resolved
@@ -26,12 +26,8 @@
         ----------
         l_0 : M
             [:math:`l_{0}`] Effective length [:math:`m`].
-<<<<<<< HEAD
-            Use your own implementation of this value or use :class: `Form5Dot15EffectiveLengthBraced`.
-=======
             Use your own implementation of this value or use :class: `Form5Dot15EffectiveLengthBraced`
             or :class: `Form5Dot15EffectiveLengthUnbraced`.
->>>>>>> 7e6157b9
         i : M
             [:math:`i`] Radius of gyration of the uncracked concrete section [:math:`m`].
         """
