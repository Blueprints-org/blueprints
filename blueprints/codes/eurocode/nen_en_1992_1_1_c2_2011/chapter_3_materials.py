--- conflicted
+++ resolved
@@ -133,71 +133,15 @@
                 raise ValueError(f"Invalid cement class: {cement_class}. Options: R, N or S")
 
 
-<<<<<<< HEAD
-class Form3Dot17CompressiveStressConcrete(Formula):
-    """Class representing formula 3.17 for the calculation of compressive stress in concrete using stress-strain diagram of figure 3.3."""
-
-    label = "3.17"
-=======
 class Form3Dot3AxialTensileStrengthFromTensileSplittingStrength(Formula):
     """Class representing formula 3.3 for the approximated axial tensile strength, fct, determined by
     tensile splitting strength."""
 
     label = "3.3"
->>>>>>> 4642bcbb
-    source_document = NEN_EN_1992_1_1_C2_2011
-
-    def __init__(
-        self,
-<<<<<<< HEAD
-        f_cd: MPA,
-        epsilon_c: float,
-        epsilon_c2: float,
-        n: float,
-    ) -> None:
-        """[σc] Compressive stress in concrete using stress-strain diagram of figure 3.3 [MPa].
-
-        NEN-EN 1992-1-1+C2:2011 art.3.1.7(1) - Formula (3.17)
-
-        Parameters
-        ----------
-        f_cd : MPA
-            [fcd] Design value compressive strength concrete [MPa]
-        epsilon_c : float
-            [εc] Strain in concrete [-].
-        epsilon_c2 : float
-            [εc2] Strain in concrete when reaching maximum strength following table 3.1 [-]
-        n : float
-            Exponent following table 3.1
-        """
-        super().__init__()
-        self.f_cd = f_cd
-        self.epsilon_c = epsilon_c
-        self.epsilon_c2 = epsilon_c2
-        self.n = n
-
-    @staticmethod
-    def _evaluate(
-        f_cd: MPA,
-        epsilon_c: float,
-        epsilon_c2: float,
-        n: float,
-    ) -> MPA:
-        """Evaluates the formula, for more information see the __init__ method"""
-        if f_cd < 0:
-            raise ValueError(f"Invalid f_cd: {f_cd}. f_cd cannot be negative")
-        if epsilon_c < 0:
-            raise ValueError(f"Invalid epsilon_c: {epsilon_c}. epsilon_c cannot be negative")
-        if epsilon_c > epsilon_c2:
-            raise ValueError(f"epsilon_c: {epsilon_c} > epsilon_c2: {epsilon_c2}. Try using Form3Dot18CompressiveStressConcrete class.")
-        return f_cd * (1 - (1 - (epsilon_c / epsilon_c2)) ** n)
-
-
-class Form3Dot18CompressiveStressConcrete(Formula):
-    """Class representing formula 3.18 for the calculation of compressive stress in concrete using stress-strain diagram of figure 3.3."""
-
-    label = "3.18"
-=======
+    source_document = NEN_EN_1992_1_1_C2_2011
+
+    def __init__(
+        self,
         f_ct_sp: MPA,
     ) -> None:
         """[fct] The approximated axial tensile strength when tensile strength is determined as coefficient
@@ -227,41 +171,10 @@
     """Class representing formula 3.4 for an initial estimation of the tensile strength, fctm(t), after t days."""
 
     label = "3.4"
->>>>>>> 4642bcbb
-    source_document = NEN_EN_1992_1_1_C2_2011
-
-    def __init__(
-        self,
-<<<<<<< HEAD
-        f_cd: MPA,
-    ) -> None:
-        """[σc] Compressive stress in concrete using stress-strain diagram of figure 3.3 [MPa].
-
-        NEN-EN 1992-1-1+C2:2011 art.3.1.7(1) - Formula (3.18)
-
-        Parameters
-        ----------
-        f_cd : MPA
-            [fcd] Design value compressive strength concrete [MPa]
-        """
-        super().__init__()
-        self.f_cd = f_cd
-
-    @staticmethod
-    def _evaluate(
-        f_cd: MPA,
-    ) -> MPA:
-        """Evaluates the formula, for more information see the __init__ method"""
-        if f_cd < 0:
-            raise ValueError(f"Invalid f_cd: {f_cd}. f_cd cannot be negative")
-        return f_cd
-
-
-class Form3Dot19And20EffectivePressureZoneHeight(Formula):
-    """Class representing formula 3.19 and 3.20 for the calculation of the lambda factor for the effective pressure zone height."""
-
-    label = "3.19-20"
-=======
+    source_document = NEN_EN_1992_1_1_C2_2011
+
+    def __init__(
+        self,
         beta_cc_t: float,
         alpha: float,
         f_ctm: MPA,
@@ -308,43 +221,10 @@
     is dependent of the age of concrete."""
 
     label = "3.4"
->>>>>>> 4642bcbb
-    source_document = NEN_EN_1992_1_1_C2_2011
-
-    def __init__(
-        self,
-<<<<<<< HEAD
-        f_ck: MPA,
-    ) -> None:
-        """[λ] Factor effective pressure zone height [-].
-
-        NEN-EN 1992-1-1+C2:2011 art.3.1.7(3) - Formula (3.19) and (3.20)
-
-        Parameters
-        ----------
-        f_ck : MPA
-            [fck] Characteristic compressive strength concrete [MPa]
-        """
-        super().__init__()
-        self.f_ck = f_ck
-
-    @staticmethod
-    def _evaluate(
-        f_ck: MPA,
-    ) -> float:
-        """Evaluates the formula, for more information see the __init__ method"""
-        if f_ck <= 50:
-            return 0.8
-        if f_ck <= 90:
-            return 0.8 - (f_ck - 50) / 400
-        raise ValueError(f"Invalid f_ck: {f_ck}. Maximum of f_ck is 90 MPa")
-
-
-class Form3Dot21And22EffectiveStrength(Formula):
-    """Class representing formula 3.21 and 3.22 for the calculation of the eta factor for the effective strength."""
-
-    label = "3.21-22"
-=======
+    source_document = NEN_EN_1992_1_1_C2_2011
+
+    def __init__(
+        self,
         t: DAYS,
     ) -> None:
         """[α] Factor dependent of the age of concrete [-].
@@ -375,37 +255,10 @@
     """Class representing formula 3.5 for the approximation of the elastic modulus, Ecm(t) at day t."""
 
     label = "3.5"
->>>>>>> 4642bcbb
-    source_document = NEN_EN_1992_1_1_C2_2011
-
-    def __init__(
-        self,
-<<<<<<< HEAD
-        f_ck: MPA,
-    ) -> None:
-        """[η] Factor effective strength [-].
-
-        NEN-EN 1992-1-1+C2:2011 art.3.1.7(3) - Formula (3.21) and (3.22)
-
-        Parameters
-        ----------
-        f_ck : MPA
-            [fck] Characteristic compressive strength concrete [MPa]
-        """
-        super().__init__()
-        self.f_ck = f_ck
-
-    @staticmethod
-    def _evaluate(
-        f_ck: MPA,
-    ) -> float:
-        """Evaluates the formula, for more information see the __init__ method"""
-        if f_ck <= 50:
-            return 1.0
-        if f_ck <= 90:
-            return 1.0 - (f_ck - 50) / 200
-        raise ValueError(f"Invalid f_ck: {f_ck}. Maximum of f_ck is 90 MPa")
-=======
+    source_document = NEN_EN_1992_1_1_C2_2011
+
+    def __init__(
+        self,
         f_cm_t: MPA,
         f_cm: MPA,
         e_cm: MPA,
@@ -701,4 +554,154 @@
         if u <= 0:
             raise ValueError(f"Invalid u: {u}. u cannot be negative or zero")
         return 2 * a_c / u
->>>>>>> 4642bcbb
+
+
+class Form3Dot17CompressiveStressConcrete(Formula):
+    """Class representing formula 3.17 for the calculation of compressive stress in concrete using stress-strain diagram of figure 3.3."""
+
+    label = "3.17"
+    source_document = NEN_EN_1992_1_1_C2_2011
+
+    def __init__(
+        self,
+        f_cd: MPA,
+        epsilon_c: float,
+        epsilon_c2: float,
+        n: float,
+    ) -> None:
+        """[σc] Compressive stress in concrete using stress-strain diagram of figure 3.3 [MPa].
+
+        NEN-EN 1992-1-1+C2:2011 art.3.1.7(1) - Formula (3.17)
+
+        Parameters
+        ----------
+        f_cd : MPA
+            [fcd] Design value compressive strength concrete [MPa]
+        epsilon_c : float
+            [εc] Strain in concrete [-].
+        epsilon_c2 : float
+            [εc2] Strain in concrete when reaching maximum strength following table 3.1 [-]
+        n : float
+            Exponent following table 3.1
+        """
+        super().__init__()
+        self.f_cd = f_cd
+        self.epsilon_c = epsilon_c
+        self.epsilon_c2 = epsilon_c2
+        self.n = n
+
+    @staticmethod
+    def _evaluate(
+        f_cd: MPA,
+        epsilon_c: float,
+        epsilon_c2: float,
+        n: float,
+    ) -> MPA:
+        """Evaluates the formula, for more information see the __init__ method"""
+        if f_cd < 0:
+            raise ValueError(f"Invalid f_cd: {f_cd}. f_cd cannot be negative")
+        if epsilon_c < 0:
+            raise ValueError(f"Invalid epsilon_c: {epsilon_c}. epsilon_c cannot be negative")
+        if epsilon_c > epsilon_c2:
+            raise ValueError(f"epsilon_c: {epsilon_c} > epsilon_c2: {epsilon_c2}. Try using Form3Dot18CompressiveStressConcrete class.")
+        return f_cd * (1 - (1 - (epsilon_c / epsilon_c2)) ** n)
+
+
+class Form3Dot18CompressiveStressConcrete(Formula):
+    """Class representing formula 3.18 for the calculation of compressive stress in concrete using stress-strain diagram of figure 3.3."""
+
+    label = "3.18"
+    source_document = NEN_EN_1992_1_1_C2_2011
+
+    def __init__(
+        self,
+        f_cd: MPA,
+    ) -> None:
+        """[σc] Compressive stress in concrete using stress-strain diagram of figure 3.3 [MPa].
+
+        NEN-EN 1992-1-1+C2:2011 art.3.1.7(1) - Formula (3.18)
+
+        Parameters
+        ----------
+        f_cd : MPA
+            [fcd] Design value compressive strength concrete [MPa]
+        """
+        super().__init__()
+        self.f_cd = f_cd
+
+    @staticmethod
+    def _evaluate(
+        f_cd: MPA,
+    ) -> MPA:
+        """Evaluates the formula, for more information see the __init__ method"""
+        if f_cd < 0:
+            raise ValueError(f"Invalid f_cd: {f_cd}. f_cd cannot be negative")
+        return f_cd
+
+
+class Form3Dot19And20EffectivePressureZoneHeight(Formula):
+    """Class representing formula 3.19 and 3.20 for the calculation of the lambda factor for the effective pressure zone height."""
+
+    label = "3.19-20"
+    source_document = NEN_EN_1992_1_1_C2_2011
+
+    def __init__(
+        self,
+        f_ck: MPA,
+    ) -> None:
+        """[λ] Factor effective pressure zone height [-].
+
+        NEN-EN 1992-1-1+C2:2011 art.3.1.7(3) - Formula (3.19) and (3.20)
+
+        Parameters
+        ----------
+        f_ck : MPA
+            [fck] Characteristic compressive strength concrete [MPa]
+        """
+        super().__init__()
+        self.f_ck = f_ck
+
+    @staticmethod
+    def _evaluate(
+        f_ck: MPA,
+    ) -> float:
+        """Evaluates the formula, for more information see the __init__ method"""
+        if f_ck <= 50:
+            return 0.8
+        if f_ck <= 90:
+            return 0.8 - (f_ck - 50) / 400
+        raise ValueError(f"Invalid f_ck: {f_ck}. Maximum of f_ck is 90 MPa")
+
+
+class Form3Dot21And22EffectiveStrength(Formula):
+    """Class representing formula 3.21 and 3.22 for the calculation of the eta factor for the effective strength."""
+
+    label = "3.21-22"
+    source_document = NEN_EN_1992_1_1_C2_2011
+
+    def __init__(
+        self,
+        f_ck: MPA,
+    ) -> None:
+        """[η] Factor effective strength [-].
+
+        NEN-EN 1992-1-1+C2:2011 art.3.1.7(3) - Formula (3.21) and (3.22)
+
+        Parameters
+        ----------
+        f_ck : MPA
+            [fck] Characteristic compressive strength concrete [MPa]
+        """
+        super().__init__()
+        self.f_ck = f_ck
+
+    @staticmethod
+    def _evaluate(
+        f_ck: MPA,
+    ) -> float:
+        """Evaluates the formula, for more information see the __init__ method"""
+        if f_ck <= 50:
+            return 1.0
+        if f_ck <= 90:
+            return 1.0 - (f_ck - 50) / 200
+        raise ValueError(f"Invalid f_ck: {f_ck}. Maximum of f_ck is 90 MPa")