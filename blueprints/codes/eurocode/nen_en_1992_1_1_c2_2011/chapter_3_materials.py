--- conflicted
+++ resolved
@@ -4,11 +4,7 @@
 
 from blueprints.codes.eurocode.nen_en_1992_1_1_c2_2011 import NEN_EN_1992_1_1_C2_2011
 from blueprints.codes.formula import Formula
-<<<<<<< HEAD
-from blueprints.type_alias import MM, MM2, MPA
-=======
 from blueprints.type_alias import DAYS, MM, MM2, MPA
->>>>>>> e55e521d
 
 
 class Form3Dot1EstimationConcreteCompressiveStrength(Formula):
@@ -154,11 +150,7 @@
         Parameters
         ----------
         f_ct_sp : float
-<<<<<<< HEAD
-            [fct,sp] Tensile splitting strength [MPa].
-=======
             [fct,sp] Tensile strength determined by tensile splitting strength [MPa].
->>>>>>> e55e521d
         """
         super().__init__()
         self.f_ct_sp = f_ct_sp
@@ -197,10 +189,7 @@
             [α] Factor dependent of the age of concrete [-]
             alpha = 1 for t < 28 days
             alpha = 2/3 for t >= 28 days
-<<<<<<< HEAD
-=======
             Use your own implementation of this value or use the SubForm3Dot4CoefficientAgeConcreteAlpha class.
->>>>>>> e55e521d
         f_ctm : MPA
             [fctm] Tensile strength from table 3.1 [MPa]
         """
@@ -218,15 +207,6 @@
         """Evaluates the formula, for more information see the __init__ method"""
         if beta_cc_t < 0:
             raise ValueError(f"Negative beta_cc_t: {beta_cc_t}. beta_cc_t cannot be negative")
-<<<<<<< HEAD
-        if alpha not in (1, 2 / 3):
-            raise ValueError("Wrong value for alpha: alpha = 1 for t < 28 days, alpha = 2/3 for t >= 28 days")
-        if f_ctm < 0:
-            raise ValueError(f"Negative f_ctm: {f_ctm}. f_ctm cannot be negative")
-        return beta_cc_t**alpha * f_ctm
-
-
-=======
         if f_ctm < 0:
             raise ValueError(f"Negative f_ctm: {f_ctm}. f_ctm cannot be negative")
         if alpha < 0:
@@ -269,7 +249,6 @@
         return 2 / 3
 
 
->>>>>>> e55e521d
 class Form3Dot5ApproximationVarianceElasticModulusOverTime(Formula):
     """Class representing formula 3.5 for the approximation of the elastic modulus, Ecm(t) at day t."""
 
@@ -328,31 +307,19 @@
         sigma_c: MPA,
         e_c: MPA,
     ) -> None:
-<<<<<<< HEAD
-        """εcc(inf,t0) The creep deformation of concrete [-].
-=======
         """εcc(∞,t0) Creep deformation of concrete at the time t = ∞ for a constant concrete compressive
         stress σc applied at time t0 [-].
->>>>>>> e55e521d
 
         NEN-EN 1992-1-1+C2:2011 art.3.1.4(3) - Formula (3.6)
 
         Parameters
         ----------
         phi_inf_t0 : float
-<<<<<<< HEAD
-            [φ(inf, t0)] Creep coefficient if high accuracy is not required use figure 3.1 else use appendix B [-].
-        sigma_c : MPA
-            [σc] Concrete compressive stress [MPa].
-        e_c : MPA
-            [Ec] tangent modulus = 1.05 * Ecm [MPa].
-=======
             [φ(∞, t0)] Creep coefficient if high accuracy is not required use figure 3.1 else use appendix B [-].
         sigma_c : MPA
             [σc] Concrete compressive stress [MPa].
         e_c : MPA
             [Ec] tangent modulus = 1.05 * Ecm. According to art.3.1.4(2) [MPa].
->>>>>>> e55e521d
         """
         super().__init__()
         self.phi_inf_t0 = phi_inf_t0
