"""Module including all formulas from chapter 3 - Materials of NEN-EN 1992-1-1+C2:2011."""
# pylint: disable=arguments-differ
import numpy as np

from blueprints.codes.eurocode.nen_en_1992_1_1_c2_2011 import NEN_EN_1992_1_1_C2_2011
from blueprints.codes.formula import Formula
from blueprints.type_alias import DAYS, MM, MM2, MPA


class Form3Dot1EstimationConcreteCompressiveStrength(Formula):
    """Class representing formula 3.1 for the estimation of the concrete compressive strength, fcm(t),  after t days
    with an average temperature of 20 degrees Celsius."""

    label = "3.1"
    source_document = NEN_EN_1992_1_1_C2_2011

    def __init__(
        self,
        beta_cc_t: float,
        f_cm: MPA,
    ) -> None:
        """[fcm(t)] The estimated concrete compressive strength [MPa].

        NEN-EN 1992-1-1+C2:2011 art.3.1.2(6) - Formula (3.1)

        Parameters
        ----------
        beta_cc_t : float
            [βcc(t)] Coefficient dependent of the age of concrete [-].
        f_cm : MPA
            [fcm] Average concrete compressive strength on day 28 based on table 3.1 [MPa].
        """
        super().__init__()
        self.beta_cc_t = beta_cc_t
        self.f_cm = f_cm

    @staticmethod
    def _evaluate(
        beta_cc_t: float,
        f_cm: MPA,
    ) -> MPA:
        """Evaluates the formula, for more information see the __init__ method"""
        if beta_cc_t < 0:
            raise ValueError(f"Negative beta_cc_t: {beta_cc_t}. beta_cc_t cannot be negative")
        if f_cm < 0:
            raise ValueError(f"Negative f_cm: {f_cm}. f_cm cannot be negative")
        return beta_cc_t * f_cm


class Form3Dot2CoefficientDependentOfConcreteAge(Formula):
    """Class representing formula 3.2 for the coefficient βcc(t) which is dependent of the age of concrete."""

    label = "3.2"
    source_document = NEN_EN_1992_1_1_C2_2011

    def __init__(
        self,
        s: float,
        t: DAYS,
    ) -> None:
        """Calculates beta_cc(t) coefficient which is dependent of the age of concrete in days [-].

        NEN-EN 1992-1-1+C2:2011 art.3.1.2(6) - Formula (3.2)

        Parameters
        ----------
        s : float
            [s] Coefficient dependent on the kind of cement [-].
            = 0.20 for cement of strength classes CEM 42.5 R, CEM 52.5 N, and CEM 52.5 R (class R);
            = 0.25 for cement of strength classes CEM 32.5 R, CEM 42.5 N (class N);
            = 0.38 for cement of strength class CEM 32.5 N (class S).
            Use your own implementation of this formula or use the SubForm3Dot2CoefficientTypeOfCementS class.
        t : DAYS
            [t] Age of concrete in days [days].
        """
        super().__init__()
        self.s = s
        self.t = t

    @staticmethod
    def _evaluate(
        s: float,
        t: DAYS,
    ) -> float:
        """Evaluates the formula, for more information see the __init__ method"""
        if s < 0:
            raise ValueError(f"Invalid s: {s}. s cannot be negative")
        if t <= 0:
            raise ValueError(f"Invalid t: {t}. t cannot be negative or zero")
        return np.exp(s * (1 - (28 / t) ** (1 / 2)))


class SubForm3Dot2CoefficientTypeOfCementS(Formula):
    """Class representing sub-formula for formula 3.2, which calculates the coefficient 's'
    which is dependent on the cement class"""

    source_document = NEN_EN_1992_1_1_C2_2011
    label = "3.2"

    def __init__(
        self,
        cement_class: str,
    ) -> None:
        """[s] Coefficient that depends on the type of cement [-].

        NEN-EN 1992-1-1+C2:2011 art.3.1.2(6) - s

        Parameters
        ----------
        cement_class : str
            [cement_class] Class of the cement.
                = 'R' for cement of strength classes CEM 42.5 R, CEM 52.5 N, and CEM 52.5 R (class R);
                = 'N' for cement of strength classes CEM 32.5 R, CEM 42.5 N (class N);
                = 'S' for cement of strength class CEM 32.5 N (class S).

        """
        super().__init__()
        self.cement_class = cement_class

    @staticmethod
    def _evaluate(
        cement_class: str,
    ) -> float:
        """Evaluates the formula, for more information see the __init__ method"""
        match cement_class.lower():
            case "r":
                return 0.20
            case "n":
                return 0.25
            case "s":
                return 0.38
            case _:
                raise ValueError(f"Invalid cement class: {cement_class}. Options: R, N or S")


<<<<<<< HEAD
class Form3Dot15DesignValueCompressiveStrength(Formula):
    """Class representing formula 3.15 for the calculation of the concrete compressive strength design value."""

    label = "3.15"
=======
class Form3Dot3AxialTensileStrengthFromTensileSplittingStrength(Formula):
    """Class representing formula 3.3 for the approximated axial tensile strength, fct, determined by
    tensile splitting strength."""

    label = "3.3"
>>>>>>> 4642bcbb
    source_document = NEN_EN_1992_1_1_C2_2011

    def __init__(
        self,
<<<<<<< HEAD
        alpha_cc: float,
        f_ck: MPA,
        gamma_c: float,
    ) -> None:
        """[fcd] Design value concrete compressive strength [MPa].

        NEN-EN 1992-1-1+C2:2011 art.3.1.6(1) - Formula (3.15)

        Parameters
        ----------
        alpha_cc : float
            [αcc] Coefficient taking long term effects on compressive strength into account and unfavorable effect due to positioning loading [-]
            Normally between 0.8 and 1, see national appendix. Recommended value: 1.0
        f_ck : MPA
            [fck] Characteristic compressive strength [MPa].
        gamma_c : float
            [γc] Partial safety factor concrete, see 2.4.2.4 [-]
        """
        super().__init__()
        self.alpha_cc = alpha_cc
        self.f_ck = f_ck
        self.gamma_c = gamma_c

    @staticmethod
    def _evaluate(
        alpha_cc: float,
        f_ck: MPA,
        gamma_c: float,
    ) -> float:
        """Evaluates the formula, for more information see the __init__ method"""
        if alpha_cc < 0:
            raise ValueError(f"Invalid alpha_cc: {alpha_cc}. alpha_cc cannot be negative")
        if f_ck < 0:
            raise ValueError(f"Invalid f_ck: {f_ck}. f_ck cannot be negative")
        if gamma_c <= 0:
            raise ValueError(f"Invalid gamma_c: {gamma_c}. gamma_c cannot be negative or zero")
        return alpha_cc * f_ck / gamma_c


class Form3Dot16DesignValueTensileStrength(Formula):
    """Class representing formula 3.16 for the calculation of the concrete tensile strength design value."""

    label = "3.16"
=======
        f_ct_sp: MPA,
    ) -> None:
        """[fct] The approximated axial tensile strength when tensile strength is determined as coefficient
        which is dependent of the age of concrete [MPa].

        NEN-EN 1992-1-1+C2:2011 art.3.1.2(8) - Formula (3.3)

        Parameters
        ----------
        f_ct_sp : float
            [fct,sp] Tensile strength determined by tensile splitting strength [MPa].
        """
        super().__init__()
        self.f_ct_sp = f_ct_sp

    @staticmethod
    def _evaluate(
        f_ct_sp: MPA,
    ) -> MPA:
        """Evaluates the formula, for more information see the __init__ method"""
        if f_ct_sp < 0:
            raise ValueError(f"Negative f_ct_sp: {f_ct_sp}. f_ct_sp cannot be negative")
        return 0.9 * f_ct_sp


class Form3Dot4DevelopmentTensileStrength(Formula):
    """Class representing formula 3.4 for an initial estimation of the tensile strength, fctm(t), after t days."""

    label = "3.4"
    source_document = NEN_EN_1992_1_1_C2_2011

    def __init__(
        self,
        beta_cc_t: float,
        alpha: float,
        f_ctm: MPA,
    ) -> None:
        """[fctm(t)] The initial estimation of the tensile strength after t days [MPa].

        NEN-EN 1992-1-1+C2:2011 art.3.1.2(9) - Formula (3.4)

        Parameters
        ----------
        beta_cc_t : float
            [βcc(t)] Coefficient dependent of the age of concrete [-].
        alpha : float
            [α] Factor dependent of the age of concrete [-]
            alpha = 1 for t < 28 days
            alpha = 2/3 for t >= 28 days
            Use your own implementation of this value or use the SubForm3Dot4CoefficientAgeConcreteAlpha class.
        f_ctm : MPA
            [fctm] Tensile strength from table 3.1 [MPa]
        """
        super().__init__()
        self.beta_cc_t = beta_cc_t
        self.alpha = alpha
        self.f_ctm = f_ctm

    @staticmethod
    def _evaluate(
        beta_cc_t: float,
        alpha: float,
        f_ctm: MPA,
    ) -> MPA:
        """Evaluates the formula, for more information see the __init__ method"""
        if beta_cc_t < 0:
            raise ValueError(f"Negative beta_cc_t: {beta_cc_t}. beta_cc_t cannot be negative")
        if f_ctm < 0:
            raise ValueError(f"Negative f_ctm: {f_ctm}. f_ctm cannot be negative")
        if alpha < 0:
            raise ValueError(f"Negative alpha: {alpha}. alpha cannot be negative")
        return beta_cc_t**alpha * f_ctm


class SubForm3Dot4CoefficientAgeConcreteAlpha(Formula):
    """Class representing sub-formula for formula 3.4 for the coefficient 'α' which
    is dependent of the age of concrete."""

    label = "3.4"
    source_document = NEN_EN_1992_1_1_C2_2011

    def __init__(
        self,
        t: DAYS,
    ) -> None:
        """[α] Factor dependent of the age of concrete [-].

        NEN-EN 1992-1-1+C2:2011 art.3.1.2(9) - α

        Parameters
        ----------
        t : DAYS
            [t] Age of concrete in days [days].
        """
        super().__init__()
        self.t = t

    @staticmethod
    def _evaluate(
        t: DAYS,
    ) -> float:
        """Evaluates the formula, for more information see the __init__ method"""
        if t <= 0:
            raise ValueError(f"Invalid t: {t}. t cannot be negative or zero")
        if t < 28:
            return 1.0
        return 2 / 3


class Form3Dot5ApproximationVarianceElasticModulusOverTime(Formula):
    """Class representing formula 3.5 for the approximation of the elastic modulus, Ecm(t) at day t."""

    label = "3.5"
    source_document = NEN_EN_1992_1_1_C2_2011

    def __init__(
        self,
        f_cm_t: MPA,
        f_cm: MPA,
        e_cm: MPA,
    ) -> None:
        """[Ecm(t)] The approximated elastic modulus at day t [MPa].

        NEN-EN 1992-1-1+C2:2011 art.3.1.3(3) - Formula (3.5)

        Parameters
        ----------
        f_cm_t : MPA
            [fcm(t)] Compressive strength concrete at t days [MPa].
        f_cm : MPA
            [fcm] Average concrete compressive strength on day 28 based on table 3.1 [MPa].
        e_cm : MPA
            [Ecm] Average elastic modulus on day 28 [MPa]
        """
        super().__init__()
        self.f_cm_t = f_cm_t
        self.f_cm = f_cm
        self.e_cm = e_cm

    @staticmethod
    def _evaluate(
        f_cm_t: MPA,
        f_cm: MPA,
        e_cm: MPA,
    ) -> MPA:
        """Evaluates the formula, for more information see the __init__ method"""
        if f_cm_t < 0:
            raise ValueError(f"Negative f_cm_t: {f_cm_t}. f_cm_t cannot be negative")
        if f_cm < 0:
            raise ValueError(f"Negative f_cm: {f_cm}. f_cm cannot be negative")
        if e_cm < 0:
            raise ValueError(f"Negative e_cm: {e_cm}. e_cm cannot be negative")
        return (f_cm_t / f_cm) ** 0.3 * e_cm


class Form3Dot6CreepDeformationOfConcrete(Formula):
    """Class representing formula 3.6 for the calculation of creep deformation of concrete."""

    label = "3.6"
    source_document = NEN_EN_1992_1_1_C2_2011

    def __init__(
        self,
        phi_inf_t0: float,
        sigma_c: MPA,
        e_c: MPA,
    ) -> None:
        """εcc(∞,t0) Creep deformation of concrete at the time t = ∞ for a constant concrete compressive
        stress σc applied at time t0 [-].

        NEN-EN 1992-1-1+C2:2011 art.3.1.4(3) - Formula (3.6)

        Parameters
        ----------
        phi_inf_t0 : float
            [φ(∞, t0)] Creep coefficient if high accuracy is not required use figure 3.1 else use appendix B [-].
        sigma_c : MPA
            [σc] Concrete compressive stress [MPa].
        e_c : MPA
            [Ec] tangent modulus = 1.05 * Ecm. According to art.3.1.4(2) [MPa].
        """
        super().__init__()
        self.phi_inf_t0 = phi_inf_t0
        self.sigma_c = sigma_c
        self.e_c = e_c

    @staticmethod
    def _evaluate(
        phi_inf_t0: float,
        sigma_c: MPA,
        e_c: MPA,
    ) -> float:
        """Evaluates the formula, for more information see the __init__ method"""
        if phi_inf_t0 < 0:
            raise ValueError(f"Negative phi_inf_t0: {phi_inf_t0}. phi_inf_t0 cannot be negative")
        if sigma_c < 0:
            raise ValueError(f"Negative sigma_c: {sigma_c}. sigma_c cannot be negative")
        if e_c < 0:
            raise ValueError(f"Negative e_c: {e_c}. e_c cannot be negative")
        return phi_inf_t0 * sigma_c / e_c


class Form3Dot7NonLinearCreepCoefficient(Formula):
    """Class representing formula 3.7 for the calculation of the non-linear creep coefficient."""

    label = "3.7"
    source_document = NEN_EN_1992_1_1_C2_2011

    def __init__(
        self,
        phi_inf_t0: float,
        k_sigma: float,
    ) -> None:
        """[φnl(∞,t0)] The non-linear creep coefficient [-].

        NEN-EN 1992-1-1+C2:2011 art.3.1.4(4) - Formula (3.7)

        Parameters
        ----------
        phi_inf_t0 : float
            [φ(∞, t0)] Creep coefficient if high accuracy is not required use figure 3.1 and/or use appendix B [-].
        k_sigma : float
            [kσ] Stress-strength ratio (σc / fck(t0)) [-].
        """
        super().__init__()
        self.phi_inf_t0 = phi_inf_t0
        self.k_sigma = k_sigma

    @staticmethod
    def _evaluate(
        phi_inf_t0: float,
        k_sigma: float,
    ) -> float:
        """Evaluates the formula, for more information see the __init__ method"""
        if phi_inf_t0 < 0:
            raise ValueError(f"Negative phi_inf_t0: {phi_inf_t0}. phi_inf_t0 cannot be negative")
        if k_sigma < 0:
            raise ValueError(f"Negative k_sigma: {k_sigma}. k_sigma cannot be negative")
        return phi_inf_t0 * np.exp(1.5 * (k_sigma - 0.45))


class Form3Dot8TotalShrinkage(Formula):
    """Class representing formula 3.8 for the calculation of the total shrinkage."""

    label = "3.8"
    source_document = NEN_EN_1992_1_1_C2_2011

    def __init__(
        self,
        epsilon_cd: float,
        epsilon_ca: float,
    ) -> None:
        """[εcs] The total shrinkage [-].

        NEN-EN 1992-1-1+C2:2011 art.3.1.4(6) - Formula (3.8)

        Parameters
        ----------
        epsilon_cd : float
            [εcd] Drying shrinkage [-].
        epsilon_ca : float
            [εca] Autogene shrinkage [-].
        """
        super().__init__()
        self.epsilon_cd = epsilon_cd
        self.epsilon_ca = epsilon_ca

    @staticmethod
    def _evaluate(
        epsilon_cd: float,
        epsilon_ca: float,
    ) -> float:
        """Evaluates the formula, for more information see the __init__ method"""
        return epsilon_cd + epsilon_ca


class Form3Dot9DryingShrinkage(Formula):
    """Class representing formula 3.9 for the calculation of the drying shrinkage."""

    label = "3.9"
>>>>>>> 4642bcbb
    source_document = NEN_EN_1992_1_1_C2_2011

    def __init__(
        self,
<<<<<<< HEAD
        alpha_ct: float,
        f_ctk_0_05: MPA,
        gamma_c: float,
    ) -> None:
        """[fcd] Design value concrete tensile strength [MPa].

        NEN-EN 1992-1-1+C2:2011 art.3.1.6(2) - Formula (3.16)

        Parameters
        ----------
        alpha_ct : float
            [αct] Coefficient taking long term effects on tensile strength into account and unfavorable effect due to positioning loading [-]
            See national appendix. Recommended value: 1.0
        f_ctk_0_05 : MPA
            [fctk,0,05] Characteristic tensile strength 5% [MPa].
        gamma_c : float
            [γc] Partial safety factor concrete, see 2.4.2.4 [-]
        """
        super().__init__()
        self.alpha_ct = alpha_ct
        self.f_ctk_0_05 = f_ctk_0_05
        self.gamma_c = gamma_c

    @staticmethod
    def _evaluate(
        alpha_ct: float,
        f_ctk_0_05: MPA,
        gamma_c: float,
    ) -> float:
        """Evaluates the formula, for more information see the __init__ method"""
        if alpha_ct < 0:
            raise ValueError(f"Invalid alpha_ct: {alpha_ct}. alpha_ct cannot be negative")
        if f_ctk_0_05 < 0:
            raise ValueError(f"Invalid f_ctk_0_05: {f_ctk_0_05}. f_ctk_0_05 cannot be negative")
        if gamma_c <= 0:
            raise ValueError(f"Invalid gamma_c: {gamma_c}. gamma_c cannot be negative or zero")
        return alpha_ct * f_ctk_0_05 / gamma_c
=======
        beta_ds_tt_s: float,
        k_h: float,
        epsilon_cd_0: float,
    ) -> None:
        """[εcd(t)] Development of the drying shrinkage [-].

        NEN-EN 1992-1-1+C2:2011 art.3.1.4(6) - Formula (3.9)

        Parameters
        ----------
        beta_ds_tt_s : float
            [βds(t, ts)] Coefficient that depends on the age t (in days) of the concrete for the drying shrinkage [-].
        k_h : float
            [kh] Coefficient depending on the fictional thickness h0 following table 3.3 [-].
            h0 = 100 -> kh = 1.0
            h0 = 200 -> kh = 0.85
            h0 = 300 -> kh = 0.75
            h0 >= 500 -> kh = 0.70
        epsilon_cd_0 : float
            [εcd,0] Nominal unobstructed drying shrinkage, formula in appendix B or use table 3.2 [-]
        """
        super().__init__()
        self.beta_ds_tt_s = beta_ds_tt_s
        self.k_h = k_h
        self.epsilon_cd_0 = epsilon_cd_0

    @staticmethod
    def _evaluate(
        beta_ds_tt_s: float,
        k_h: float,
        epsilon_cd_0: float,
    ) -> float:
        """Evaluates the formula, for more information see the __init__ method"""
        if beta_ds_tt_s < 0:
            raise ValueError(f"Negative beta_ds_tt_s: {beta_ds_tt_s}. beta_ds_tt_s cannot be negative")
        if k_h < 0:
            raise ValueError(f"Negative k_h: {k_h}. k_h cannot be negative")
        return beta_ds_tt_s * k_h * epsilon_cd_0


class Form3Dot10CoefficientAgeConcreteDryingShrinkage(Formula):
    """Class representing formula 3.10 for the calculation of the coefficient for drying shrinkage due to age."""

    label = "3.10"
    source_document = NEN_EN_1992_1_1_C2_2011

    def __init__(
        self,
        t: DAYS,
        t_s: DAYS,
        h_0: MM,
    ) -> None:
        """[βds(t,ts)] Coefficient for drying shrinkage due to age of concrete [-].

        NEN-EN 1992-1-1+C2:2011 art.3.1.4(6) - Formula (3.10)

        Parameters
        ----------
        t : DAYS
            [t] Age in days of the concrete at the considered moment [days].
        t_s : DAYS
            [t] Age in days of the concrete at the start of the drying shrinkage [days].
        h_0 : MM
            [h0] fictional thickness of cross-section [mm].
            = 2 * Ac / u
            Use your own implementation of this formula or use the SubForm3Dot10FictionalCrossSection class.
        """
        super().__init__()
        self.t = t
        self.t_s = t_s
        self.h_0 = h_0

    @staticmethod
    def _evaluate(
        t: DAYS,
        t_s: DAYS,
        h_0: MM,
    ) -> float:
        """Evaluates the formula, for more information see the __init__ method"""
        if t <= 0:
            raise ValueError(f"Invalid t: {t}. t cannot be negative or zero")
        if t_s < 0:
            raise ValueError(f"Negative t_s: {t_s}. t_s cannot be negative")
        if t <= t_s:
            raise ValueError("Invalid t and t_s combination. t has to be larger than t_s")
        if h_0 <= 0:
            raise ValueError(f"Invalid h_0: {h_0}. h_0 cannot be negative or zero")
        return (t - t_s) / ((t - t_s) + 0.04 * np.sqrt(h_0**3))


class SubForm3Dot10FictionalCrossSection(Formula):
    """Class representing sub-formula for formula 3.10 for the calculation of fictional
    thickness of the cross-section."""

    label = "3.10"
    source_document = NEN_EN_1992_1_1_C2_2011

    def __init__(
        self,
        a_c: MM2,
        u: MM,
    ) -> None:
        """[h0] Fictional thickness of the cross-section [mm].

        NEN-EN 1992-1-1+C2:2011 art.3.1.4(6) - h0

        Parameters
        ----------
        a_c : MM2
            [Ac] Area of the cross-section of the concrete [mm²].
        u : MM
            [u] Circumference of part that is subjected to drying [mm].
        """
        super().__init__()
        self.a_c = a_c
        self.u = u

    @staticmethod
    def _evaluate(
        a_c: MM2,
        u: MM,
    ) -> MM:
        """Evaluates the formula, for more information see the __init__ method"""
        if a_c <= 0:
            raise ValueError(f"Invalid a_c: {a_c}. a_c cannot be negative or zero")
        if u <= 0:
            raise ValueError(f"Invalid u: {u}. u cannot be negative or zero")
        return 2 * a_c / u
>>>>>>> 4642bcbb
<|MERGE_RESOLUTION|>--- conflicted
+++ resolved
@@ -133,67 +133,15 @@
                 raise ValueError(f"Invalid cement class: {cement_class}. Options: R, N or S")
 
 
-<<<<<<< HEAD
-class Form3Dot15DesignValueCompressiveStrength(Formula):
-    """Class representing formula 3.15 for the calculation of the concrete compressive strength design value."""
-
-    label = "3.15"
-=======
 class Form3Dot3AxialTensileStrengthFromTensileSplittingStrength(Formula):
     """Class representing formula 3.3 for the approximated axial tensile strength, fct, determined by
     tensile splitting strength."""
 
     label = "3.3"
->>>>>>> 4642bcbb
-    source_document = NEN_EN_1992_1_1_C2_2011
-
-    def __init__(
-        self,
-<<<<<<< HEAD
-        alpha_cc: float,
-        f_ck: MPA,
-        gamma_c: float,
-    ) -> None:
-        """[fcd] Design value concrete compressive strength [MPa].
-
-        NEN-EN 1992-1-1+C2:2011 art.3.1.6(1) - Formula (3.15)
-
-        Parameters
-        ----------
-        alpha_cc : float
-            [αcc] Coefficient taking long term effects on compressive strength into account and unfavorable effect due to positioning loading [-]
-            Normally between 0.8 and 1, see national appendix. Recommended value: 1.0
-        f_ck : MPA
-            [fck] Characteristic compressive strength [MPa].
-        gamma_c : float
-            [γc] Partial safety factor concrete, see 2.4.2.4 [-]
-        """
-        super().__init__()
-        self.alpha_cc = alpha_cc
-        self.f_ck = f_ck
-        self.gamma_c = gamma_c
-
-    @staticmethod
-    def _evaluate(
-        alpha_cc: float,
-        f_ck: MPA,
-        gamma_c: float,
-    ) -> float:
-        """Evaluates the formula, for more information see the __init__ method"""
-        if alpha_cc < 0:
-            raise ValueError(f"Invalid alpha_cc: {alpha_cc}. alpha_cc cannot be negative")
-        if f_ck < 0:
-            raise ValueError(f"Invalid f_ck: {f_ck}. f_ck cannot be negative")
-        if gamma_c <= 0:
-            raise ValueError(f"Invalid gamma_c: {gamma_c}. gamma_c cannot be negative or zero")
-        return alpha_cc * f_ck / gamma_c
-
-
-class Form3Dot16DesignValueTensileStrength(Formula):
-    """Class representing formula 3.16 for the calculation of the concrete tensile strength design value."""
-
-    label = "3.16"
-=======
+    source_document = NEN_EN_1992_1_1_C2_2011
+
+    def __init__(
+        self,
         f_ct_sp: MPA,
     ) -> None:
         """[fct] The approximated axial tensile strength when tensile strength is determined as coefficient
@@ -474,50 +422,10 @@
     """Class representing formula 3.9 for the calculation of the drying shrinkage."""
 
     label = "3.9"
->>>>>>> 4642bcbb
-    source_document = NEN_EN_1992_1_1_C2_2011
-
-    def __init__(
-        self,
-<<<<<<< HEAD
-        alpha_ct: float,
-        f_ctk_0_05: MPA,
-        gamma_c: float,
-    ) -> None:
-        """[fcd] Design value concrete tensile strength [MPa].
-
-        NEN-EN 1992-1-1+C2:2011 art.3.1.6(2) - Formula (3.16)
-
-        Parameters
-        ----------
-        alpha_ct : float
-            [αct] Coefficient taking long term effects on tensile strength into account and unfavorable effect due to positioning loading [-]
-            See national appendix. Recommended value: 1.0
-        f_ctk_0_05 : MPA
-            [fctk,0,05] Characteristic tensile strength 5% [MPa].
-        gamma_c : float
-            [γc] Partial safety factor concrete, see 2.4.2.4 [-]
-        """
-        super().__init__()
-        self.alpha_ct = alpha_ct
-        self.f_ctk_0_05 = f_ctk_0_05
-        self.gamma_c = gamma_c
-
-    @staticmethod
-    def _evaluate(
-        alpha_ct: float,
-        f_ctk_0_05: MPA,
-        gamma_c: float,
-    ) -> float:
-        """Evaluates the formula, for more information see the __init__ method"""
-        if alpha_ct < 0:
-            raise ValueError(f"Invalid alpha_ct: {alpha_ct}. alpha_ct cannot be negative")
-        if f_ctk_0_05 < 0:
-            raise ValueError(f"Invalid f_ctk_0_05: {f_ctk_0_05}. f_ctk_0_05 cannot be negative")
-        if gamma_c <= 0:
-            raise ValueError(f"Invalid gamma_c: {gamma_c}. gamma_c cannot be negative or zero")
-        return alpha_ct * f_ctk_0_05 / gamma_c
-=======
+    source_document = NEN_EN_1992_1_1_C2_2011
+
+    def __init__(
+        self,
         beta_ds_tt_s: float,
         k_h: float,
         epsilon_cd_0: float,
@@ -646,4 +554,97 @@
         if u <= 0:
             raise ValueError(f"Invalid u: {u}. u cannot be negative or zero")
         return 2 * a_c / u
->>>>>>> 4642bcbb
+
+
+class Form3Dot15DesignValueCompressiveStrength(Formula):
+    """Class representing formula 3.15 for the calculation of the concrete compressive strength design value."""
+
+    label = "3.15"
+    source_document = NEN_EN_1992_1_1_C2_2011
+
+    def __init__(
+        self,
+        alpha_cc: float,
+        f_ck: MPA,
+        gamma_c: float,
+    ) -> None:
+        """[fcd] Design value concrete compressive strength [MPa].
+
+        NEN-EN 1992-1-1+C2:2011 art.3.1.6(1) - Formula (3.15)
+
+        Parameters
+        ----------
+        alpha_cc : float
+            [αcc] Coefficient taking long term effects on compressive strength into account and unfavorable effect due to positioning loading [-]
+            Normally between 0.8 and 1, see national appendix. Recommended value: 1.0
+        f_ck : MPA
+            [fck] Characteristic compressive strength [MPa].
+        gamma_c : float
+            [γc] Partial safety factor concrete, see 2.4.2.4 [-]
+        """
+        super().__init__()
+        self.alpha_cc = alpha_cc
+        self.f_ck = f_ck
+        self.gamma_c = gamma_c
+
+    @staticmethod
+    def _evaluate(
+        alpha_cc: float,
+        f_ck: MPA,
+        gamma_c: float,
+    ) -> float:
+        """Evaluates the formula, for more information see the __init__ method"""
+        if alpha_cc < 0:
+            raise ValueError(f"Invalid alpha_cc: {alpha_cc}. alpha_cc cannot be negative")
+        if f_ck < 0:
+            raise ValueError(f"Invalid f_ck: {f_ck}. f_ck cannot be negative")
+        if gamma_c <= 0:
+            raise ValueError(f"Invalid gamma_c: {gamma_c}. gamma_c cannot be negative or zero")
+        return alpha_cc * f_ck / gamma_c
+
+
+class Form3Dot16DesignValueTensileStrength(Formula):
+    """Class representing formula 3.16 for the calculation of the concrete tensile strength design value."""
+
+    label = "3.16"
+    source_document = NEN_EN_1992_1_1_C2_2011
+
+    def __init__(
+        self,
+        alpha_ct: float,
+        f_ctk_0_05: MPA,
+        gamma_c: float,
+    ) -> None:
+        """[fcd] Design value concrete tensile strength [MPa].
+
+        NEN-EN 1992-1-1+C2:2011 art.3.1.6(2) - Formula (3.16)
+
+        Parameters
+        ----------
+        alpha_ct : float
+            [αct] Coefficient taking long term effects on tensile strength into account and unfavorable effect due to positioning loading [-]
+            See national appendix. Recommended value: 1.0
+        f_ctk_0_05 : MPA
+            [fctk,0,05] Characteristic tensile strength 5% [MPa].
+        gamma_c : float
+            [γc] Partial safety factor concrete, see 2.4.2.4 [-]
+        """
+        super().__init__()
+        self.alpha_ct = alpha_ct
+        self.f_ctk_0_05 = f_ctk_0_05
+        self.gamma_c = gamma_c
+
+    @staticmethod
+    def _evaluate(
+        alpha_ct: float,
+        f_ctk_0_05: MPA,
+        gamma_c: float,
+    ) -> float:
+        """Evaluates the formula, for more information see the __init__ method"""
+        if alpha_ct < 0:
+            raise ValueError(f"Invalid alpha_ct: {alpha_ct}. alpha_ct cannot be negative")
+        if f_ctk_0_05 < 0:
+            raise ValueError(f"Invalid f_ctk_0_05: {f_ctk_0_05}. f_ctk_0_05 cannot be negative")
+        if gamma_c <= 0:
+            raise ValueError(f"Invalid gamma_c: {gamma_c}. gamma_c cannot be negative or zero")
+        return alpha_ct * f_ctk_0_05 / gamma_c