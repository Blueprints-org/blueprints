"""Module including all formulas from chapter 3 - Materials of NEN-EN 1992-1-1+C2:2011."""
# pylint: disable=arguments-differ
import numpy as np

from blueprints.codes.eurocode.nen_en_1992_1_1_c2_2011 import NEN_EN_1992_1_1_C2_2011
from blueprints.codes.formula import Formula
<<<<<<< HEAD
from blueprints.type_alias import DAYS, MPA
=======
from blueprints.type_alias import DAYS, MM, MM2, MPA
>>>>>>> 4642bcbb


class Form3Dot1EstimationConcreteCompressiveStrength(Formula):
    """Class representing formula 3.1 for the estimation of the concrete compressive strength, fcm(t),  after t days
    with an average temperature of 20 degrees Celsius."""

    label = "3.1"
    source_document = NEN_EN_1992_1_1_C2_2011

    def __init__(
        self,
        beta_cc_t: float,
        f_cm: MPA,
    ) -> None:
        """[fcm(t)] The estimated concrete compressive strength [MPa].

        NEN-EN 1992-1-1+C2:2011 art.3.1.2(6) - Formula (3.1)

        Parameters
        ----------
        beta_cc_t : float
            [βcc(t)] Coefficient dependent of the age of concrete [-].
        f_cm : MPA
            [fcm] Average concrete compressive strength on day 28 based on table 3.1 [MPa].
        """
        super().__init__()
        self.beta_cc_t = beta_cc_t
        self.f_cm = f_cm

    @staticmethod
    def _evaluate(
        beta_cc_t: float,
        f_cm: MPA,
    ) -> MPA:
        """Evaluates the formula, for more information see the __init__ method"""
        if beta_cc_t < 0:
            raise ValueError(f"Negative beta_cc_t: {beta_cc_t}. beta_cc_t cannot be negative")
        if f_cm < 0:
            raise ValueError(f"Negative f_cm: {f_cm}. f_cm cannot be negative")
        return beta_cc_t * f_cm


class Form3Dot2CoefficientDependentOfConcreteAge(Formula):
    """Class representing formula 3.2 for the coefficient βcc(t) which is dependent of the age of concrete."""

    label = "3.2"
    source_document = NEN_EN_1992_1_1_C2_2011

    def __init__(
        self,
        s: float,
        t: DAYS,
    ) -> None:
        """Calculates beta_cc(t) coefficient which is dependent of the age of concrete in days [-].

        NEN-EN 1992-1-1+C2:2011 art.3.1.2(6) - Formula (3.2)

        Parameters
        ----------
        s : float
            [s] Coefficient dependent on the kind of cement [-].
            = 0.20 for cement of strength classes CEM 42.5 R, CEM 52.5 N, and CEM 52.5 R (class R);
            = 0.25 for cement of strength classes CEM 32.5 R, CEM 42.5 N (class N);
            = 0.38 for cement of strength class CEM 32.5 N (class S).
            Use your own implementation of this formula or use the SubForm3Dot2CoefficientTypeOfCementS class.
        t : DAYS
            [t] Age of concrete in days [days].
        """
        super().__init__()
        self.s = s
        self.t = t

    @staticmethod
    def _evaluate(
        s: float,
        t: DAYS,
    ) -> float:
        """Evaluates the formula, for more information see the __init__ method"""
        if s < 0:
            raise ValueError(f"Invalid s: {s}. s cannot be negative")
        if t <= 0:
            raise ValueError(f"Invalid t: {t}. t cannot be negative or zero")
        return np.exp(s * (1 - (28 / t) ** (1 / 2)))


class SubForm3Dot2CoefficientTypeOfCementS(Formula):
    """Class representing sub-formula for formula 3.2, which calculates the coefficient 's'
    which is dependent on the cement class"""

    source_document = NEN_EN_1992_1_1_C2_2011
    label = "3.2"

    def __init__(
        self,
        cement_class: str,
    ) -> None:
        """[s] Coefficient that depends on the type of cement [-].

        NEN-EN 1992-1-1+C2:2011 art.3.1.2(6) - s

        Parameters
        ----------
        cement_class : str
            [cement_class] Class of the cement.
                = 'R' for cement of strength classes CEM 42.5 R, CEM 52.5 N, and CEM 52.5 R (class R);
                = 'N' for cement of strength classes CEM 32.5 R, CEM 42.5 N (class N);
                = 'S' for cement of strength class CEM 32.5 N (class S).

        """
        super().__init__()
        self.cement_class = cement_class

    @staticmethod
    def _evaluate(
        cement_class: str,
    ) -> float:
        """Evaluates the formula, for more information see the __init__ method"""
        match cement_class.lower():
            case "r":
                return 0.20
            case "n":
                return 0.25
            case "s":
                return 0.38
            case _:
                raise ValueError(f"Invalid cement class: {cement_class}. Options: R, N or S")


<<<<<<< HEAD
class Form3Dot11AutogeneShrinkage(Formula):
    """Class representing formula 3.11, which calculates the autogene shrinkage"""

    source_document = NEN_EN_1992_1_1_C2_2011
    label = "3.11"

    def __init__(
        self,
        beta_as_t: float,
        epsilon_ca_inf: float,
    ) -> None:
        """[εca(t)] Autogene shrinkage [-].

        NEN-EN 1992-1-1+C2:2011 art.3.1.4(6) - Formula (3.11)

        Parameters
        ----------
        beta_as_t : float
            [βas(t)] Coefficient dependent on time in days for autogene shrinkage [-].
            = 1 - exp(-0.2 * t^0.5)
            Use your own implementation of this formula or use the Form3Dot13CoefficientTimeAutogeneShrinkage class
        epsilon_ca_inf : float
            [εca] Autogene shrinkage at infinity [-].
            = 2.5 * (fck - 10) E-6
            Use your own implementation of this formula or use the Form3Dot12AutogeneShrinkageInfinity class.
        """
        super().__init__()
        self.beta_as_t = beta_as_t
        self.epsilon_ca_inf = epsilon_ca_inf

    @staticmethod
    def _evaluate(
        beta_as_t: float,
        epsilon_ca_inf: float,
    ) -> float:
        """Evaluates the formula, for more information see the __init__ method"""
        if beta_as_t < 0:
            raise ValueError(f"Invalid beta_as_t: {beta_as_t}. beta_as_t cannot be negative")
        return beta_as_t * epsilon_ca_inf


class Form3Dot12AutogeneShrinkageInfinity(Formula):
    """Class representing formula 3.12, which calculates the autogene shrinkage at infinity"""

    source_document = NEN_EN_1992_1_1_C2_2011
    label = "3.12"

    def __init__(
        self,
        f_ck: MPA,
    ) -> None:
        """[εca(∞)] Autogene shrinkage at infinity [-].

        NEN-EN 1992-1-1+C2:2011 art.3.1.4(6) - Formula (3.12)

        Parameters
        ----------
        f_ck : MPA
            [fck] Compressive strength concrete [MPa].
        """
        super().__init__()
        self.f_ck = f_ck

    @staticmethod
    def _evaluate(
        f_ck: MPA,
    ) -> float:
        """Evaluates the formula, for more information see the __init__ method"""
        if f_ck < 0:
            raise ValueError(f"Invalid f_ck: {f_ck}. f_ck cannot be negative")
        return 2.5 * (f_ck - 10) * 10**-6


class Form3Dot13CoefficientTimeAutogeneShrinkage(Formula):
    """Class representing formula 3.13, which calculates the coefficient dependent on time for the autogene shrinkage"""

    source_document = NEN_EN_1992_1_1_C2_2011
    label = "3.13"
=======
class Form3Dot3AxialTensileStrengthFromTensileSplittingStrength(Formula):
    """Class representing formula 3.3 for the approximated axial tensile strength, fct, determined by
    tensile splitting strength."""

    label = "3.3"
    source_document = NEN_EN_1992_1_1_C2_2011

    def __init__(
        self,
        f_ct_sp: MPA,
    ) -> None:
        """[fct] The approximated axial tensile strength when tensile strength is determined as coefficient
        which is dependent of the age of concrete [MPa].

        NEN-EN 1992-1-1+C2:2011 art.3.1.2(8) - Formula (3.3)

        Parameters
        ----------
        f_ct_sp : float
            [fct,sp] Tensile strength determined by tensile splitting strength [MPa].
        """
        super().__init__()
        self.f_ct_sp = f_ct_sp

    @staticmethod
    def _evaluate(
        f_ct_sp: MPA,
    ) -> MPA:
        """Evaluates the formula, for more information see the __init__ method"""
        if f_ct_sp < 0:
            raise ValueError(f"Negative f_ct_sp: {f_ct_sp}. f_ct_sp cannot be negative")
        return 0.9 * f_ct_sp


class Form3Dot4DevelopmentTensileStrength(Formula):
    """Class representing formula 3.4 for an initial estimation of the tensile strength, fctm(t), after t days."""

    label = "3.4"
    source_document = NEN_EN_1992_1_1_C2_2011

    def __init__(
        self,
        beta_cc_t: float,
        alpha: float,
        f_ctm: MPA,
    ) -> None:
        """[fctm(t)] The initial estimation of the tensile strength after t days [MPa].

        NEN-EN 1992-1-1+C2:2011 art.3.1.2(9) - Formula (3.4)

        Parameters
        ----------
        beta_cc_t : float
            [βcc(t)] Coefficient dependent of the age of concrete [-].
        alpha : float
            [α] Factor dependent of the age of concrete [-]
            alpha = 1 for t < 28 days
            alpha = 2/3 for t >= 28 days
            Use your own implementation of this value or use the SubForm3Dot4CoefficientAgeConcreteAlpha class.
        f_ctm : MPA
            [fctm] Tensile strength from table 3.1 [MPa]
        """
        super().__init__()
        self.beta_cc_t = beta_cc_t
        self.alpha = alpha
        self.f_ctm = f_ctm

    @staticmethod
    def _evaluate(
        beta_cc_t: float,
        alpha: float,
        f_ctm: MPA,
    ) -> MPA:
        """Evaluates the formula, for more information see the __init__ method"""
        if beta_cc_t < 0:
            raise ValueError(f"Negative beta_cc_t: {beta_cc_t}. beta_cc_t cannot be negative")
        if f_ctm < 0:
            raise ValueError(f"Negative f_ctm: {f_ctm}. f_ctm cannot be negative")
        if alpha < 0:
            raise ValueError(f"Negative alpha: {alpha}. alpha cannot be negative")
        return beta_cc_t**alpha * f_ctm


class SubForm3Dot4CoefficientAgeConcreteAlpha(Formula):
    """Class representing sub-formula for formula 3.4 for the coefficient 'α' which
    is dependent of the age of concrete."""

    label = "3.4"
    source_document = NEN_EN_1992_1_1_C2_2011
>>>>>>> 4642bcbb

    def __init__(
        self,
        t: DAYS,
    ) -> None:
<<<<<<< HEAD
        """[βas(t)] Coefficient dependent on time in days for autogene shrinkage [-].

        NEN-EN 1992-1-1+C2:2011 art.3.1.4(6) - Formula (3.13)
=======
        """[α] Factor dependent of the age of concrete [-].

        NEN-EN 1992-1-1+C2:2011 art.3.1.2(9) - α
>>>>>>> 4642bcbb

        Parameters
        ----------
        t : DAYS
<<<<<<< HEAD
            [t] Time in days [days].
=======
            [t] Age of concrete in days [days].
>>>>>>> 4642bcbb
        """
        super().__init__()
        self.t = t

    @staticmethod
    def _evaluate(
        t: DAYS,
    ) -> float:
        """Evaluates the formula, for more information see the __init__ method"""
<<<<<<< HEAD
        if t < 0:
            raise ValueError(f"Invalid t: {t}. t cannot be negative")
        return 1 - np.exp(-0.2 * t**0.5)


class Form3Dot14StressStrainForShortTermLoading(Formula):
    """Class representing formula 3.14, which calculates the compressive stress-strength ratio"""

    source_document = NEN_EN_1992_1_1_C2_2011
    label = "3.14"

    def __init__(
        self,
        k: float,
        eta: float,
    ) -> None:
        """[σc / fcm] Compressive stress-strength ratio [-].

        NEN-EN 1992-1-1+C2:2011 art.3.1.5(1) - Formula (3.14)

        Parameters
        ----------
        k : float
            [k] [-].
            = 1.05 * Ecm * |εc1| / fcm
            Use your own implementation of this formula or use the Sub2Form3Dot14K class.
        eta : float
            [η] Strain - peak-strain ratio [-].
            = εc / εc1
            Use your own implementation of this formula or use the Sub1Form3Dot14Eta class.
        """
        super().__init__()
        self.k = k
        self.eta = eta

    @staticmethod
    def _evaluate(
        k: float,
        eta: float,
    ) -> float:
        """Evaluates the formula, for more information see the __init__ method"""
        if k < 0:
            raise ValueError(f"Invalid k: {k}. k cannot be negative")
        if eta < 0:
            raise ValueError(f"Invalid eta: {eta}. eta cannot be negative")
        return (k * eta - eta**2) / (1 + (k - 2) * eta)


class Sub1Form3Dot14Eta(Formula):
    """Class representing sub-formula 1 for formula 3.14, which calculates eta"""

    source_document = NEN_EN_1992_1_1_C2_2011
    label = "3.14"

    def __init__(
        self,
        epsilon_c: float,
        epsilon_c1: float,
    ) -> None:
        """[η] Strain - peak-strain ratio [-].

        NEN-EN 1992-1-1+C2:2011 art.3.1.5(1) - η

        Parameters
        ----------
        epsilon_c : float
            [εc] Strain concrete [-].
        epsilon_c1 : float
            [εc1] Strain concrete at peak-stress following table 3.1 [-].
        """
        super().__init__()
        self.epsilon_c = epsilon_c
        self.epsilon_c1 = epsilon_c1

    @staticmethod
    def _evaluate(
        epsilon_c: float,
        epsilon_c1: float,
    ) -> float:
        """Evaluates the formula, for more information see the __init__ method"""
        return epsilon_c / epsilon_c1


class Sub2Form3Dot14K(Formula):
    """Class representing sub-formula 2 for formula 3.14, which calculates k"""

    source_document = NEN_EN_1992_1_1_C2_2011
    label = "3.14"

    def __init__(self, e_cm: MPA, epsilon_c1: float, f_cm: MPA) -> None:
        """[k] [-].

        NEN-EN 1992-1-1+C2:2011 art.3.1.5(1) - k

        Parameters
        ----------
        e_cm : MPA
            [Ecm] Elastic modulus concrete [MPa].
        epsilon_c1 : float
            [εc1] Strain concrete at peak-stress following table 3.1 [-].
        f_cm : MPA
            [fcm] Compressive strength concrete [MPa].
        """
        super().__init__()
        self.e_cm = e_cm
        self.epsilon_c1 = epsilon_c1
        self.f_cm = f_cm

    @staticmethod
    def _evaluate(
        e_cm: MPA,
        epsilon_c1: float,
        f_cm: MPA,
    ) -> float:
        """Evaluates the formula, for more information see the __init__ method"""
        if e_cm < 0:
            raise ValueError(f"Invalid e_cm: {e_cm}. e_cm cannot be negative")
        if f_cm <= 0:
            raise ValueError(f"Invalid f_cm: {f_cm}. f_cm cannot be negative or zero")
        return 1.05 * e_cm * abs(epsilon_c1) / f_cm
=======
        if t <= 0:
            raise ValueError(f"Invalid t: {t}. t cannot be negative or zero")
        if t < 28:
            return 1.0
        return 2 / 3


class Form3Dot5ApproximationVarianceElasticModulusOverTime(Formula):
    """Class representing formula 3.5 for the approximation of the elastic modulus, Ecm(t) at day t."""

    label = "3.5"
    source_document = NEN_EN_1992_1_1_C2_2011

    def __init__(
        self,
        f_cm_t: MPA,
        f_cm: MPA,
        e_cm: MPA,
    ) -> None:
        """[Ecm(t)] The approximated elastic modulus at day t [MPa].

        NEN-EN 1992-1-1+C2:2011 art.3.1.3(3) - Formula (3.5)

        Parameters
        ----------
        f_cm_t : MPA
            [fcm(t)] Compressive strength concrete at t days [MPa].
        f_cm : MPA
            [fcm] Average concrete compressive strength on day 28 based on table 3.1 [MPa].
        e_cm : MPA
            [Ecm] Average elastic modulus on day 28 [MPa]
        """
        super().__init__()
        self.f_cm_t = f_cm_t
        self.f_cm = f_cm
        self.e_cm = e_cm

    @staticmethod
    def _evaluate(
        f_cm_t: MPA,
        f_cm: MPA,
        e_cm: MPA,
    ) -> MPA:
        """Evaluates the formula, for more information see the __init__ method"""
        if f_cm_t < 0:
            raise ValueError(f"Negative f_cm_t: {f_cm_t}. f_cm_t cannot be negative")
        if f_cm < 0:
            raise ValueError(f"Negative f_cm: {f_cm}. f_cm cannot be negative")
        if e_cm < 0:
            raise ValueError(f"Negative e_cm: {e_cm}. e_cm cannot be negative")
        return (f_cm_t / f_cm) ** 0.3 * e_cm


class Form3Dot6CreepDeformationOfConcrete(Formula):
    """Class representing formula 3.6 for the calculation of creep deformation of concrete."""

    label = "3.6"
    source_document = NEN_EN_1992_1_1_C2_2011

    def __init__(
        self,
        phi_inf_t0: float,
        sigma_c: MPA,
        e_c: MPA,
    ) -> None:
        """εcc(∞,t0) Creep deformation of concrete at the time t = ∞ for a constant concrete compressive
        stress σc applied at time t0 [-].

        NEN-EN 1992-1-1+C2:2011 art.3.1.4(3) - Formula (3.6)

        Parameters
        ----------
        phi_inf_t0 : float
            [φ(∞, t0)] Creep coefficient if high accuracy is not required use figure 3.1 else use appendix B [-].
        sigma_c : MPA
            [σc] Concrete compressive stress [MPa].
        e_c : MPA
            [Ec] tangent modulus = 1.05 * Ecm. According to art.3.1.4(2) [MPa].
        """
        super().__init__()
        self.phi_inf_t0 = phi_inf_t0
        self.sigma_c = sigma_c
        self.e_c = e_c

    @staticmethod
    def _evaluate(
        phi_inf_t0: float,
        sigma_c: MPA,
        e_c: MPA,
    ) -> float:
        """Evaluates the formula, for more information see the __init__ method"""
        if phi_inf_t0 < 0:
            raise ValueError(f"Negative phi_inf_t0: {phi_inf_t0}. phi_inf_t0 cannot be negative")
        if sigma_c < 0:
            raise ValueError(f"Negative sigma_c: {sigma_c}. sigma_c cannot be negative")
        if e_c < 0:
            raise ValueError(f"Negative e_c: {e_c}. e_c cannot be negative")
        return phi_inf_t0 * sigma_c / e_c


class Form3Dot7NonLinearCreepCoefficient(Formula):
    """Class representing formula 3.7 for the calculation of the non-linear creep coefficient."""

    label = "3.7"
    source_document = NEN_EN_1992_1_1_C2_2011

    def __init__(
        self,
        phi_inf_t0: float,
        k_sigma: float,
    ) -> None:
        """[φnl(∞,t0)] The non-linear creep coefficient [-].

        NEN-EN 1992-1-1+C2:2011 art.3.1.4(4) - Formula (3.7)

        Parameters
        ----------
        phi_inf_t0 : float
            [φ(∞, t0)] Creep coefficient if high accuracy is not required use figure 3.1 and/or use appendix B [-].
        k_sigma : float
            [kσ] Stress-strength ratio (σc / fck(t0)) [-].
        """
        super().__init__()
        self.phi_inf_t0 = phi_inf_t0
        self.k_sigma = k_sigma

    @staticmethod
    def _evaluate(
        phi_inf_t0: float,
        k_sigma: float,
    ) -> float:
        """Evaluates the formula, for more information see the __init__ method"""
        if phi_inf_t0 < 0:
            raise ValueError(f"Negative phi_inf_t0: {phi_inf_t0}. phi_inf_t0 cannot be negative")
        if k_sigma < 0:
            raise ValueError(f"Negative k_sigma: {k_sigma}. k_sigma cannot be negative")
        return phi_inf_t0 * np.exp(1.5 * (k_sigma - 0.45))


class Form3Dot8TotalShrinkage(Formula):
    """Class representing formula 3.8 for the calculation of the total shrinkage."""

    label = "3.8"
    source_document = NEN_EN_1992_1_1_C2_2011

    def __init__(
        self,
        epsilon_cd: float,
        epsilon_ca: float,
    ) -> None:
        """[εcs] The total shrinkage [-].

        NEN-EN 1992-1-1+C2:2011 art.3.1.4(6) - Formula (3.8)

        Parameters
        ----------
        epsilon_cd : float
            [εcd] Drying shrinkage [-].
        epsilon_ca : float
            [εca] Autogene shrinkage [-].
        """
        super().__init__()
        self.epsilon_cd = epsilon_cd
        self.epsilon_ca = epsilon_ca

    @staticmethod
    def _evaluate(
        epsilon_cd: float,
        epsilon_ca: float,
    ) -> float:
        """Evaluates the formula, for more information see the __init__ method"""
        return epsilon_cd + epsilon_ca


class Form3Dot9DryingShrinkage(Formula):
    """Class representing formula 3.9 for the calculation of the drying shrinkage."""

    label = "3.9"
    source_document = NEN_EN_1992_1_1_C2_2011

    def __init__(
        self,
        beta_ds_tt_s: float,
        k_h: float,
        epsilon_cd_0: float,
    ) -> None:
        """[εcd(t)] Development of the drying shrinkage [-].

        NEN-EN 1992-1-1+C2:2011 art.3.1.4(6) - Formula (3.9)

        Parameters
        ----------
        beta_ds_tt_s : float
            [βds(t, ts)] Coefficient that depends on the age t (in days) of the concrete for the drying shrinkage [-].
        k_h : float
            [kh] Coefficient depending on the fictional thickness h0 following table 3.3 [-].
            h0 = 100 -> kh = 1.0
            h0 = 200 -> kh = 0.85
            h0 = 300 -> kh = 0.75
            h0 >= 500 -> kh = 0.70
        epsilon_cd_0 : float
            [εcd,0] Nominal unobstructed drying shrinkage, formula in appendix B or use table 3.2 [-]
        """
        super().__init__()
        self.beta_ds_tt_s = beta_ds_tt_s
        self.k_h = k_h
        self.epsilon_cd_0 = epsilon_cd_0

    @staticmethod
    def _evaluate(
        beta_ds_tt_s: float,
        k_h: float,
        epsilon_cd_0: float,
    ) -> float:
        """Evaluates the formula, for more information see the __init__ method"""
        if beta_ds_tt_s < 0:
            raise ValueError(f"Negative beta_ds_tt_s: {beta_ds_tt_s}. beta_ds_tt_s cannot be negative")
        if k_h < 0:
            raise ValueError(f"Negative k_h: {k_h}. k_h cannot be negative")
        return beta_ds_tt_s * k_h * epsilon_cd_0


class Form3Dot10CoefficientAgeConcreteDryingShrinkage(Formula):
    """Class representing formula 3.10 for the calculation of the coefficient for drying shrinkage due to age."""

    label = "3.10"
    source_document = NEN_EN_1992_1_1_C2_2011

    def __init__(
        self,
        t: DAYS,
        t_s: DAYS,
        h_0: MM,
    ) -> None:
        """[βds(t,ts)] Coefficient for drying shrinkage due to age of concrete [-].

        NEN-EN 1992-1-1+C2:2011 art.3.1.4(6) - Formula (3.10)

        Parameters
        ----------
        t : DAYS
            [t] Age in days of the concrete at the considered moment [days].
        t_s : DAYS
            [t] Age in days of the concrete at the start of the drying shrinkage [days].
        h_0 : MM
            [h0] fictional thickness of cross-section [mm].
            = 2 * Ac / u
            Use your own implementation of this formula or use the SubForm3Dot10FictionalCrossSection class.
        """
        super().__init__()
        self.t = t
        self.t_s = t_s
        self.h_0 = h_0

    @staticmethod
    def _evaluate(
        t: DAYS,
        t_s: DAYS,
        h_0: MM,
    ) -> float:
        """Evaluates the formula, for more information see the __init__ method"""
        if t <= 0:
            raise ValueError(f"Invalid t: {t}. t cannot be negative or zero")
        if t_s < 0:
            raise ValueError(f"Negative t_s: {t_s}. t_s cannot be negative")
        if t <= t_s:
            raise ValueError("Invalid t and t_s combination. t has to be larger than t_s")
        if h_0 <= 0:
            raise ValueError(f"Invalid h_0: {h_0}. h_0 cannot be negative or zero")
        return (t - t_s) / ((t - t_s) + 0.04 * np.sqrt(h_0**3))


class SubForm3Dot10FictionalCrossSection(Formula):
    """Class representing sub-formula for formula 3.10 for the calculation of fictional
    thickness of the cross-section."""

    label = "3.10"
    source_document = NEN_EN_1992_1_1_C2_2011

    def __init__(
        self,
        a_c: MM2,
        u: MM,
    ) -> None:
        """[h0] Fictional thickness of the cross-section [mm].

        NEN-EN 1992-1-1+C2:2011 art.3.1.4(6) - h0

        Parameters
        ----------
        a_c : MM2
            [Ac] Area of the cross-section of the concrete [mm²].
        u : MM
            [u] Circumference of part that is subjected to drying [mm].
        """
        super().__init__()
        self.a_c = a_c
        self.u = u

    @staticmethod
    def _evaluate(
        a_c: MM2,
        u: MM,
    ) -> MM:
        """Evaluates the formula, for more information see the __init__ method"""
        if a_c <= 0:
            raise ValueError(f"Invalid a_c: {a_c}. a_c cannot be negative or zero")
        if u <= 0:
            raise ValueError(f"Invalid u: {u}. u cannot be negative or zero")
        return 2 * a_c / u
>>>>>>> 4642bcbb
<|MERGE_RESOLUTION|>--- conflicted
+++ resolved
@@ -4,16 +4,12 @@
 
 from blueprints.codes.eurocode.nen_en_1992_1_1_c2_2011 import NEN_EN_1992_1_1_C2_2011
 from blueprints.codes.formula import Formula
-<<<<<<< HEAD
-from blueprints.type_alias import DAYS, MPA
-=======
 from blueprints.type_alias import DAYS, MM, MM2, MPA
->>>>>>> 4642bcbb
 
 
 class Form3Dot1EstimationConcreteCompressiveStrength(Formula):
     """Class representing formula 3.1 for the estimation of the concrete compressive strength, fcm(t),  after t days
-    with an average temperature of 20 degrees Celsius."""
+    with an average temperature of 20 degrees Celsius [MPa]."""
 
     label = "3.1"
     source_document = NEN_EN_1992_1_1_C2_2011
@@ -52,7 +48,7 @@
 
 
 class Form3Dot2CoefficientDependentOfConcreteAge(Formula):
-    """Class representing formula 3.2 for the coefficient βcc(t) which is dependent of the age of concrete."""
+    """Class representing formula 3.2 for the coefficient βcc(t) which is dependent of the age of concrete [-]."""
 
     label = "3.2"
     source_document = NEN_EN_1992_1_1_C2_2011
@@ -137,86 +133,6 @@
                 raise ValueError(f"Invalid cement class: {cement_class}. Options: R, N or S")
 
 
-<<<<<<< HEAD
-class Form3Dot11AutogeneShrinkage(Formula):
-    """Class representing formula 3.11, which calculates the autogene shrinkage"""
-
-    source_document = NEN_EN_1992_1_1_C2_2011
-    label = "3.11"
-
-    def __init__(
-        self,
-        beta_as_t: float,
-        epsilon_ca_inf: float,
-    ) -> None:
-        """[εca(t)] Autogene shrinkage [-].
-
-        NEN-EN 1992-1-1+C2:2011 art.3.1.4(6) - Formula (3.11)
-
-        Parameters
-        ----------
-        beta_as_t : float
-            [βas(t)] Coefficient dependent on time in days for autogene shrinkage [-].
-            = 1 - exp(-0.2 * t^0.5)
-            Use your own implementation of this formula or use the Form3Dot13CoefficientTimeAutogeneShrinkage class
-        epsilon_ca_inf : float
-            [εca] Autogene shrinkage at infinity [-].
-            = 2.5 * (fck - 10) E-6
-            Use your own implementation of this formula or use the Form3Dot12AutogeneShrinkageInfinity class.
-        """
-        super().__init__()
-        self.beta_as_t = beta_as_t
-        self.epsilon_ca_inf = epsilon_ca_inf
-
-    @staticmethod
-    def _evaluate(
-        beta_as_t: float,
-        epsilon_ca_inf: float,
-    ) -> float:
-        """Evaluates the formula, for more information see the __init__ method"""
-        if beta_as_t < 0:
-            raise ValueError(f"Invalid beta_as_t: {beta_as_t}. beta_as_t cannot be negative")
-        return beta_as_t * epsilon_ca_inf
-
-
-class Form3Dot12AutogeneShrinkageInfinity(Formula):
-    """Class representing formula 3.12, which calculates the autogene shrinkage at infinity"""
-
-    source_document = NEN_EN_1992_1_1_C2_2011
-    label = "3.12"
-
-    def __init__(
-        self,
-        f_ck: MPA,
-    ) -> None:
-        """[εca(∞)] Autogene shrinkage at infinity [-].
-
-        NEN-EN 1992-1-1+C2:2011 art.3.1.4(6) - Formula (3.12)
-
-        Parameters
-        ----------
-        f_ck : MPA
-            [fck] Compressive strength concrete [MPa].
-        """
-        super().__init__()
-        self.f_ck = f_ck
-
-    @staticmethod
-    def _evaluate(
-        f_ck: MPA,
-    ) -> float:
-        """Evaluates the formula, for more information see the __init__ method"""
-        if f_ck < 0:
-            raise ValueError(f"Invalid f_ck: {f_ck}. f_ck cannot be negative")
-        return 2.5 * (f_ck - 10) * 10**-6
-
-
-class Form3Dot13CoefficientTimeAutogeneShrinkage(Formula):
-    """Class representing formula 3.13, which calculates the coefficient dependent on time for the autogene shrinkage"""
-
-    source_document = NEN_EN_1992_1_1_C2_2011
-    label = "3.13"
-=======
 class Form3Dot3AxialTensileStrengthFromTensileSplittingStrength(Formula):
     """Class representing formula 3.3 for the approximated axial tensile strength, fct, determined by
     tensile splitting strength."""
@@ -306,30 +222,19 @@
 
     label = "3.4"
     source_document = NEN_EN_1992_1_1_C2_2011
->>>>>>> 4642bcbb
 
     def __init__(
         self,
         t: DAYS,
     ) -> None:
-<<<<<<< HEAD
-        """[βas(t)] Coefficient dependent on time in days for autogene shrinkage [-].
-
-        NEN-EN 1992-1-1+C2:2011 art.3.1.4(6) - Formula (3.13)
-=======
         """[α] Factor dependent of the age of concrete [-].
 
         NEN-EN 1992-1-1+C2:2011 art.3.1.2(9) - α
->>>>>>> 4642bcbb
 
         Parameters
         ----------
         t : DAYS
-<<<<<<< HEAD
-            [t] Time in days [days].
-=======
             [t] Age of concrete in days [days].
->>>>>>> 4642bcbb
         """
         super().__init__()
         self.t = t
@@ -339,128 +244,6 @@
         t: DAYS,
     ) -> float:
         """Evaluates the formula, for more information see the __init__ method"""
-<<<<<<< HEAD
-        if t < 0:
-            raise ValueError(f"Invalid t: {t}. t cannot be negative")
-        return 1 - np.exp(-0.2 * t**0.5)
-
-
-class Form3Dot14StressStrainForShortTermLoading(Formula):
-    """Class representing formula 3.14, which calculates the compressive stress-strength ratio"""
-
-    source_document = NEN_EN_1992_1_1_C2_2011
-    label = "3.14"
-
-    def __init__(
-        self,
-        k: float,
-        eta: float,
-    ) -> None:
-        """[σc / fcm] Compressive stress-strength ratio [-].
-
-        NEN-EN 1992-1-1+C2:2011 art.3.1.5(1) - Formula (3.14)
-
-        Parameters
-        ----------
-        k : float
-            [k] [-].
-            = 1.05 * Ecm * |εc1| / fcm
-            Use your own implementation of this formula or use the Sub2Form3Dot14K class.
-        eta : float
-            [η] Strain - peak-strain ratio [-].
-            = εc / εc1
-            Use your own implementation of this formula or use the Sub1Form3Dot14Eta class.
-        """
-        super().__init__()
-        self.k = k
-        self.eta = eta
-
-    @staticmethod
-    def _evaluate(
-        k: float,
-        eta: float,
-    ) -> float:
-        """Evaluates the formula, for more information see the __init__ method"""
-        if k < 0:
-            raise ValueError(f"Invalid k: {k}. k cannot be negative")
-        if eta < 0:
-            raise ValueError(f"Invalid eta: {eta}. eta cannot be negative")
-        return (k * eta - eta**2) / (1 + (k - 2) * eta)
-
-
-class Sub1Form3Dot14Eta(Formula):
-    """Class representing sub-formula 1 for formula 3.14, which calculates eta"""
-
-    source_document = NEN_EN_1992_1_1_C2_2011
-    label = "3.14"
-
-    def __init__(
-        self,
-        epsilon_c: float,
-        epsilon_c1: float,
-    ) -> None:
-        """[η] Strain - peak-strain ratio [-].
-
-        NEN-EN 1992-1-1+C2:2011 art.3.1.5(1) - η
-
-        Parameters
-        ----------
-        epsilon_c : float
-            [εc] Strain concrete [-].
-        epsilon_c1 : float
-            [εc1] Strain concrete at peak-stress following table 3.1 [-].
-        """
-        super().__init__()
-        self.epsilon_c = epsilon_c
-        self.epsilon_c1 = epsilon_c1
-
-    @staticmethod
-    def _evaluate(
-        epsilon_c: float,
-        epsilon_c1: float,
-    ) -> float:
-        """Evaluates the formula, for more information see the __init__ method"""
-        return epsilon_c / epsilon_c1
-
-
-class Sub2Form3Dot14K(Formula):
-    """Class representing sub-formula 2 for formula 3.14, which calculates k"""
-
-    source_document = NEN_EN_1992_1_1_C2_2011
-    label = "3.14"
-
-    def __init__(self, e_cm: MPA, epsilon_c1: float, f_cm: MPA) -> None:
-        """[k] [-].
-
-        NEN-EN 1992-1-1+C2:2011 art.3.1.5(1) - k
-
-        Parameters
-        ----------
-        e_cm : MPA
-            [Ecm] Elastic modulus concrete [MPa].
-        epsilon_c1 : float
-            [εc1] Strain concrete at peak-stress following table 3.1 [-].
-        f_cm : MPA
-            [fcm] Compressive strength concrete [MPa].
-        """
-        super().__init__()
-        self.e_cm = e_cm
-        self.epsilon_c1 = epsilon_c1
-        self.f_cm = f_cm
-
-    @staticmethod
-    def _evaluate(
-        e_cm: MPA,
-        epsilon_c1: float,
-        f_cm: MPA,
-    ) -> float:
-        """Evaluates the formula, for more information see the __init__ method"""
-        if e_cm < 0:
-            raise ValueError(f"Invalid e_cm: {e_cm}. e_cm cannot be negative")
-        if f_cm <= 0:
-            raise ValueError(f"Invalid f_cm: {f_cm}. f_cm cannot be negative or zero")
-        return 1.05 * e_cm * abs(epsilon_c1) / f_cm
-=======
         if t <= 0:
             raise ValueError(f"Invalid t: {t}. t cannot be negative or zero")
         if t < 28:
@@ -771,4 +554,225 @@
         if u <= 0:
             raise ValueError(f"Invalid u: {u}. u cannot be negative or zero")
         return 2 * a_c / u
->>>>>>> 4642bcbb
+
+
+class Form3Dot11AutogeneShrinkage(Formula):
+    """Class representing formula 3.11, which calculates the autogene shrinkage"""
+
+    source_document = NEN_EN_1992_1_1_C2_2011
+    label = "3.11"
+
+    def __init__(
+        self,
+        beta_as_t: float,
+        epsilon_ca_inf: float,
+    ) -> None:
+        """[εca(t)] Autogene shrinkage [-].
+
+        NEN-EN 1992-1-1+C2:2011 art.3.1.4(6) - Formula (3.11)
+
+        Parameters
+        ----------
+        beta_as_t : float
+            [βas(t)] Coefficient dependent on time in days for autogene shrinkage [-].
+            = 1 - exp(-0.2 * t^0.5)
+            Use your own implementation of this formula or use the Form3Dot13CoefficientTimeAutogeneShrinkage class
+        epsilon_ca_inf : float
+            [εca] Autogene shrinkage at infinity [-].
+            = 2.5 * (fck - 10) E-6
+            Use your own implementation of this formula or use the Form3Dot12AutogeneShrinkageInfinity class.
+        """
+        super().__init__()
+        self.beta_as_t = beta_as_t
+        self.epsilon_ca_inf = epsilon_ca_inf
+
+    @staticmethod
+    def _evaluate(
+        beta_as_t: float,
+        epsilon_ca_inf: float,
+    ) -> float:
+        """Evaluates the formula, for more information see the __init__ method"""
+        if beta_as_t < 0:
+            raise ValueError(f"Invalid beta_as_t: {beta_as_t}. beta_as_t cannot be negative")
+        return beta_as_t * epsilon_ca_inf
+
+
+class Form3Dot12AutogeneShrinkageInfinity(Formula):
+    """Class representing formula 3.12, which calculates the autogene shrinkage at infinity"""
+
+    source_document = NEN_EN_1992_1_1_C2_2011
+    label = "3.12"
+
+    def __init__(
+        self,
+        f_ck: MPA,
+    ) -> None:
+        """[εca(∞)] Autogene shrinkage at infinity [-].
+
+        NEN-EN 1992-1-1+C2:2011 art.3.1.4(6) - Formula (3.12)
+
+        Parameters
+        ----------
+        f_ck : MPA
+            [fck] Compressive strength concrete [MPa].
+        """
+        super().__init__()
+        self.f_ck = f_ck
+
+    @staticmethod
+    def _evaluate(
+        f_ck: MPA,
+    ) -> float:
+        """Evaluates the formula, for more information see the __init__ method"""
+        if f_ck < 0:
+            raise ValueError(f"Invalid f_ck: {f_ck}. f_ck cannot be negative")
+        return 2.5 * (f_ck - 10) * 10**-6
+
+
+class Form3Dot13CoefficientTimeAutogeneShrinkage(Formula):
+    """Class representing formula 3.13, which calculates the coefficient dependent on time for the autogene shrinkage"""
+
+    source_document = NEN_EN_1992_1_1_C2_2011
+    label = "3.13"
+
+    def __init__(
+        self,
+        t: DAYS,
+    ) -> None:
+        """[βas(t)] Coefficient dependent on time in days for autogene shrinkage [-].
+
+        NEN-EN 1992-1-1+C2:2011 art.3.1.4(6) - Formula (3.13)
+
+        Parameters
+        ----------
+        t : DAYS
+            [t] Time in days [days].
+        """
+        super().__init__()
+        self.t = t
+
+    @staticmethod
+    def _evaluate(
+        t: DAYS,
+    ) -> float:
+        """Evaluates the formula, for more information see the __init__ method"""
+        if t < 0:
+            raise ValueError(f"Invalid t: {t}. t cannot be negative")
+        return 1 - np.exp(-0.2 * t**0.5)
+
+
+class Form3Dot14StressStrainForShortTermLoading(Formula):
+    """Class representing formula 3.14, which calculates the compressive stress-strength ratio"""
+
+    source_document = NEN_EN_1992_1_1_C2_2011
+    label = "3.14"
+
+    def __init__(
+        self,
+        k: float,
+        eta: float,
+    ) -> None:
+        """[σc / fcm] Compressive stress-strength ratio [-].
+
+        NEN-EN 1992-1-1+C2:2011 art.3.1.5(1) - Formula (3.14)
+
+        Parameters
+        ----------
+        k : float
+            [k] [-].
+            = 1.05 * Ecm * |εc1| / fcm
+            Use your own implementation of this formula or use the Sub2Form3Dot14K class.
+        eta : float
+            [η] Strain - peak-strain ratio [-].
+            = εc / εc1
+            Use your own implementation of this formula or use the Sub1Form3Dot14Eta class.
+        """
+        super().__init__()
+        self.k = k
+        self.eta = eta
+
+    @staticmethod
+    def _evaluate(
+        k: float,
+        eta: float,
+    ) -> float:
+        """Evaluates the formula, for more information see the __init__ method"""
+        if k < 0:
+            raise ValueError(f"Invalid k: {k}. k cannot be negative")
+        if eta < 0:
+            raise ValueError(f"Invalid eta: {eta}. eta cannot be negative")
+        return (k * eta - eta**2) / (1 + (k - 2) * eta)
+
+
+class Sub1Form3Dot14Eta(Formula):
+    """Class representing sub-formula 1 for formula 3.14, which calculates eta"""
+
+    source_document = NEN_EN_1992_1_1_C2_2011
+    label = "3.14"
+
+    def __init__(
+        self,
+        epsilon_c: float,
+        epsilon_c1: float,
+    ) -> None:
+        """[η] Strain - peak-strain ratio [-].
+
+        NEN-EN 1992-1-1+C2:2011 art.3.1.5(1) - η
+
+        Parameters
+        ----------
+        epsilon_c : float
+            [εc] Strain concrete [-].
+        epsilon_c1 : float
+            [εc1] Strain concrete at peak-stress following table 3.1 [-].
+        """
+        super().__init__()
+        self.epsilon_c = epsilon_c
+        self.epsilon_c1 = epsilon_c1
+
+    @staticmethod
+    def _evaluate(
+        epsilon_c: float,
+        epsilon_c1: float,
+    ) -> float:
+        """Evaluates the formula, for more information see the __init__ method"""
+        return epsilon_c / epsilon_c1
+
+
+class Sub2Form3Dot14K(Formula):
+    """Class representing sub-formula 2 for formula 3.14, which calculates k"""
+
+    source_document = NEN_EN_1992_1_1_C2_2011
+    label = "3.14"
+
+    def __init__(self, e_cm: MPA, epsilon_c1: float, f_cm: MPA) -> None:
+        """[k] [-].
+
+        NEN-EN 1992-1-1+C2:2011 art.3.1.5(1) - k
+
+        Parameters
+        ----------
+        e_cm : MPA
+            [Ecm] Elastic modulus concrete [MPa].
+        epsilon_c1 : float
+            [εc1] Strain concrete at peak-stress following table 3.1 [-].
+        f_cm : MPA
+            [fcm] Compressive strength concrete [MPa].
+        """
+        super().__init__()
+        self.e_cm = e_cm
+        self.epsilon_c1 = epsilon_c1
+        self.f_cm = f_cm
+
+    @staticmethod
+    def _evaluate(
+        e_cm: MPA,
+        epsilon_c1: float,
+        f_cm: MPA,
+    ) -> float:
+        """Evaluates the formula, for more information see the __init__ method"""
+        if e_cm < 0:
+            raise ValueError(f"Invalid e_cm: {e_cm}. e_cm cannot be negative")
+        if f_cm <= 0:
+            raise ValueError(f"Invalid f_cm: {f_cm}. f_cm cannot be negative or zero")
+        return 1.05 * e_cm * abs(epsilon_c1) / f_cm