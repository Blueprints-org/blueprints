"""Module including all formulas from chapter 3 - Materials of NEN-EN 1992-1-1+C2:2011."""
# pylint: disable=arguments-differ
import numpy as np

from blueprints.codes.eurocode.nen_en_1992_1_1_c2_2011 import NEN_EN_1992_1_1_C2_2011
from blueprints.codes.formula import Formula
<<<<<<< HEAD
from blueprints.type_alias import MM, MPA
=======
from blueprints.type_alias import DAYS, MM, MM2, MPA
>>>>>>> 4642bcbb


class Form3Dot1EstimationConcreteCompressiveStrength(Formula):
    """Class representing formula 3.1 for the estimation of the concrete compressive strength, fcm(t),  after t days
    with an average temperature of 20 degrees Celsius."""

    label = "3.1"
    source_document = NEN_EN_1992_1_1_C2_2011

    def __init__(
        self,
        beta_cc_t: float,
        f_cm: MPA,
    ) -> None:
        """[fcm(t)] The estimated concrete compressive strength [MPa].

        NEN-EN 1992-1-1+C2:2011 art.3.1.2(6) - Formula (3.1)

        Parameters
        ----------
        beta_cc_t : float
            [βcc(t)] Coefficient dependent of the age of concrete [-].
        f_cm : MPA
            [fcm] Average concrete compressive strength on day 28 based on table 3.1 [MPa].
        """
        super().__init__()
        self.beta_cc_t = beta_cc_t
        self.f_cm = f_cm

    @staticmethod
    def _evaluate(
        beta_cc_t: float,
        f_cm: MPA,
    ) -> MPA:
        """Evaluates the formula, for more information see the __init__ method"""
        if beta_cc_t < 0:
            raise ValueError(f"Negative beta_cc_t: {beta_cc_t}. beta_cc_t cannot be negative")
        if f_cm < 0:
            raise ValueError(f"Negative f_cm: {f_cm}. f_cm cannot be negative")
        return beta_cc_t * f_cm


class Form3Dot2CoefficientDependentOfConcreteAge(Formula):
    """Class representing formula 3.2 for the coefficient βcc(t) which is dependent of the age of concrete."""

    label = "3.2"
    source_document = NEN_EN_1992_1_1_C2_2011

    def __init__(
        self,
        s: float,
        t: DAYS,
    ) -> None:
        """Calculates beta_cc(t) coefficient which is dependent of the age of concrete in days [-].

        NEN-EN 1992-1-1+C2:2011 art.3.1.2(6) - Formula (3.2)

        Parameters
        ----------
        s : float
            [s] Coefficient dependent on the kind of cement [-].
            = 0.20 for cement of strength classes CEM 42.5 R, CEM 52.5 N, and CEM 52.5 R (class R);
            = 0.25 for cement of strength classes CEM 32.5 R, CEM 42.5 N (class N);
            = 0.38 for cement of strength class CEM 32.5 N (class S).
            Use your own implementation of this formula or use the SubForm3Dot2CoefficientTypeOfCementS class.
        t : DAYS
            [t] Age of concrete in days [days].
        """
        super().__init__()
        self.s = s
        self.t = t

    @staticmethod
    def _evaluate(
        s: float,
        t: DAYS,
    ) -> float:
        """Evaluates the formula, for more information see the __init__ method"""
        if s < 0:
            raise ValueError(f"Invalid s: {s}. s cannot be negative")
        if t <= 0:
            raise ValueError(f"Invalid t: {t}. t cannot be negative or zero")
        return np.exp(s * (1 - (28 / t) ** (1 / 2)))


class SubForm3Dot2CoefficientTypeOfCementS(Formula):
    """Class representing sub-formula for formula 3.2, which calculates the coefficient 's'
    which is dependent on the cement class"""

    source_document = NEN_EN_1992_1_1_C2_2011
    label = "3.2"

    def __init__(
        self,
        cement_class: str,
    ) -> None:
        """[s] Coefficient that depends on the type of cement [-].

        NEN-EN 1992-1-1+C2:2011 art.3.1.2(6) - s

        Parameters
        ----------
        cement_class : str
            [cement_class] Class of the cement.
                = 'R' for cement of strength classes CEM 42.5 R, CEM 52.5 N, and CEM 52.5 R (class R);
                = 'N' for cement of strength classes CEM 32.5 R, CEM 42.5 N (class N);
                = 'S' for cement of strength class CEM 32.5 N (class S).

        """
        super().__init__()
        self.cement_class = cement_class

    @staticmethod
    def _evaluate(
        cement_class: str,
    ) -> float:
        """Evaluates the formula, for more information see the __init__ method"""
        match cement_class.lower():
            case "r":
                return 0.20
            case "n":
                return 0.25
            case "s":
                return 0.38
            case _:
                raise ValueError(f"Invalid cement class: {cement_class}. Options: R, N or S")


<<<<<<< HEAD
class Form3Dot23TensileBendingStrength(Formula):
    """Class representing formula 3.23 for the calculation of the average tensile bending strength."""

    label = "3.23"
=======
class Form3Dot3AxialTensileStrengthFromTensileSplittingStrength(Formula):
    """Class representing formula 3.3 for the approximated axial tensile strength, fct, determined by
    tensile splitting strength."""

    label = "3.3"
>>>>>>> 4642bcbb
    source_document = NEN_EN_1992_1_1_C2_2011

    def __init__(
        self,
<<<<<<< HEAD
        h: MM,
        f_ctm: MPA,
    ) -> None:
        """[fctm,fl] Average tensile bending strength [MPa].

        NEN-EN 1992-1-1+C2:2011 art.3.1.8(1) - Formula (3.23)

        Parameters
        ----------
        h : MM
            [h] Total element height [mm]
        f_ctm : MPA
            [fctm] Average axial tensile strength following table 3.1 [MPa]
        """
        super().__init__()
        self.h = h
=======
        f_ct_sp: MPA,
    ) -> None:
        """[fct] The approximated axial tensile strength when tensile strength is determined as coefficient
        which is dependent of the age of concrete [MPa].

        NEN-EN 1992-1-1+C2:2011 art.3.1.2(8) - Formula (3.3)

        Parameters
        ----------
        f_ct_sp : float
            [fct,sp] Tensile strength determined by tensile splitting strength [MPa].
        """
        super().__init__()
        self.f_ct_sp = f_ct_sp

    @staticmethod
    def _evaluate(
        f_ct_sp: MPA,
    ) -> MPA:
        """Evaluates the formula, for more information see the __init__ method"""
        if f_ct_sp < 0:
            raise ValueError(f"Negative f_ct_sp: {f_ct_sp}. f_ct_sp cannot be negative")
        return 0.9 * f_ct_sp


class Form3Dot4DevelopmentTensileStrength(Formula):
    """Class representing formula 3.4 for an initial estimation of the tensile strength, fctm(t), after t days."""

    label = "3.4"
    source_document = NEN_EN_1992_1_1_C2_2011

    def __init__(
        self,
        beta_cc_t: float,
        alpha: float,
        f_ctm: MPA,
    ) -> None:
        """[fctm(t)] The initial estimation of the tensile strength after t days [MPa].

        NEN-EN 1992-1-1+C2:2011 art.3.1.2(9) - Formula (3.4)

        Parameters
        ----------
        beta_cc_t : float
            [βcc(t)] Coefficient dependent of the age of concrete [-].
        alpha : float
            [α] Factor dependent of the age of concrete [-]
            alpha = 1 for t < 28 days
            alpha = 2/3 for t >= 28 days
            Use your own implementation of this value or use the SubForm3Dot4CoefficientAgeConcreteAlpha class.
        f_ctm : MPA
            [fctm] Tensile strength from table 3.1 [MPa]
        """
        super().__init__()
        self.beta_cc_t = beta_cc_t
        self.alpha = alpha
>>>>>>> 4642bcbb
        self.f_ctm = f_ctm

    @staticmethod
    def _evaluate(
<<<<<<< HEAD
        h: MM,
        f_ctm: MPA,
    ) -> float:
        """Evaluates the formula, for more information see the __init__ method"""
        if h < 0:
            raise ValueError(f"Invalid h: {h}. h cannot be negative")
        if f_ctm < 0:
            raise ValueError(f"Invalid f_ctm: {f_ctm}. f_ctm cannot be negative")
        return max((1.6 - h / 1000) * f_ctm, f_ctm)
=======
        beta_cc_t: float,
        alpha: float,
        f_ctm: MPA,
    ) -> MPA:
        """Evaluates the formula, for more information see the __init__ method"""
        if beta_cc_t < 0:
            raise ValueError(f"Negative beta_cc_t: {beta_cc_t}. beta_cc_t cannot be negative")
        if f_ctm < 0:
            raise ValueError(f"Negative f_ctm: {f_ctm}. f_ctm cannot be negative")
        if alpha < 0:
            raise ValueError(f"Negative alpha: {alpha}. alpha cannot be negative")
        return beta_cc_t**alpha * f_ctm


class SubForm3Dot4CoefficientAgeConcreteAlpha(Formula):
    """Class representing sub-formula for formula 3.4 for the coefficient 'α' which
    is dependent of the age of concrete."""

    label = "3.4"
    source_document = NEN_EN_1992_1_1_C2_2011

    def __init__(
        self,
        t: DAYS,
    ) -> None:
        """[α] Factor dependent of the age of concrete [-].

        NEN-EN 1992-1-1+C2:2011 art.3.1.2(9) - α

        Parameters
        ----------
        t : DAYS
            [t] Age of concrete in days [days].
        """
        super().__init__()
        self.t = t

    @staticmethod
    def _evaluate(
        t: DAYS,
    ) -> float:
        """Evaluates the formula, for more information see the __init__ method"""
        if t <= 0:
            raise ValueError(f"Invalid t: {t}. t cannot be negative or zero")
        if t < 28:
            return 1.0
        return 2 / 3


class Form3Dot5ApproximationVarianceElasticModulusOverTime(Formula):
    """Class representing formula 3.5 for the approximation of the elastic modulus, Ecm(t) at day t."""

    label = "3.5"
    source_document = NEN_EN_1992_1_1_C2_2011

    def __init__(
        self,
        f_cm_t: MPA,
        f_cm: MPA,
        e_cm: MPA,
    ) -> None:
        """[Ecm(t)] The approximated elastic modulus at day t [MPa].

        NEN-EN 1992-1-1+C2:2011 art.3.1.3(3) - Formula (3.5)

        Parameters
        ----------
        f_cm_t : MPA
            [fcm(t)] Compressive strength concrete at t days [MPa].
        f_cm : MPA
            [fcm] Average concrete compressive strength on day 28 based on table 3.1 [MPa].
        e_cm : MPA
            [Ecm] Average elastic modulus on day 28 [MPa]
        """
        super().__init__()
        self.f_cm_t = f_cm_t
        self.f_cm = f_cm
        self.e_cm = e_cm

    @staticmethod
    def _evaluate(
        f_cm_t: MPA,
        f_cm: MPA,
        e_cm: MPA,
    ) -> MPA:
        """Evaluates the formula, for more information see the __init__ method"""
        if f_cm_t < 0:
            raise ValueError(f"Negative f_cm_t: {f_cm_t}. f_cm_t cannot be negative")
        if f_cm < 0:
            raise ValueError(f"Negative f_cm: {f_cm}. f_cm cannot be negative")
        if e_cm < 0:
            raise ValueError(f"Negative e_cm: {e_cm}. e_cm cannot be negative")
        return (f_cm_t / f_cm) ** 0.3 * e_cm


class Form3Dot6CreepDeformationOfConcrete(Formula):
    """Class representing formula 3.6 for the calculation of creep deformation of concrete."""

    label = "3.6"
    source_document = NEN_EN_1992_1_1_C2_2011

    def __init__(
        self,
        phi_inf_t0: float,
        sigma_c: MPA,
        e_c: MPA,
    ) -> None:
        """εcc(∞,t0) Creep deformation of concrete at the time t = ∞ for a constant concrete compressive
        stress σc applied at time t0 [-].

        NEN-EN 1992-1-1+C2:2011 art.3.1.4(3) - Formula (3.6)

        Parameters
        ----------
        phi_inf_t0 : float
            [φ(∞, t0)] Creep coefficient if high accuracy is not required use figure 3.1 else use appendix B [-].
        sigma_c : MPA
            [σc] Concrete compressive stress [MPa].
        e_c : MPA
            [Ec] tangent modulus = 1.05 * Ecm. According to art.3.1.4(2) [MPa].
        """
        super().__init__()
        self.phi_inf_t0 = phi_inf_t0
        self.sigma_c = sigma_c
        self.e_c = e_c

    @staticmethod
    def _evaluate(
        phi_inf_t0: float,
        sigma_c: MPA,
        e_c: MPA,
    ) -> float:
        """Evaluates the formula, for more information see the __init__ method"""
        if phi_inf_t0 < 0:
            raise ValueError(f"Negative phi_inf_t0: {phi_inf_t0}. phi_inf_t0 cannot be negative")
        if sigma_c < 0:
            raise ValueError(f"Negative sigma_c: {sigma_c}. sigma_c cannot be negative")
        if e_c < 0:
            raise ValueError(f"Negative e_c: {e_c}. e_c cannot be negative")
        return phi_inf_t0 * sigma_c / e_c


class Form3Dot7NonLinearCreepCoefficient(Formula):
    """Class representing formula 3.7 for the calculation of the non-linear creep coefficient."""

    label = "3.7"
    source_document = NEN_EN_1992_1_1_C2_2011

    def __init__(
        self,
        phi_inf_t0: float,
        k_sigma: float,
    ) -> None:
        """[φnl(∞,t0)] The non-linear creep coefficient [-].

        NEN-EN 1992-1-1+C2:2011 art.3.1.4(4) - Formula (3.7)

        Parameters
        ----------
        phi_inf_t0 : float
            [φ(∞, t0)] Creep coefficient if high accuracy is not required use figure 3.1 and/or use appendix B [-].
        k_sigma : float
            [kσ] Stress-strength ratio (σc / fck(t0)) [-].
        """
        super().__init__()
        self.phi_inf_t0 = phi_inf_t0
        self.k_sigma = k_sigma

    @staticmethod
    def _evaluate(
        phi_inf_t0: float,
        k_sigma: float,
    ) -> float:
        """Evaluates the formula, for more information see the __init__ method"""
        if phi_inf_t0 < 0:
            raise ValueError(f"Negative phi_inf_t0: {phi_inf_t0}. phi_inf_t0 cannot be negative")
        if k_sigma < 0:
            raise ValueError(f"Negative k_sigma: {k_sigma}. k_sigma cannot be negative")
        return phi_inf_t0 * np.exp(1.5 * (k_sigma - 0.45))


class Form3Dot8TotalShrinkage(Formula):
    """Class representing formula 3.8 for the calculation of the total shrinkage."""

    label = "3.8"
    source_document = NEN_EN_1992_1_1_C2_2011

    def __init__(
        self,
        epsilon_cd: float,
        epsilon_ca: float,
    ) -> None:
        """[εcs] The total shrinkage [-].

        NEN-EN 1992-1-1+C2:2011 art.3.1.4(6) - Formula (3.8)

        Parameters
        ----------
        epsilon_cd : float
            [εcd] Drying shrinkage [-].
        epsilon_ca : float
            [εca] Autogene shrinkage [-].
        """
        super().__init__()
        self.epsilon_cd = epsilon_cd
        self.epsilon_ca = epsilon_ca

    @staticmethod
    def _evaluate(
        epsilon_cd: float,
        epsilon_ca: float,
    ) -> float:
        """Evaluates the formula, for more information see the __init__ method"""
        return epsilon_cd + epsilon_ca


class Form3Dot9DryingShrinkage(Formula):
    """Class representing formula 3.9 for the calculation of the drying shrinkage."""

    label = "3.9"
    source_document = NEN_EN_1992_1_1_C2_2011

    def __init__(
        self,
        beta_ds_tt_s: float,
        k_h: float,
        epsilon_cd_0: float,
    ) -> None:
        """[εcd(t)] Development of the drying shrinkage [-].

        NEN-EN 1992-1-1+C2:2011 art.3.1.4(6) - Formula (3.9)

        Parameters
        ----------
        beta_ds_tt_s : float
            [βds(t, ts)] Coefficient that depends on the age t (in days) of the concrete for the drying shrinkage [-].
        k_h : float
            [kh] Coefficient depending on the fictional thickness h0 following table 3.3 [-].
            h0 = 100 -> kh = 1.0
            h0 = 200 -> kh = 0.85
            h0 = 300 -> kh = 0.75
            h0 >= 500 -> kh = 0.70
        epsilon_cd_0 : float
            [εcd,0] Nominal unobstructed drying shrinkage, formula in appendix B or use table 3.2 [-]
        """
        super().__init__()
        self.beta_ds_tt_s = beta_ds_tt_s
        self.k_h = k_h
        self.epsilon_cd_0 = epsilon_cd_0

    @staticmethod
    def _evaluate(
        beta_ds_tt_s: float,
        k_h: float,
        epsilon_cd_0: float,
    ) -> float:
        """Evaluates the formula, for more information see the __init__ method"""
        if beta_ds_tt_s < 0:
            raise ValueError(f"Negative beta_ds_tt_s: {beta_ds_tt_s}. beta_ds_tt_s cannot be negative")
        if k_h < 0:
            raise ValueError(f"Negative k_h: {k_h}. k_h cannot be negative")
        return beta_ds_tt_s * k_h * epsilon_cd_0


class Form3Dot10CoefficientAgeConcreteDryingShrinkage(Formula):
    """Class representing formula 3.10 for the calculation of the coefficient for drying shrinkage due to age."""

    label = "3.10"
    source_document = NEN_EN_1992_1_1_C2_2011

    def __init__(
        self,
        t: DAYS,
        t_s: DAYS,
        h_0: MM,
    ) -> None:
        """[βds(t,ts)] Coefficient for drying shrinkage due to age of concrete [-].

        NEN-EN 1992-1-1+C2:2011 art.3.1.4(6) - Formula (3.10)

        Parameters
        ----------
        t : DAYS
            [t] Age in days of the concrete at the considered moment [days].
        t_s : DAYS
            [t] Age in days of the concrete at the start of the drying shrinkage [days].
        h_0 : MM
            [h0] fictional thickness of cross-section [mm].
            = 2 * Ac / u
            Use your own implementation of this formula or use the SubForm3Dot10FictionalCrossSection class.
        """
        super().__init__()
        self.t = t
        self.t_s = t_s
        self.h_0 = h_0

    @staticmethod
    def _evaluate(
        t: DAYS,
        t_s: DAYS,
        h_0: MM,
    ) -> float:
        """Evaluates the formula, for more information see the __init__ method"""
        if t <= 0:
            raise ValueError(f"Invalid t: {t}. t cannot be negative or zero")
        if t_s < 0:
            raise ValueError(f"Negative t_s: {t_s}. t_s cannot be negative")
        if t <= t_s:
            raise ValueError("Invalid t and t_s combination. t has to be larger than t_s")
        if h_0 <= 0:
            raise ValueError(f"Invalid h_0: {h_0}. h_0 cannot be negative or zero")
        return (t - t_s) / ((t - t_s) + 0.04 * np.sqrt(h_0**3))


class SubForm3Dot10FictionalCrossSection(Formula):
    """Class representing sub-formula for formula 3.10 for the calculation of fictional
    thickness of the cross-section."""

    label = "3.10"
    source_document = NEN_EN_1992_1_1_C2_2011

    def __init__(
        self,
        a_c: MM2,
        u: MM,
    ) -> None:
        """[h0] Fictional thickness of the cross-section [mm].

        NEN-EN 1992-1-1+C2:2011 art.3.1.4(6) - h0

        Parameters
        ----------
        a_c : MM2
            [Ac] Area of the cross-section of the concrete [mm²].
        u : MM
            [u] Circumference of part that is subjected to drying [mm].
        """
        super().__init__()
        self.a_c = a_c
        self.u = u

    @staticmethod
    def _evaluate(
        a_c: MM2,
        u: MM,
    ) -> MM:
        """Evaluates the formula, for more information see the __init__ method"""
        if a_c <= 0:
            raise ValueError(f"Invalid a_c: {a_c}. a_c cannot be negative or zero")
        if u <= 0:
            raise ValueError(f"Invalid u: {u}. u cannot be negative or zero")
        return 2 * a_c / u
>>>>>>> 4642bcbb
<|MERGE_RESOLUTION|>--- conflicted
+++ resolved
@@ -4,11 +4,7 @@
 
 from blueprints.codes.eurocode.nen_en_1992_1_1_c2_2011 import NEN_EN_1992_1_1_C2_2011
 from blueprints.codes.formula import Formula
-<<<<<<< HEAD
-from blueprints.type_alias import MM, MPA
-=======
 from blueprints.type_alias import DAYS, MM, MM2, MPA
->>>>>>> 4642bcbb
 
 
 class Form3Dot1EstimationConcreteCompressiveStrength(Formula):
@@ -137,40 +133,15 @@
                 raise ValueError(f"Invalid cement class: {cement_class}. Options: R, N or S")
 
 
-<<<<<<< HEAD
-class Form3Dot23TensileBendingStrength(Formula):
-    """Class representing formula 3.23 for the calculation of the average tensile bending strength."""
-
-    label = "3.23"
-=======
 class Form3Dot3AxialTensileStrengthFromTensileSplittingStrength(Formula):
     """Class representing formula 3.3 for the approximated axial tensile strength, fct, determined by
     tensile splitting strength."""
 
     label = "3.3"
->>>>>>> 4642bcbb
-    source_document = NEN_EN_1992_1_1_C2_2011
-
-    def __init__(
-        self,
-<<<<<<< HEAD
-        h: MM,
-        f_ctm: MPA,
-    ) -> None:
-        """[fctm,fl] Average tensile bending strength [MPa].
-
-        NEN-EN 1992-1-1+C2:2011 art.3.1.8(1) - Formula (3.23)
-
-        Parameters
-        ----------
-        h : MM
-            [h] Total element height [mm]
-        f_ctm : MPA
-            [fctm] Average axial tensile strength following table 3.1 [MPa]
-        """
-        super().__init__()
-        self.h = h
-=======
+    source_document = NEN_EN_1992_1_1_C2_2011
+
+    def __init__(
+        self,
         f_ct_sp: MPA,
     ) -> None:
         """[fct] The approximated axial tensile strength when tensile strength is determined as coefficient
@@ -227,22 +198,10 @@
         super().__init__()
         self.beta_cc_t = beta_cc_t
         self.alpha = alpha
->>>>>>> 4642bcbb
         self.f_ctm = f_ctm
 
     @staticmethod
     def _evaluate(
-<<<<<<< HEAD
-        h: MM,
-        f_ctm: MPA,
-    ) -> float:
-        """Evaluates the formula, for more information see the __init__ method"""
-        if h < 0:
-            raise ValueError(f"Invalid h: {h}. h cannot be negative")
-        if f_ctm < 0:
-            raise ValueError(f"Invalid f_ctm: {f_ctm}. f_ctm cannot be negative")
-        return max((1.6 - h / 1000) * f_ctm, f_ctm)
-=======
         beta_cc_t: float,
         alpha: float,
         f_ctm: MPA,
@@ -595,4 +554,42 @@
         if u <= 0:
             raise ValueError(f"Invalid u: {u}. u cannot be negative or zero")
         return 2 * a_c / u
->>>>>>> 4642bcbb
+
+
+class Form3Dot23TensileBendingStrength(Formula):
+    """Class representing formula 3.23 for the calculation of the average tensile bending strength."""
+
+    label = "3.23"
+    source_document = NEN_EN_1992_1_1_C2_2011
+
+    def __init__(
+        self,
+        h: MM,
+        f_ctm: MPA,
+    ) -> None:
+        """[fctm,fl] Average tensile bending strength [MPa].
+
+        NEN-EN 1992-1-1+C2:2011 art.3.1.8(1) - Formula (3.23)
+
+        Parameters
+        ----------
+        h : MM
+            [h] Total element height [mm]
+        f_ctm : MPA
+            [fctm] Average axial tensile strength following table 3.1 [MPa]
+        """
+        super().__init__()
+        self.h = h
+        self.f_ctm = f_ctm
+
+    @staticmethod
+    def _evaluate(
+        h: MM,
+        f_ctm: MPA,
+    ) -> float:
+        """Evaluates the formula, for more information see the __init__ method"""
+        if h < 0:
+            raise ValueError(f"Invalid h: {h}. h cannot be negative")
+        if f_ctm < 0:
+            raise ValueError(f"Invalid f_ctm: {f_ctm}. f_ctm cannot be negative")
+        return max((1.6 - h / 1000) * f_ctm, f_ctm)