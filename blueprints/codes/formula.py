--- conflicted
+++ resolved
@@ -88,7 +88,6 @@
             This is an abstract method and must be implemented in all subclasses.
         """
 
-<<<<<<< HEAD
     @abstractmethod
     def latex(self, n: int = 3) -> LatexFormula:
         """Abstract method for the latex representation of the formula.
@@ -103,7 +102,8 @@
         LatexFormula
             The latex representation of the formula.
             This is an abstract method and must be implemented in all subclasses.
-=======
+        """
+
 
 class ComparisonFormula(Formula):
     """Base class for comparison formulas used in the codes."""
@@ -172,5 +172,4 @@
         -------
         float
             The unity check.
->>>>>>> f7686b68
         """