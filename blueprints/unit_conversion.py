"""Module for unit conversions inside of Blueprints."""

import math

# <editor-fold desc="Forces conversion">
KN_TO_N = 1e3
N_TO_KN = 1e-3
MM3_TO_M3 = 1e-9
MPA_TO_KPA = 1e3
GPA_TO_MPA = 1e3
# </editor-fold>

# <editor-fold desc="Section modulus conversion">
CM3_TO_MM3 = 1e3
# </editor-fold>

# <editor-fold desc="Moments conversion">
NMM_TO_KNM = 1e-6
# </editor-fold>

# <editor-fold desc="Area conversion">
MM2_TO_M2 = 1e-6
# </editor-fold>

<<<<<<< HEAD
# <editor-fold desc="Length conversion">
M_TO_MM = 1e3
# </editor-fold>

# <editor-fold desc="ROTATIONAL CONVERSION">
=======
# <editor-fold desc="Rotation conversion">
>>>>>>> 99e79c0d
RAD_TO_MRAD = 1e3
MRAD_TO_RAD = 1e-3
RAD_TO_DEG = 180 / math.pi
DEG_TO_RAD = math.pi / 180
# </editor-fold>


# <editor-fold desc="Length conversion">
M_TO_MM = 1e3
MM_TO_M = 1e-3<|MERGE_RESOLUTION|>--- conflicted
+++ resolved
@@ -22,15 +22,7 @@
 MM2_TO_M2 = 1e-6
 # </editor-fold>
 
-<<<<<<< HEAD
-# <editor-fold desc="Length conversion">
-M_TO_MM = 1e3
-# </editor-fold>
-
-# <editor-fold desc="ROTATIONAL CONVERSION">
-=======
 # <editor-fold desc="Rotation conversion">
->>>>>>> 99e79c0d
 RAD_TO_MRAD = 1e3
 MRAD_TO_RAD = 1e-3
 RAD_TO_DEG = 180 / math.pi
