"""Module to keep track of type aliases used in Blueprints."""
# <editor-fold desc="DISTANCES">
MM = float
CM = float
M = float
KM = float
# </editor-fold>

# <editor-fold desc="ROTATIONS">
DEGREE = float
RAD = float
# </editor-fold>

# <editor-fold desc="WEIGHTS">
KG = float
GRAM = float
# </editor-fold>

# <editor-fold desc="FORCES">
N = float
KN = float
# </editor-fold>

# <editor-fold desc="MOMENTS">
NM = float
KNM = float
# </editor-fold>

# <editor-fold desc="STRESSES">
MPA = float
<<<<<<< HEAD
MM = float
DAYS = float
DEG = float
=======
KPA = float
GPA = float
# </editor-fold>

# <editor-fold desc="AREAS">
MM2 = float
CM2 = float
DM2 = float
M2 = float
KM2 = float
# </editor-fold>

# <editor-fold desc="VOLUMES">
MM3 = float
CM3 = float
M3 = float
# </editor-fold>

# <editor-fold desc="BI-QUADRATIC">
MM4 = float
CM4 = float
M4 = float
# </editor-fold>

# <editor-fold desc="TIME">
HOURS = float
MINUTES = float
SECONDS = float
DAYS = float
WEEKS = float
MONTHS = float
YEARS = float
# </editor-fold>

# <editor-fold desc="Ratio's">
RATIO = float
PERCENTAGE = float
DIMENSIONLESS = float
# </editor-fold>
>>>>>>> 686563fc
<|MERGE_RESOLUTION|>--- conflicted
+++ resolved
@@ -1,75 +1,6 @@
 """Module to keep track of type aliases used in Blueprints."""
-# <editor-fold desc="DISTANCES">
+KN = float
+MM2 = float
+MPA = float
 MM = float
-CM = float
-M = float
-KM = float
-# </editor-fold>
-
-# <editor-fold desc="ROTATIONS">
-DEGREE = float
-RAD = float
-# </editor-fold>
-
-# <editor-fold desc="WEIGHTS">
-KG = float
-GRAM = float
-# </editor-fold>
-
-# <editor-fold desc="FORCES">
-N = float
-KN = float
-# </editor-fold>
-
-# <editor-fold desc="MOMENTS">
-NM = float
-KNM = float
-# </editor-fold>
-
-# <editor-fold desc="STRESSES">
-MPA = float
-<<<<<<< HEAD
-MM = float
-DAYS = float
-DEG = float
-=======
-KPA = float
-GPA = float
-# </editor-fold>
-
-# <editor-fold desc="AREAS">
-MM2 = float
-CM2 = float
-DM2 = float
-M2 = float
-KM2 = float
-# </editor-fold>
-
-# <editor-fold desc="VOLUMES">
-MM3 = float
-CM3 = float
-M3 = float
-# </editor-fold>
-
-# <editor-fold desc="BI-QUADRATIC">
-MM4 = float
-CM4 = float
-M4 = float
-# </editor-fold>
-
-# <editor-fold desc="TIME">
-HOURS = float
-MINUTES = float
-SECONDS = float
-DAYS = float
-WEEKS = float
-MONTHS = float
-YEARS = float
-# </editor-fold>
-
-# <editor-fold desc="Ratio's">
-RATIO = float
-PERCENTAGE = float
-DIMENSIONLESS = float
-# </editor-fold>
->>>>>>> 686563fc
+DAYS = float