"""Module to keep track of type aliases used in Blueprints."""

# <editor-fold desc="DISTANCES">
MM = float
"""Millimeters (mm), represented as a float."""
CM = float
"""Centimeters (cm), represented as a float."""
M = float
"""Meters (m), represented as a float."""
KM = float
"""Kilometers (km), represented as a float."""
# </editor-fold>

# <editor-fold desc="ROTATIONS">
DEG = float
"""Degrees (deg), represented as a float."""
RAD = float
"""Radians (rad), represented as a float."""
# </editor-fold>

# <editor-fold desc="WEIGHTS">
G = float
"""Grams (g), represented as a float."""
KG = float
"""Kilograms (kg), represented as a float."""
KG_M3 = float
"""Kilograms per cubic meter (kg/m³), represented as a float."""
KG_M = float
"""Kilograms per meter (kg/m), represented as a float."""
# </editor-fold>

# <editor-fold desc="FORCES">
N = float
"""Newtons (N), represented as a float."""
KN = float
<<<<<<< HEAD
# </editor-fold>

# <editor-fold desc="FORCE PER UNIT LENGTH">
N_MM = float
N_M = float
=======
"""Kilonewtons (kN), value represented as a float."""
>>>>>>> b1ed8b93
KN_M = float
"""Kilonewtons per meter (kN/m), represented as a float."""
# </editor-fold>

# <editor-fold desc="MOMENTS">
NMM = float
NM = float
"""Newton-meters (Nm), represented as a float."""
KNM = float
"""Kilonewton-meters (kNm), represented as a float."""
# </editor-fold>

# <editor-fold desc="STRESSES">
KPA = float
"""Kilopascals (KPa), represented as a float."""
MPA = float
"""Megapascals (MPa), represented as a float."""
GPA = float
"""Gigapascals (GPa), represented as a float."""
# </editor-fold>

# <editor-fold desc="AREAS">
MM2 = float
"""Square millimeters (mm²), represented as a float."""
MM2_M = float
"""Square millimeters per meter, (mm²/m), represented as a float."""
CM2 = float
"""Square centimeters (cm²), represented as a float."""
DM2 = float
"""Square decimeters (dm²), represented as a float."""
M2 = float
"""Square meters (m²), represented as a float."""
KM2 = float
"""Square kilometers (km²), represented as a float."""
# </editor-fold>

# <editor-fold desc="VOLUMES">
MM3 = float
"""Cubic millimeters (mm³), represented as a float."""
CM3 = float
"""Cubic centimeters (cm³), represented as a float."""
M3 = float
"""Cubic meters (m³), represented as a float."""
M3_M = float
"""Cubic meters per meter (m³/m), represented as a float."""
# </editor-fold>

# <editor-fold desc="BI-QUADRATIC">
MM4 = float
"""Millimeters to the fourth power (mm⁴), represented as a float."""
CM4 = float
"""Centimeters to the fourth power (cm⁴), represented as a float."""
M4 = float
"""Meters to the fourth power (m⁴), represented as a float."""
# </editor-fold>

# <editor-fold desc="COMPOUNDS">
N_M2 = float
"""Newton per square meter (N/m²), represented as a float."""
KN_M2 = float
"""Kilonewton per square meter (kN/m²), represented as a float."""
# </editor-fold>

# <editor-fold desc="TIME">
SECONDS = float
"""Seconds (sec), represented as a float."""
MINUTES = float
"""Minutes (min), represented as a float."""
HOURS = float
"""Hours (h), represented as a float."""
DAYS = float
"""Days (days), represented as a float."""
WEEKS = float
"""Weeks (weeks), represented as a float."""
MONTHS = float
"""Months (months), represented as a float."""
YEARS = float
"""Years (years), represented as a float."""
# </editor-fold>

# <editor-fold desc="Percentages">
PERCENTAGE = float
"""Percentage (%), represented as a float."""
PER_MILLE = float
"""Per mille (‰), represented as a float."""
# </editor-fold>

# <editor-fold desc="RATIOS">
RATIO = float
"""Ratio, represented as a float."""
PER_DEGREE = float
"""Per degree (1/°), represented as a float."""
DIMENSIONLESS = float
"""Dimensionless, represented as a float."""
# </editor-fold>

# <editor-fold desc="FREQUENCY">
HZ = float
"""Frequency (hertz), represented as a float."""
# </editor-fold>

# <editor-fold desc="TEMPERATURE">
DEG_C = float
"""Degrees (Celsius), represented as a float."""
DEG_K = float
"""Degrees (Kelvin), represented as a float."""
# </editor-fold>

# <editor-fold desc="RECIPROCAL">
ONE_OVER_MM = float
"""Reciprocal (1/mm), represented as a float."""
ONE_OVER_M = float
"""Reciprocal (1/m), represented as a float."""
# </editor-fold>

# <editor-fold desc="VELOCITIES">
M_PER_S = float
"""Velocity (m/s), represented as a float."""
KM_PER_H = float
"""Velocity (km/h), represented as a float."""
# </editor-fold>

# <editor-fold desc="ACCELERATIONS">
M_PER_S2 = float
"""Acceleration (m/s²), represented as a float."""
MM_PER_S2 = float
"""Acceleration (mm/s²), represented as a float."""
# </editor-fold><|MERGE_RESOLUTION|>--- conflicted
+++ resolved
@@ -33,21 +33,21 @@
 N = float
 """Newtons (N), represented as a float."""
 KN = float
-<<<<<<< HEAD
+"""Kilonewtons (kN), value represented as a float."""
 # </editor-fold>
 
 # <editor-fold desc="FORCE PER UNIT LENGTH">
 N_MM = float
+"""Newtons per millimeter (N/mm), represented as a float."""
 N_M = float
-=======
-"""Kilonewtons (kN), value represented as a float."""
->>>>>>> b1ed8b93
+"""Newtons per meter (N/m), represented as a float."""
 KN_M = float
 """Kilonewtons per meter (kN/m), represented as a float."""
 # </editor-fold>
 
 # <editor-fold desc="MOMENTS">
 NMM = float
+"""Newton-millimeters (Nmm), represented as a float."""
 NM = float
 """Newton-meters (Nm), represented as a float."""
 KNM = float
