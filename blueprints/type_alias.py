"""Module to keep track of type aliases used in Blueprints."""
KN = float
MM2 = float
MPA = float
<<<<<<< HEAD
MM = float
=======
MM = float
DAYS = float
>>>>>>> 4642bcbb
<|MERGE_RESOLUTION|>--- conflicted
+++ resolved
@@ -2,9 +2,5 @@
 KN = float
 MM2 = float
 MPA = float
-<<<<<<< HEAD
 MM = float
-=======
-MM = float
-DAYS = float
->>>>>>> 4642bcbb
+DAYS = float