"""Steel Profile Shapes Example
This example demonstrates how to create and visualize different steel profile shapes using the Blueprints library.
"""

import matplotlib.pyplot as plt

from blueprints.codes.eurocode.en_1993_1_1_2005.chapter_3_materials.table_3_1 import SteelStrengthClass
from blueprints.materials.steel import SteelMaterial

# ruff: noqa: T201
from blueprints.structural_sections.steel.steel_cross_sections.chs_profile import CHSSteelProfile
from blueprints.structural_sections.steel.steel_cross_sections.i_profile import ISteelProfile
from blueprints.structural_sections.steel.steel_cross_sections.rhs_profile import RHSSteelProfile
from blueprints.structural_sections.steel.steel_cross_sections.standard_profiles.chs import CHS
from blueprints.structural_sections.steel.steel_cross_sections.standard_profiles.heb import HEB
from blueprints.structural_sections.steel.steel_cross_sections.standard_profiles.rhs import RHS
from blueprints.structural_sections.steel.steel_cross_sections.standard_profiles.strip import Strip
from blueprints.structural_sections.steel.steel_cross_sections.strip_profile import StripSteelProfile

# Define steel class
steel_material = SteelMaterial(steel_class=SteelStrengthClass.S355)

# Example usage for CHS profile
chs_profile = CHSSteelProfile.from_standard_profile(
    profile=CHS.CHS273x5,
    steel_material=steel_material,
    corrosion_inside=0,  # mm
    corrosion_outside=4,  # mm
)
chs_profile.plot(show=False)
print(f"Steel class: {chs_profile.steel_material}")
print(f"Moment of inertia about y-axis: {chs_profile.moment_of_inertia_about_y} mm⁴")
print(f"Moment of inertia about z-axis: {chs_profile.moment_of_inertia_about_z} mm⁴")
print(f"Elastic section modulus about y-axis: {chs_profile.elastic_section_modulus_about_y_negative} mm³")
print(f"Elastic section modulus about z-axis: {chs_profile.elastic_section_modulus_about_z_positive} mm³")
print(f"Area: {chs_profile.area} mm²")
print(chs_profile.section_properties())

# Example usage for custom CHS profile
custom_chs_profile = CHSSteelProfile(
    outer_diameter=150,
    wall_thickness=10,
    steel_material=steel_material,
)
<<<<<<< HEAD
custom_chs_profile.plot(show=False)
=======
custom_chs_profile.plot(show=True)
print(custom_chs_profile.section_properties())
>>>>>>> f57bfbb7

# Example usage for Strip profile
strip_profile = StripSteelProfile.from_standard_profile(
    profile=Strip.STRIP160x5,
    steel_material=steel_material,
    corrosion=1,  # mm
)
<<<<<<< HEAD
strip_profile.plot(show=False)
=======
strip_profile.plot(show=True)
print(strip_profile.section_properties())
>>>>>>> f57bfbb7

# Example usage for custom Strip profile
custom_strip_profile = StripSteelProfile(
    strip_width=100,
    strip_height=41,
    steel_material=steel_material,
)
<<<<<<< HEAD
custom_strip_profile.plot(show=False)
=======
custom_strip_profile.plot(show=True)
print(custom_strip_profile.section_properties())
>>>>>>> f57bfbb7

# Example usage for HEB600 profile
heb_profile = ISteelProfile.from_standard_profile(
    profile=HEB.HEB600,
    steel_material=steel_material,
    corrosion=7,  # mm
)
<<<<<<< HEAD
heb_profile.plot(show=False)
=======
heb_profile.plot(show=True)
print(heb_profile.section_properties())
>>>>>>> f57bfbb7

# Example usage for custom I profile
custom_i_profile = ISteelProfile(
    top_flange_width=300,  # mm
    top_flange_thickness=20,  # mm
    bottom_flange_width=200,  # mm
    bottom_flange_thickness=10,  # mm
    total_height=600,  # mm
    web_thickness=10,  # mm
    steel_material=steel_material,
    top_radius=15,  # mm
    bottom_radius=8,  # mm
)
<<<<<<< HEAD
custom_i_profile.plot(show=False)

# Example usage for RHS profile
rhs_profile = RHSSteelProfile.from_standard_profile(
    profile=RHS.RHS400x200_16,
    steel_material=steel_material,
    corrosion_inside=0,  # mm
    corrosion_outside=0,  # mm (set to a small positive value to avoid zero thickness)
)
rhs_profile.plot(show=False)

# Example usage for custom RHS profile
custom_rhs_profile = RHSSteelProfile(
    steel_material=steel_material,
    total_width=300,  # mm
    total_height=200,  # mm
    left_wall_thickness=12,  # mm
    right_wall_thickness=40,  # mm
    top_wall_thickness=9,  # mm
    bottom_wall_thickness=7,  # mm
    top_right_inner_radius=50,  # mm (optional)
    top_left_inner_radius=5,  # mm (optional)
    bottom_right_inner_radius=9,  # mm (optional)
    bottom_left_inner_radius=14,  # mm (optional)
    top_right_outer_radius=55,  # mm (optional)
    top_left_outer_radius=13,  # mm (optional)
    bottom_right_outer_radius=10,  # mm (optional)
    bottom_left_outer_radius=12,  # mm (optional)
)
custom_rhs_profile.plot(show=False)

plt.show()
=======
custom_i_profile.plot(show=True)
print(custom_i_profile.section_properties())
>>>>>>> f57bfbb7
<|MERGE_RESOLUTION|>--- conflicted
+++ resolved
@@ -42,12 +42,9 @@
     wall_thickness=10,
     steel_material=steel_material,
 )
-<<<<<<< HEAD
-custom_chs_profile.plot(show=False)
-=======
+
 custom_chs_profile.plot(show=True)
 print(custom_chs_profile.section_properties())
->>>>>>> f57bfbb7
 
 # Example usage for Strip profile
 strip_profile = StripSteelProfile.from_standard_profile(
@@ -55,12 +52,9 @@
     steel_material=steel_material,
     corrosion=1,  # mm
 )
-<<<<<<< HEAD
-strip_profile.plot(show=False)
-=======
+
 strip_profile.plot(show=True)
 print(strip_profile.section_properties())
->>>>>>> f57bfbb7
 
 # Example usage for custom Strip profile
 custom_strip_profile = StripSteelProfile(
@@ -68,12 +62,9 @@
     strip_height=41,
     steel_material=steel_material,
 )
-<<<<<<< HEAD
-custom_strip_profile.plot(show=False)
-=======
+
 custom_strip_profile.plot(show=True)
 print(custom_strip_profile.section_properties())
->>>>>>> f57bfbb7
 
 # Example usage for HEB600 profile
 heb_profile = ISteelProfile.from_standard_profile(
@@ -81,12 +72,9 @@
     steel_material=steel_material,
     corrosion=7,  # mm
 )
-<<<<<<< HEAD
-heb_profile.plot(show=False)
-=======
+
 heb_profile.plot(show=True)
 print(heb_profile.section_properties())
->>>>>>> f57bfbb7
 
 # Example usage for custom I profile
 custom_i_profile = ISteelProfile(
@@ -100,7 +88,7 @@
     top_radius=15,  # mm
     bottom_radius=8,  # mm
 )
-<<<<<<< HEAD
+print(custom_i_profile.section_properties())
 custom_i_profile.plot(show=False)
 
 # Example usage for RHS profile
@@ -132,8 +120,4 @@
 )
 custom_rhs_profile.plot(show=False)
 
-plt.show()
-=======
-custom_i_profile.plot(show=True)
-print(custom_i_profile.section_properties())
->>>>>>> f57bfbb7
+plt.show()