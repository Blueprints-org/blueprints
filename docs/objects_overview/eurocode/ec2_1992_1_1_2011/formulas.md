**NEN-EN 1992-1-1+C2 - November 2011
Eurocode 2: Design of concrete structures
Part 1-1: General rules and rules for buildings**

The table presents a list of formulas from the Eurocode 2 standards for concrete structures, tracking their implementation status 
( :x: or :heavy_check_mark: ) and any pertinent remarks. The 'Object Name' column references the corresponding Python entities inside of Blueprints.

Total of 304 formulas present.

| Formula number |        Done        | Remarks | Object name                                               |
|:---------------|:------------------:|:--------|:----------------------------------------------------------|
| 3.1            | :heavy_check_mark: |         | Form3Dot1EstimationConcreteCompressiveStrength            |
| 3.2            | :heavy_check_mark: |         | Form3Dot2CoefficientDependentOfConcreteAge                |
| 3.3            | :heavy_check_mark: |         | Form3Dot3AxialTensileStrengthFromTensileSplittingStrength |
| 3.4            | :heavy_check_mark: |         | Form3Dot4DevelopmentTensileStrength                       |
| 3.5            | :heavy_check_mark: |         | Form3Dot5ApproximationVarianceElasticModulusOverTime      |
| 3.6            | :heavy_check_mark: |         | Form3Dot6CreepDeformationOfConcrete                       |
| 3.7            | :heavy_check_mark: |         | Form3Dot7NonLinearCreepCoefficient                        |
| 3.8            | :heavy_check_mark: |         | Form3Dot8TotalShrinkage                                   |
| 3.9            | :heavy_check_mark: |         | Form3Dot9DryingShrinkage                                  |
| 3.10           | :heavy_check_mark: |         | Form3Dot10CoefficientAgeConcreteDryingShrinkage           |
| 3.11           | :heavy_check_mark: |         | Form3Dot11AutogeneShrinkage                               |
| 3.12           | :heavy_check_mark: |         | Form3Dot12AutogeneShrinkageInfinity                       |
| 3.13           | :heavy_check_mark: |         | Form3Dot13CoefficientTimeAutogeneShrinkage                |
| 3.14           | :heavy_check_mark: |         | Form3Dot14StressStrainForShortTermLoading                 |
| 3.15           | :heavy_check_mark: |         | Form3Dot15DesignValueCompressiveStrength                  |
| 3.16           | :heavy_check_mark: |         | Form3Dot16DesignValueTensileStrength                      |
| 3.17           | :heavy_check_mark: |         | Form3Dot17CompressiveStressConcrete                       |
| 3.18           | :heavy_check_mark: |         | Form3Dot18CompressiveStressConcrete                       |
| 3.19           | :heavy_check_mark: |         | Form3Dot19And20EffectivePressureZoneHeight                |
| 3.20           | :heavy_check_mark: |         | Form3Dot19And20EffectivePressureZoneHeight                |
| 3.21           | :heavy_check_mark: |         | Form3Dot21And22EffectiveStrength                          |
| 3.22           | :heavy_check_mark: |         | Form3Dot21And22EffectiveStrength                          |
| 3.23           | :heavy_check_mark: |         | Form3Dot23FlexuralTensileStrength                         |
| 3.24           | :heavy_check_mark: |         | Form3Dot24IncreasedCharacteristicCompressiveStrength      |
| 3.25           | :heavy_check_mark: |         | Form3Dot25IncreasedCharacteristicCompressiveStrength      |
| 3.26           | :heavy_check_mark: |         | Form3Dot26IncreasedStrainAtMaxStrength                    |
| 3.27           | :heavy_check_mark: |         | Form3Dot27IncreasedStrainLimitValue                       |
| 3.28           | :heavy_check_mark: |         | Form3Dot28RatioLossOfPreStressClass1                      |
| 3.29           | :heavy_check_mark: |         | Form3Dot29RatioLossOfPreStressClass2                      |
| 3.30           | :heavy_check_mark: |         | Form3Dot30RatioLossOfPreStressClass3                      |
| 4.1            | :heavy_check_mark: |         | Form4Dot1NominalConcreteCover                             |
| 4.2            | :heavy_check_mark: |         | Form4Dot2MinimumConcreteCover                             |
| 4.3N           |        :x:         |         |                                                           |
| 4.4N           |        :x:         |         |                                                           |
| 5.1            | :heavy_check_mark: |         | Form5Dot1Imperfections                                    |
| 5.2            | :heavy_check_mark: |         | Form5Dot2Eccentricity                                     |
| 5.3a           | :heavy_check_mark: |         | Form5Dot3aTransverseForceUnbracedMembers                  |
| 5.3b           | :heavy_check_mark: |         | Form5Dot3bTransverseForceBracedMembers                    |
| 5.4            | :heavy_check_mark: |         | Form5Dot4TransverseForceEffectBracingSystem               |
| 5.5            | :heavy_check_mark: |         | Form5Dot5TransverseForceEffectFloorDiaphragm              |
| 5.6            | :heavy_check_mark: |         | Form5Dot6TransverseForceEffectRoofDiaphragm               |
| 5.7            | :heavy_check_mark: |         | Form5Dot7EffectiveFlangeWidth                             |
| 5.7a           | :heavy_check_mark: |         | Form5Dot7aFlangeEffectiveFlangeWidth                      |
| 5.7b           | :heavy_check_mark: |         | Form5Dot7bFlangeEffectiveFlangeWidth                      |
| 5.8            | :heavy_check_mark: |         | Form5Dot8EffectiveSpan                                    |
| 5.9            | :heavy_check_mark: |         | Form5Dot9DesignSupportMomentReduction                     |
| 5.10a          | :heavy_check_mark: |         | Form5Dot10aRedistributionOfMomentsLowerFck                |
| 5.10b          | :heavy_check_mark: |         | Form5Dot10bRedistributionOfMomentsUpperFck                |
| 5.11N          | :heavy_check_mark: |         | Form5Dot11nShearSlendernessCorrectionFactor               |
| 5.12N          | :heavy_check_mark: |         | Form5Dot12nRatioDistancePointZeroAndMaxMoment             |
| 5.13N          |        :x:         |         |                                                           |
| 5.14           | :heavy_check_mark: |         | Form5Dot14SlendernessRatio                                |
| 5.15           | :heavy_check_mark: |         | Form5Dot15EffectiveLengthBraced                           |
| 5.16           | :heavy_check_mark: |         | Form5Dot16EffectiveLengthUnbraced                         |
| 5.17           | :heavy_check_mark: |         | Form5Dot17EffectiveLengthBucklingLoad                     |
| 5.18           | :heavy_check_mark: |         | Form5Dot18ComparisonGeneralSecondOrderEffects             |
| 5.19           | :heavy_check_mark: |         | Form5Dot19EffectiveCreepCoefficient                       |
| 5.20           | :heavy_check_mark: |         | Form5Dot20DesignModulusElasticity                         |
| 5.21           | :heavy_check_mark: |         | Form5Dot21NominalStiffness                                |
| 5.22a          | :heavy_check_mark: |         | Form5Dot22FactorKs                                        |
| 5.22b          | :heavy_check_mark: |         | Form5Dot22FactorKc                                        |
| 5.23           | :heavy_check_mark: |         | Form5Dot23FactorConcreteStrengthClass                     |
| 5.24           | :heavy_check_mark: |         | Form5Dot24AxialForceCorrectionFactor                      |
| 5.25           | :heavy_check_mark: |         | Form5Dot25AxialForceCorrectionFactor                      |
| 5.26a          | :heavy_check_mark: |         | Form5Dot26FactorKs                                        |
| 5.26b          | :heavy_check_mark: |         | Form5Dot26FactorKs                                        |
| 5.27           | :heavy_check_mark: |         | Form5Dot27EffectiveDesignModulusElasticity                |
| 5.28           | :heavy_check_mark: |         | Form5Dot28TotalDesignMoment                               |
| 5.29           | :heavy_check_mark: |         | Form5Dot29BetaFactor                                      |
| 5.30           | :heavy_check_mark: |         | Form5Dot30TotalDesignMoment                               |
| 5.31           | :heavy_check_mark: |         | Form5Dot31DesignMoment                                    |
| 5.32           | :heavy_check_mark: |         | Form5Dot32EquivalentFirstOrderEndMoment                   |
| 5.33           | :heavy_check_mark: |         | Form5Dot33NominalSecondOrderMoment                        |
| 5.34           | :heavy_check_mark: |         | Form5Dot34Curvature                                       |
| 5.35           | :heavy_check_mark: |         | Form5Dot35EffectiveDepth                                  |
| 5.36           | :heavy_check_mark: |         | Form5Dot36RelativeAxialForce                              |
| 5.37           | :heavy_check_mark: |         | Form5Dot37CreepFactor                                     |
| 5.38a          | :heavy_check_mark: |         | Form5Dot38aCheckRelativeSlendernessRatio                  |
| 5.38b          | :heavy_check_mark: |         | Form5Dot38bCheckRelativeEccentricityRatio                 |
| 5.39           | :heavy_check_mark: |         | Form5Dot39SimplifiedCriterionBiaxialBending               |
| 5.40a          | :heavy_check_mark: |         | Form5Dot40aCheckLateralInstability                        |
| 5.40b          | :heavy_check_mark: |         | Form5Dot40bCheckLateralInstability                        |
| 5.41           | :heavy_check_mark: |         | Form5Dot41MaxForceTendon                                  |
| 5.42           | :heavy_check_mark: |         | Form5Dot42ConcreteCompressiveStress                       |
| 5.43           | :heavy_check_mark: |         | Form5Dot43InitialPrestressForce                           |
| 5.44           | :heavy_check_mark: |         | Form5Dot44PrestressLoss                                   |
| 5.45           | :heavy_check_mark: |         | Form5Dot45LossesDueToFriction                             |
| 5.46           | :heavy_check_mark: |         | Form5Dot46TimeDependentLosses                             |
| 5.47           | :heavy_check_mark: |         | TestForm5Dot47UpperCharacteristicPrestressingValue        |
| 5.48           | :heavy_check_mark: |         | TestForm5Dot48LowerCharacteristicPrestressingValue        |
| 6.1            | :heavy_check_mark: |         | Form6Dot1DesignShearStrength                              |
| 6.2.a          |        :x:         |         |                                                           |
| 6.2.b          |        :x:         |         |                                                           |
| 6.3N           |        :x:         |         |                                                           |
| 6.4            |        :x:         |         |                                                           |
| 6.5            |        :x:         |         |                                                           |
| 6.6N           |        :x:         |         |                                                           |
| 6.7N           |        :x:         |         |                                                           |
<<<<<<< HEAD
| 6.8            |        :x:         |         |                                                           |
| 6.9            |        :x:         |         |                                                           |
| 6.10.aN        |        :x:         |         |                                                           |
| 6.10.bN        |        :x:         |         |                                                           |
| 6.11.aN        |        :x:         |         |                                                           |
| 6.11.bN        |        :x:         |         |                                                           |
| 6.11.cN        |        :x:         |         |                                                           |
| 6.12           |        :x:         |         |                                                           |
| 6.13           |        :x:         |         |                                                           |
| 6.14           |        :x:         |         |                                                           |
| 6.15           |        :x:         |         |                                                           |
| 6.16           |        :x:         |         |                                                           |
| 6.17           |        :x:         |         |                                                           |
| 6.18           |        :x:         |         |                                                           |
| 6.19           |        :x:         |         |                                                           |
| 6.20           | :heavy_check_mark: |         | Form6Dot20LongitudinalShearStress                         |
| 6.21           | :heavy_check_mark: |         | Form6Dot21CheckTransverseReinforcement                    |
| 6.22           | :heavy_check_mark: |         | Form6Dot22CheckCrushingCompressionStruts                  |
=======
| 6.8            | :heavy_check_mark: |         | Form6Dot8ShearResistance                                  |
| 6.9            | :heavy_check_mark: |         | Form6Dot9MaximumShearResistance                           |
| 6.10.abN       | :heavy_check_mark: |         | Form6Dot10abNStrengthReductionFactor                      |
| 6.11.abcN      | :heavy_check_mark: |         | Form6Dot11abcNCompressionChordCoefficient                 |
| 6.12           | :heavy_check_mark: |         | Form6Dot12CheckMaxEffectiveCrossSectionalAreaShearReinf   |
| 6.13           | :heavy_check_mark: |         | Form6Dot13ShearResistanceInclinedReinforcement            |
| 6.14           | :heavy_check_mark: |         | Form6Dot14MaxShearResistanceInclinedReinforcement         |
| 6.15           | :heavy_check_mark: |         | Form6Dot15ShearReinforcementResistance                    |
| 6.16           | :heavy_check_mark: |         | Form6Dot16NominalWebWidth                                 |
| 6.17           | :heavy_check_mark: |         | Form6Dot17NominalWebWidth                                 |
| 6.18           | :heavy_check_mark: |         | Form6Dot18AdditionalTensileForce                          |
| 6.19           | :heavy_check_mark: |         | Form6Dot19CheckShearForce                                 |
| 6.20           |        :x:         |         |                                                           |
| 6.21           |        :x:         |         |                                                           |
| 6.22           |        :x:         |         |                                                           |
>>>>>>> e7bf57a1
| 6.23           |        :x:         |         |                                                           |
| 6.24           |        :x:         |         |                                                           |
| 6.25           |        :x:         |         |                                                           |
| 6.26           | :heavy_check_mark: |         | Form6Dot26ShearStressInWall                               |
| 6.27           | :heavy_check_mark: |         | Form6Dot27ShearForceInWall                                |
| 6.28           | :heavy_check_mark: |         | Form6Dot28RequiredCrossSectionalArea                      |
| 6.29           | :heavy_check_mark: |         | Form6Dot29CheckTorsionShearResistance                     |
| 6.30           | :heavy_check_mark: |         | Form6Dot30DesignTorsionalResistanceMoment                 |
| 6.31           | :heavy_check_mark: |         | Form6Dot31CheckTorsionShearResistanceRectangular          |
| 6.32           |        :x:         |         |                                                           |
| 6.33           |        :x:         |         |                                                           |
| 6.34           |        :x:         |         |                                                           |
| 6.35           |        :x:         |         |                                                           |
| 6.36           |        :x:         |         |                                                           |
| 6.37           |        :x:         |         |                                                           |
| 6.38           |        :x:         |         |                                                           |
| 6.39           |        :x:         |         |                                                           |
| 6.40           |        :x:         |         |                                                           |
| 6.41           |        :x:         |         |                                                           |
| 6.42           |        :x:         |         |                                                           |
| 6.43           |        :x:         |         |                                                           |
| 6.44           |        :x:         |         |                                                           |
| 6.45           |        :x:         |         |                                                           |
| 6.47           | :heavy_check_mark: |         | Form6Dot47PunchingShearResistance                         |
| 6.47 k         | :heavy_check_mark: |         | SubForm6Dot47FactorK                                      |
| 6.47 rho_l     | :heavy_check_mark: |         | SubForm6Dot47FactorRhoL                                   |
| 6.47 sigma_cp  | :heavy_check_mark: |         | SubForm6Dot47FactorSigmaCp                                |
| 6.47 sigma_cy  | :heavy_check_mark: |         | SubForm6Dot47FactorSigmaCy                                |
| 6.47 sigma_cz  | :heavy_check_mark: |         | SubForm6Dot47FactorSigmaCz                                |
| 6.48           | :heavy_check_mark: |         | Form6Dot48NetAppliedPunchingForce                         |
| 6.49           | :heavy_check_mark: |         | Form6Dot49AppliedPunchingShearStress                      |
| 6.50           | :heavy_check_mark: |         | Form6Dot50PunchingStressResistance                        |
| 6.51           | :heavy_check_mark: |         | Form6Dot51AppliedPunchingShearStressEccentricLoading      |
| 6.52           |        :x:         |         |                                                           |
| 6.53           |        :x:         |         |                                                           |
| 6.54           |        :x:         |         |                                                           |
| 6.55           |        :x:         |         |                                                           |
| 6.56           |        :x:         |         |                                                           |
| 6.57N          |        :x:         |         |                                                           |
| 6.58           |        :x:         |         |                                                           |
| 6.59           |        :x:         |         |                                                           |
| 6.60           |        :x:         |         |                                                           |
| 6.61           |        :x:         |         |                                                           |
| 6.62           |        :x:         |         |                                                           |
| 6.63           |        :x:         |         |                                                           |
| 6.64           |        :x:         |         |                                                           |
| 6.65           |        :x:         |         |                                                           |
| 6.66           |        :x:         |         |                                                           |
| 6.67           |        :x:         |         |                                                           |
| 6.68           |        :x:         |         |                                                           |
| 6.69           |        :x:         |         |                                                           |
| 6.70           |        :x:         |         |                                                           |
| 6.71           | :heavy_check_mark: |         | Form6Dot71CriteriaBasedOnStressRange                      |
| 6.72           |        :x:         |         |                                                           |
| 6.73           |        :x:         |         |                                                           |
| 6.74           |        :x:         |         |                                                           |
| 6.75           |        :x:         |         |                                                           |
| 6.76           | :heavy_check_mark: |         | Form6Dot76DesignFatigueStrengthConcrete                   |
| 6.77           |        :x:         |         |                                                           |
| 6.78           |        :x:         |         |                                                           |
| 6.79           |        :x:         |         |                                                           |
| 7.1            |        :x:         |         |                                                           |
| 7.2            |        :x:         |         |                                                           |
| 7.3            | :heavy_check_mark: |         | Form7Dot3CoefficientKc                                    |
| 7.4            |        :x:         |         |                                                           |
| 7.5            |        :x:         |         |                                                           |
| 7.6N           |        :x:         |         |                                                           |
| 7.7N           |        :x:         |         |                                                           |
| 7.8            |        :x:         |         |                                                           |
| 7.9            |        :x:         |         |                                                           |
| 7.10           |        :x:         |         |                                                           |
| 7.11           |        :x:         |         |                                                           |
| 7.12           |        :x:         |         |                                                           |
| 7.13           |        :x:         |         |                                                           |
| 7.14           |        :x:         |         |                                                           |
| 7.15           |        :x:         |         |                                                           |
| 7.16.a         |        :x:         |         |                                                           |
| 7.16.b         |        :x:         |         |                                                           |
| 7.17           |        :x:         |         |                                                           |
| 7.18           |        :x:         |         |                                                           |
| 7.19           |        :x:         |         |                                                           |
| 7.20           |        :x:         |         |                                                           |
| 7.21           |        :x:         |         |                                                           |
| 8.1            | :heavy_check_mark: |         | Form8Dot1RequiredMinimumMandrelDiameter                   |
| 8.2            | :heavy_check_mark: |         | Form8Dot2UltimateBondStress                               |
| 8.3            | :heavy_check_mark: |         | Form8Dot3RequiredAnchorageLength                          |
| 8.4            | :heavy_check_mark: |         | Form8Dot4DesignAnchorageLength                            |
| 8.5            | :heavy_check_mark: |         | Form8Dot5ProductAlphas235                                 |
| 8.6            | :heavy_check_mark: |         | Form8Dot6MinimumTensionAnchorage                          |
| 8.7            | :heavy_check_mark: |         | Form8Dot7MinimumCompressionAnchorage                      |
| 8.8N           | :heavy_check_mark: |         | Form8Dot8nAnchorageCapacityWeldedTransverseBar            |
| 8.9            | :heavy_check_mark: |         | Form8Dot9AnchorageCapacityWeldedTransverseBarSmallDiamet  |
| 8.10           | :heavy_check_mark: |         | Form8Dot10DesignLapLength                                 |
| 8.11           | :heavy_check_mark: |         | Form8Dot11MinimumDesignLapLength                          |
| 8.12           | :heavy_check_mark: |         | Form8Dot12AdditionalShearReinforcement                    |
| 8.13           | :heavy_check_mark: |         | Form8Dot13AdditionalShearReinforcement                    |
| 8.14           | :heavy_check_mark: |         | Form8Dot14EquivalentDiameterBundledBars                   |
| 8.15           | :heavy_check_mark: |         | Form8Dot15PrestressTransferStress                         |
| 8.16           | :heavy_check_mark: |         | Form8Dot16BasicTransmissionLength                         |
| 8.17           | :heavy_check_mark: |         | Form8Dot17DesignValueTransmissionLength1                  |
| 8.18           | :heavy_check_mark: |         | Form8Dot18DesignValueTransmissionLength2                  |
| 8.19           | :heavy_check_mark: |         | Form8Dot19DispersionLength                                |
| 8.20           | :heavy_check_mark: |         | Form8Dot20BondStrengthAnchorageULS                        |
| 8.21           | :heavy_check_mark: |         | Form8Dot21AnchorageLength                                 |
| 9.1N           | :heavy_check_mark: |         | Form9Dot1nMinimumTensileReinforcementBeam                 |
| 9.2            | :heavy_check_mark: |         | Form9Dot2ShiftInMomentDiagram                             |
| 9.3            | :heavy_check_mark: |         | Form9Dot3ShiftInMomentDiagram                             |
| 9.4            | :heavy_check_mark: |         | Form9Dot4ShearReinforcementRatio                          |
| 9.5N           | :heavy_check_mark: |         | Form9Dot5nMinimumShearReinforcementRatio                  |
| 9.6N           | :heavy_check_mark: |         | Form9Dot6nMaximumDistanceShearReinforcement               |
| 9.7N           | :heavy_check_mark: |         | Form9Dot7nMaximumDistanceBentUpBars                       |
| 9.8N           | :heavy_check_mark: |         | Form9Dot8nMaximumTransverseDistanceLegsSeriesShearLinks   |
| 9.9            | :heavy_check_mark: |         | Form9Dot9MaximumSpacingSeriesOfLinks                      |
| 9.10           | :heavy_check_mark: |         | Form9Dot10MaximumSpacingBentUpBars                        |
| 9.11           |        :x:         |         |                                                           |
| 9.12N          | :heavy_check_mark: |         | Form9Dot12nMinimumLongitudinalReinforcementColumns        |
| 9.13           | :heavy_check_mark: |         | Form9Dot13TensileForceToBeAnchored                        |
| 9.14           | :heavy_check_mark: |         | Form9Dot14SplittingForceColumnOnRock                      |
| 9.15           | :heavy_check_mark: |         | Form9Dot15MinimumResistancePeripheralTie                  |
| 9.16           | :heavy_check_mark: |         | Form9Dot16MinimumForceOnInternalBeamLine                  |
| 10.1           |        :x:         |         |                                                           |
| 10.2           |        :x:         |         |                                                           |
| 10.3           |        :x:         |         |                                                           |
| 10.4           |        :x:         |         |                                                           |
| 10.5           |        :x:         |         |                                                           |
| 10.6           |        :x:         |         |                                                           |
| 11.1           |        :x:         |         |                                                           |
| 11.2           |        :x:         |         |                                                           |
| 11.3.15        |        :x:         |         |                                                           |
| 11.3.16        |        :x:         |         |                                                           |
| 11.3.24        |        :x:         |         |                                                           |
| 11.3.26        |        :x:         |         |                                                           |
| 11.3.27        |        :x:         |         |                                                           |
| 11.6.2         |        :x:         |         |                                                           |
| 11.6.5         |        :x:         |         |                                                           |
| 11.6.6N        |        :x:         |         |                                                           |
| 11.6.47        |        :x:         |         |                                                           |
| 11.6.50        |        :x:         |         |                                                           |
| 11.6.52        |        :x:         |         |                                                           |
| 11.6.53        |        :x:         |         |                                                           |
| 11.6.63        |        :x:         |         |                                                           |
| 12.1           |        :x:         |         |                                                           |
| 12.2           |        :x:         |         |                                                           |
| 12.3           |        :x:         |         |                                                           |
| 12.4           |        :x:         |         |                                                           |
| 12.5           |        :x:         |         |                                                           |
| 12.6           |        :x:         |         |                                                           |
| 12.7           |        :x:         |         |                                                           |
| 12.8           |        :x:         |         |                                                           |
| 12.9           |        :x:         |         |                                                           |
| 12.10          |        :x:         |         |                                                           |
| 12.11          |        :x:         |         |                                                           |
| 12.12          |        :x:         |         |                                                           |
| 12.13          |        :x:         |         |                                                           |
| B.1            |        :x:         |         |                                                           |
| B.2            |        :x:         |         |                                                           |
| B.3a           |        :x:         |         |                                                           |
| B.3b           |        :x:         |         |                                                           |
| B.4            |        :x:         |         |                                                           |
| B.5            |        :x:         |         |                                                           |
| B.6            |        :x:         |         |                                                           |
| B.7            |        :x:         |         |                                                           |
| B.8a           |        :x:         |         |                                                           |
| B.8b           |        :x:         |         |                                                           |
| B.8c           |        :x:         |         |                                                           |
| B.9            |        :x:         |         |                                                           |
| B.10           |        :x:         |         |                                                           |
| B.11           |        :x:         |         |                                                           |
| B.12           |        :x:         |         |                                                           |
| C.1N           |        :x:         |         |                                                           |
| C.2N           |        :x:         |         |                                                           |
| C.3            |        :x:         |         |                                                           |
| D.1            |        :x:         |         |                                                           |
| D.2            |        :x:         |         |                                                           |
| F.1            |        :x:         |         |                                                           |
| F.2            |        :x:         |         |                                                           |
| F.3            |        :x:         |         |                                                           |
| F.4            |        :x:         |         |                                                           |
| F.5            |        :x:         |         |                                                           |
| F.6            |        :x:         |         |                                                           |
| F.7            |        :x:         |         |                                                           |
| F.8            |        :x:         |         |                                                           |
| F.9            |        :x:         |         |                                                           |
| F.10           |        :x:         |         |                                                           |
| G.1            |        :x:         |         |                                                           |
| H.1            |        :x:         |         |                                                           |
| H.2            |        :x:         |         |                                                           |
| H.3            |        :x:         |         |                                                           |
| H.4            |        :x:         |         |                                                           |
| H.5            |        :x:         |         |                                                           |
| H.6            |        :x:         |         |                                                           |
| H.7            |        :x:         |         |                                                           |
| H.8            |        :x:         |         |                                                           |
| I.1            |        :x:         |         |                                                           |<|MERGE_RESOLUTION|>--- conflicted
+++ resolved
@@ -107,26 +107,6 @@
 | 6.5            |        :x:         |         |                                                           |
 | 6.6N           |        :x:         |         |                                                           |
 | 6.7N           |        :x:         |         |                                                           |
-<<<<<<< HEAD
-| 6.8            |        :x:         |         |                                                           |
-| 6.9            |        :x:         |         |                                                           |
-| 6.10.aN        |        :x:         |         |                                                           |
-| 6.10.bN        |        :x:         |         |                                                           |
-| 6.11.aN        |        :x:         |         |                                                           |
-| 6.11.bN        |        :x:         |         |                                                           |
-| 6.11.cN        |        :x:         |         |                                                           |
-| 6.12           |        :x:         |         |                                                           |
-| 6.13           |        :x:         |         |                                                           |
-| 6.14           |        :x:         |         |                                                           |
-| 6.15           |        :x:         |         |                                                           |
-| 6.16           |        :x:         |         |                                                           |
-| 6.17           |        :x:         |         |                                                           |
-| 6.18           |        :x:         |         |                                                           |
-| 6.19           |        :x:         |         |                                                           |
-| 6.20           | :heavy_check_mark: |         | Form6Dot20LongitudinalShearStress                         |
-| 6.21           | :heavy_check_mark: |         | Form6Dot21CheckTransverseReinforcement                    |
-| 6.22           | :heavy_check_mark: |         | Form6Dot22CheckCrushingCompressionStruts                  |
-=======
 | 6.8            | :heavy_check_mark: |         | Form6Dot8ShearResistance                                  |
 | 6.9            | :heavy_check_mark: |         | Form6Dot9MaximumShearResistance                           |
 | 6.10.abN       | :heavy_check_mark: |         | Form6Dot10abNStrengthReductionFactor                      |
@@ -138,11 +118,10 @@
 | 6.16           | :heavy_check_mark: |         | Form6Dot16NominalWebWidth                                 |
 | 6.17           | :heavy_check_mark: |         | Form6Dot17NominalWebWidth                                 |
 | 6.18           | :heavy_check_mark: |         | Form6Dot18AdditionalTensileForce                          |
-| 6.19           | :heavy_check_mark: |         | Form6Dot19CheckShearForce                                 |
-| 6.20           |        :x:         |         |                                                           |
-| 6.21           |        :x:         |         |                                                           |
-| 6.22           |        :x:         |         |                                                           |
->>>>>>> e7bf57a1
+| 6.19           | :heavy_check_mark: |         | Form6Dot19CheckShearForce             
+| 6.20           | :heavy_check_mark: |         | Form6Dot20LongitudinalShearStress                         |
+| 6.21           | :heavy_check_mark: |         | Form6Dot21CheckTransverseReinforcement                    |
+| 6.22           | :heavy_check_mark: |         | Form6Dot22CheckCrushingCompressionStruts                  |
 | 6.23           |        :x:         |         |                                                           |
 | 6.24           |        :x:         |         |                                                           |
 | 6.25           |        :x:         |         |                                                           |
