--- conflicted
+++ resolved
@@ -187,27 +187,6 @@
 | 7.2            | :heavy_check_mark: |         | Form7Dot2StressDistributionCoefficient                    |
 | 7.2sub1        | :heavy_check_mark: |         | Form7Dot2Sub1AxialForceCoefficient                        |
 | 7.3            | :heavy_check_mark: |         | Form7Dot3CoefficientKc                                    |
-<<<<<<< HEAD
-| 7.4            |        :x:         |         |                                                           |
-| 7.5            |        :x:         |         |                                                           |
-| 7.6N           |        :x:         |         |                                                           |
-| 7.7N           |        :x:         |         |                                                           |
-| 7.8            |        :x:         |         |                                                           |
-| 7.9            |        :x:         |         |                                                           |
-| 7.10           |        :x:         |         |                                                           |
-| 7.11           |        :x:         |         |                                                           |
-| 7.12           |        :x:         |         |                                                           |
-| 7.13           |        :x:         |         |                                                           |
-| 7.14           |        :x:         |         |                                                           |
-| 7.15           |        :x:         |         |                                                           |
-| 7.16.a         | :heavy_check_mark: |         | Form7Dot16abSpanDepthRatio                                |
-| 7.16.b         | :heavy_check_mark: |         | Form7Dot16abSpanDepthRatio                                |
-| 7.17           | :heavy_check_mark: |         | Form7Dot17MultiplicationFactor                            |
-| 7.18           | :heavy_check_mark: |         | Form7Dot18DeformationParameter                            |
-| 7.19           | :heavy_check_mark: |         | Form7Dot19DistributionCoefficient                         |
-| 7.20           | :heavy_check_mark: |         | Form7Dot20EffectiveModulus                                |
-| 7.21           | :heavy_check_mark: |         | Form7Dot21CurvatureDueToShrinkage                         |
-=======
 | 7.4            | :heavy_check_mark: |         | Form7Dot4MeanStressConcrete                               |
 | 7.5            | :heavy_check_mark: |         | Form7Dot5AdjustedBondStrengthRatio                        |
 | 7.6N           | :heavy_check_mark: |         | Form7Dot6nMaxBarDiameterBending                           |
@@ -220,14 +199,13 @@
 | 7.13           | :heavy_check_mark: |         | Form7Dot13CoefficientK2                                   |
 | 7.14           | :heavy_check_mark: |         | Form7Dot14MaximumCrackSpacing                             |
 | 7.15           | :heavy_check_mark: |         | Form7Dot15MaximumCrackSpacing                             |
-| 7.16.a         |        :x:         |         |                                                           |
-| 7.16.b         |        :x:         |         |                                                           |
-| 7.17           |        :x:         |         |                                                           |
-| 7.18           |        :x:         |         |                                                           |
-| 7.19           |        :x:         |         |                                                           |
-| 7.20           |        :x:         |         |                                                           |
-| 7.21           |        :x:         |         |                                                           |
->>>>>>> 4c0af843
+| 7.16.a         | :heavy_check_mark: |         | Form7Dot16abSpanDepthRatio                                |
+| 7.16.b         | :heavy_check_mark: |         | Form7Dot16abSpanDepthRatio                                |
+| 7.17           | :heavy_check_mark: |         | Form7Dot17MultiplicationFactor                            |
+| 7.18           | :heavy_check_mark: |         | Form7Dot18DeformationParameter                            |
+| 7.19           | :heavy_check_mark: |         | Form7Dot19DistributionCoefficient                         |
+| 7.20           | :heavy_check_mark: |         | Form7Dot20EffectiveModulus                                |
+| 7.21           | :heavy_check_mark: |         | Form7Dot21CurvatureDueToShrinkage             
 | 8.1            | :heavy_check_mark: |         | Form8Dot1RequiredMinimumMandrelDiameter                   |
 | 8.2            | :heavy_check_mark: |         | Form8Dot2UltimateBondStress                               |
 | 8.3            | :heavy_check_mark: |         | Form8Dot3RequiredAnchorageLength                          |
