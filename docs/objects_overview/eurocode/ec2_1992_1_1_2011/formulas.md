--- conflicted
+++ resolved
@@ -163,21 +163,12 @@
 | 6.57N          |        :x:         |         |                                                           |
 | 6.58           |        :x:         |         |                                                           |
 | 6.59           |        :x:         |         |                                                           |
-<<<<<<< HEAD
-| 6.60           |        :x:         |         |                                                           |
-| 6.61           |        :x:         |         |                                                           |
-| 6.62           |        :x:         |         |                                                           |
-| 6.63           |        :x:         |         |                                                           |
-| 6.64           | :heavy_check_mark: |         | Form6Dot64BondFactor                                      |
-| 6.65           | :heavy_check_mark: |         | Form6Dot65ConcreteCompressionStrut                        |
-=======
 | 6.60           | :heavy_check_mark: |         | Form6Dot60DesignValueCompressiveStressResistance          |
 | 6.61           | :heavy_check_mark: |         | Form6Dot61DesignValueCompressiveStressResistance          |
 | 6.62           | :heavy_check_mark: |         | Form6Dot62DesignValueCompressiveStressResistance          |
 | 6.63           | :heavy_check_mark: |         | Form6Dot63ConcentratedResistanceForce                     |
-| 6.64           |        :x:         |         |                                                           |
-| 6.65           |        :x:         |         |                                                           |
->>>>>>> 8ea7fb05
+| 6.64           | :heavy_check_mark: |         | Form6Dot64BondFactor                                      |
+| 6.65           | :heavy_check_mark: |         | Form6Dot65ConcreteCompressionStrut                        |
 | 6.66           |        :x:         |         |                                                           |
 | 6.67           |        :x:         |         |                                                           |
 | 6.68           |        :x:         |         |                                                           |
