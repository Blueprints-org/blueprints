--- conflicted
+++ resolved
@@ -158,19 +158,11 @@
 | 6.52           | :heavy_check_mark: |         | Form6Dot52PunchingShearResistance                         |
 | 6.53           | :heavy_check_mark: |         | Form6Dot53CheckPunchingShear                              |
 | 6.54           | :heavy_check_mark: |         | Form6Dot54ControlPerimeter                                |
-<<<<<<< HEAD
-| 6.55           |        :x:         |         |                                                           |
-| 6.56           |        :x:         |         |                                                           |
-| 6.57N          |        :x:         |         |                                                           |
-| 6.58           | :heavy_check_mark: |         | Form6Dot58And59TensileForce                               |
-| 6.59           | :heavy_check_mark: |         | Form6Dot58And59TensileForce                               |
-=======
 | 6.55           | :heavy_check_mark: |         | Form6Dot55DesignStrengthConcreteStruts                    |
 | 6.56           | :heavy_check_mark: |         | Form6Dot56DesignStrengthConcreteStrussTransverseTension   |
 | 6.57N          | :heavy_check_mark: |         | Form6Dot57NuPrime                                         |
-| 6.58           |        :x:         |         |                                                           |
-| 6.59           |        :x:         |         |                                                           |
->>>>>>> a1837129
+| 6.58           | :heavy_check_mark: |         | Form6Dot58And59TensileForce                               |
+| 6.59           | :heavy_check_mark: |         | Form6Dot58And59TensileForce                               |
 | 6.60           | :heavy_check_mark: |         | Form6Dot60DesignValueCompressiveStressResistance          |
 | 6.61           | :heavy_check_mark: |         | Form6Dot61DesignValueCompressiveStressResistance          |
 | 6.62           | :heavy_check_mark: |         | Form6Dot62DesignValueCompressiveStressResistance          |
