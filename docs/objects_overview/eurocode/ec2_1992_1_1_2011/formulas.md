--- conflicted
+++ resolved
@@ -100,36 +100,12 @@
 | 5.47           | :heavy_check_mark: |         | Form5Dot47UpperCharacteristicPrestressingValue            |
 | 5.48           | :heavy_check_mark: |         | Form5Dot48LowerCharacteristicPrestressingValue            |
 | 6.1            | :heavy_check_mark: |         | Form6Dot1DesignShearStrength                              |
-<<<<<<< HEAD
 | 6.2            | :heavy_check_mark: |         | Form6Dot2ShearResistance                                  |
 | 6.3N           | :heavy_check_mark: |         | Form6Dot3NShearCapacityWithoutRebar                       |
 | 6.4            | :heavy_check_mark: |         | Form6Dot4ShearResistance                                  |
 | 6.5            | :heavy_check_mark: |         | Form6Dot5ShearForceCheck                                  |
 | 6.6N           | :heavy_check_mark: |         | Form6Dot6nStrengthReductionFactor                         |
 | 6.7N           | :heavy_check_mark: |         | Form6Dot7nCheckCotTheta                                   |
-| 6.8            |        :x:         |         |                                                           |
-| 6.9            |        :x:         |         |                                                           |
-| 6.10.aN        |        :x:         |         |                                                           |
-| 6.10.bN        |        :x:         |         |                                                           |
-| 6.11.aN        |        :x:         |         |                                                           |
-| 6.11.bN        |        :x:         |         |                                                           |
-| 6.11.cN        |        :x:         |         |                                                           |
-| 6.12           |        :x:         |         |                                                           |
-| 6.13           |        :x:         |         |                                                           |
-| 6.14           |        :x:         |         |                                                           |
-| 6.15           |        :x:         |         |                                                           |
-| 6.16           |        :x:         |         |                                                           |
-| 6.17           |        :x:         |         |                                                           |
-| 6.18           |        :x:         |         |                                                           |
-| 6.19           |        :x:         |         |                                                           |
-=======
-| 6.2.a          |        :x:         |         |                                                           |
-| 6.2.b          |        :x:         |         |                                                           |
-| 6.3N           |        :x:         |         |                                                           |
-| 6.4            |        :x:         |         |                                                           |
-| 6.5            |        :x:         |         |                                                           |
-| 6.6N           |        :x:         |         |                                                           |
-| 6.7N           |        :x:         |         |                                                           |
 | 6.8            | :heavy_check_mark: |         | Form6Dot8ShearResistance                                  |
 | 6.9            | :heavy_check_mark: |         | Form6Dot9MaximumShearResistance                           |
 | 6.10.abN       | :heavy_check_mark: |         | Form6Dot10abNStrengthReductionFactor                      |
@@ -142,7 +118,6 @@
 | 6.17           | :heavy_check_mark: |         | Form6Dot17NominalWebWidth                                 |
 | 6.18           | :heavy_check_mark: |         | Form6Dot18AdditionalTensileForce                          |
 | 6.19           | :heavy_check_mark: |         | Form6Dot19CheckShearForce                                 |
->>>>>>> 0fcc91ca
 | 6.20           |        :x:         |         |                                                           |
 | 6.21           |        :x:         |         |                                                           |
 | 6.22           |        :x:         |         |                                                           |
