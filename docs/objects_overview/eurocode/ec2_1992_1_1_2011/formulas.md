--- conflicted
+++ resolved
@@ -187,11 +187,10 @@
 | 7.2            | :heavy_check_mark: |         | Form7Dot2StressDistributionCoefficient                    |
 | 7.2sub1        | :heavy_check_mark: |         | Form7Dot2Sub1AxialForceCoefficient                        |
 | 7.3            | :heavy_check_mark: |         | Form7Dot3CoefficientKc                                    |
-<<<<<<< HEAD
-| 7.4            |        :x:         |         |                                                           |
-| 7.5            |        :x:         |         |                                                           |
-| 7.6N           |        :x:         |         |                                                           |
-| 7.7N           |        :x:         |         |                                                           |
+| 7.4            | :heavy_check_mark: |         | Form7Dot4MeanStressConcrete                               |
+| 7.5            | :heavy_check_mark: |         | Form7Dot5AdjustedBondStrengthRatio                        |
+| 7.6N           | :heavy_check_mark: |         | Form7Dot6nMaxBarDiameterBending                           |
+| 7.7N           | :heavy_check_mark: |         | Form7Dot7nMaxBarDiameterTension                           |
 | 7.8            | :heavy_check_mark: |         | Form7Dot8CrackWidth                                       |
 | 7.9            | :heavy_check_mark: |         | Form7Dot9EpsilonSmMinusEpsilonCm                          |
 | 7.10           | :heavy_check_mark: |         | Form7Dot10RhoPEff                                         |
@@ -200,20 +199,6 @@
 | 7.13           | :heavy_check_mark: |         | Form7Dot13CoefficientK2                                   |
 | 7.14           | :heavy_check_mark: |         | Form7Dot14MaximumCrackSpacing                             |
 | 7.15           | :heavy_check_mark: |         | Form7Dot15MaximumCrackSpacing                             |
-=======
-| 7.4            | :heavy_check_mark: |         | Form7Dot4MeanStressConcrete                               |
-| 7.5            | :heavy_check_mark: |         | Form7Dot5AdjustedBondStrengthRatio                        |
-| 7.6N           | :heavy_check_mark: |         | Form7Dot6nMaxBarDiameterBending                           |
-| 7.7N           | :heavy_check_mark: |         | Form7Dot7nMaxBarDiameterTension                           |
-| 7.8            |        :x:         |         |                                                           |
-| 7.9            |        :x:         |         |                                                           |
-| 7.10           |        :x:         |         |                                                           |
-| 7.11           |        :x:         |         |                                                           |
-| 7.12           |        :x:         |         |                                                           |
-| 7.13           |        :x:         |         |                                                           |
-| 7.14           |        :x:         |         |                                                           |
-| 7.15           |        :x:         |         |                                                           |
->>>>>>> 40c828c9
 | 7.16.a         |        :x:         |         |                                                           |
 | 7.16.b         |        :x:         |         |                                                           |
 | 7.17           |        :x:         |         |                                                           |
