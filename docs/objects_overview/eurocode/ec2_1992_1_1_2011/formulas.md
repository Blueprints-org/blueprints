--- conflicted
+++ resolved
@@ -122,27 +122,15 @@
 | 6.20           |        :x:         |         |                                                           |
 | 6.21           |        :x:         |         |                                                           |
 | 6.22           |        :x:         |         |                                                           |
-<<<<<<< HEAD
 | 6.23           | :heavy_check_mark: |         | Form6Dot23CheckShearStressInterface                       |
 | 6.24           | :heavy_check_mark: |         | Form6Dot24DesignShearStress                               |
 | 6.25           | :heavy_check_mark: |         | Form6Dot25DesignShearResistance                           |
-| 6.26           |        :x:         |         |                                                           |
-| 6.27           |        :x:         |         |                                                           |
-| 6.28           |        :x:         |         |                                                           |
-| 6.29           |        :x:         |         |                                                           |
-| 6.30           |        :x:         |         |                                                           |
-| 6.31           |        :x:         |         |                                                           |
-=======
-| 6.23           |        :x:         |         |                                                           |
-| 6.24           |        :x:         |         |                                                           |
-| 6.25           |        :x:         |         |                                                           |
 | 6.26           | :heavy_check_mark: |         | Form6Dot26ShearStressInWall                               |
 | 6.27           | :heavy_check_mark: |         | Form6Dot27ShearForceInWall                                |
 | 6.28           | :heavy_check_mark: |         | Form6Dot28RequiredCrossSectionalArea                      |
 | 6.29           | :heavy_check_mark: |         | Form6Dot29CheckTorsionShearResistance                     |
 | 6.30           | :heavy_check_mark: |         | Form6Dot30DesignTorsionalResistanceMoment                 |
 | 6.31           | :heavy_check_mark: |         | Form6Dot31CheckTorsionShearResistanceRectangular          |
->>>>>>> 0fcc91ca
 | 6.32           |        :x:         |         |                                                           |
 | 6.33           |        :x:         |         |                                                           |
 | 6.34           |        :x:         |         |                                                           |
