**NEN-EN 1992-1-1+C2 - November 2011
Eurocode 2: Design of concrete structures
Part 1-1: General rules and rules for buildings**

The table presents a list of formulas from the Eurocode 2 standards for concrete structures, tracking their implementation status 
( :x: or :heavy_check_mark: ) and any pertinent remarks. The 'Object Name' column references the corresponding Python entities inside of Blueprints.

Total of 304 formulas present.

| Formula number |        Done        | Remarks | Object name                                               |
|:---------------|:------------------:|:--------|:----------------------------------------------------------|
| 3.1            | :heavy_check_mark: |         | Form3Dot1EstimationConcreteCompressiveStrength            |
| 3.2            | :heavy_check_mark: |         | Form3Dot2CoefficientDependentOfConcreteAge                |
| 3.3            | :heavy_check_mark: |         | Form3Dot3AxialTensileStrengthFromTensileSplittingStrength |
| 3.4            | :heavy_check_mark: |         | Form3Dot4DevelopmentTensileStrength                       |
| 3.5            | :heavy_check_mark: |         | Form3Dot5ApproximationVarianceElasticModulusOverTime      |
| 3.6            | :heavy_check_mark: |         | Form3Dot6CreepDeformationOfConcrete                       |
| 3.7            | :heavy_check_mark: |         | Form3Dot7NonLinearCreepCoefficient                        |
| 3.8            | :heavy_check_mark: |         | Form3Dot8TotalShrinkage                                   |
| 3.9            | :heavy_check_mark: |         | Form3Dot9DryingShrinkage                                  |
| 3.10           | :heavy_check_mark: |         | Form3Dot10CoefficientAgeConcreteDryingShrinkage           |
| 3.11           | :heavy_check_mark: |         | Form3Dot11AutogeneShrinkage                               |
| 3.12           | :heavy_check_mark: |         | Form3Dot12AutogeneShrinkageInfinity                       |
| 3.13           | :heavy_check_mark: |         | Form3Dot13CoefficientTimeAutogeneShrinkage                |
| 3.14           | :heavy_check_mark: |         | Form3Dot14StressStrainForShortTermLoading                 |
| 3.15           | :heavy_check_mark: |         | Form3Dot15DesignValueCompressiveStrength                  |
| 3.16           | :heavy_check_mark: |         | Form3Dot16DesignValueTensileStrength                      |
| 3.17           | :heavy_check_mark: |         | Form3Dot17CompressiveStressConcrete                       |
| 3.18           | :heavy_check_mark: |         | Form3Dot18CompressiveStressConcrete                       |
| 3.19           | :heavy_check_mark: |         | Form3Dot19And20EffectivePressureZoneHeight                |
| 3.20           | :heavy_check_mark: |         | Form3Dot19And20EffectivePressureZoneHeight                |
| 3.21           | :heavy_check_mark: |         | Form3Dot21And22EffectiveStrength                          |
| 3.22           | :heavy_check_mark: |         | Form3Dot21And22EffectiveStrength                          |
| 3.23           | :heavy_check_mark: |         | Form3Dot23FlexuralTensileStrength                         |
| 3.24           | :heavy_check_mark: |         | Form3Dot24IncreasedCharacteristicCompressiveStrength      |
| 3.25           | :heavy_check_mark: |         | Form3Dot25IncreasedCharacteristicCompressiveStrength      |
| 3.26           | :heavy_check_mark: |         | Form3Dot26IncreasedStrainAtMaxStrength                    |
| 3.27           | :heavy_check_mark: |         | Form3Dot27IncreasedStrainLimitValue                       |
| 3.28           | :heavy_check_mark: |         | Form3Dot28RatioLossOfPreStressClass1                      |
| 3.29           | :heavy_check_mark: |         | Form3Dot29RatioLossOfPreStressClass2                      |
| 3.30           | :heavy_check_mark: |         | Form3Dot30RatioLossOfPreStressClass3                      |
| 4.1            | :heavy_check_mark: |         | Form4Dot1NominalConcreteCover                             |
| 4.2            | :heavy_check_mark: |         | Form4Dot2MinimumConcreteCover                             |
| 4.3N           |        :x:         |         |                                                           |
| 4.4N           |        :x:         |         |                                                           |
| 5.1            | :heavy_check_mark: |         | Form5Dot1Imperfections                                    |
| 5.2            | :heavy_check_mark: |         | Form5Dot2Eccentricity                                     |
| 5.3a           | :heavy_check_mark: |         | Form5Dot3aTransverseForceUnbracedMembers                  |
| 5.3b           | :heavy_check_mark: |         | Form5Dot3bTransverseForceBracedMembers                    |
| 5.4            | :heavy_check_mark: |         | Form5Dot4TransverseForceEffectBracingSystem               |
| 5.5            | :heavy_check_mark: |         | Form5Dot5TransverseForceEffectFloorDiaphragm              |
| 5.6            | :heavy_check_mark: |         | Form5Dot6TransverseForceEffectRoofDiaphragm               |
| 5.7            | :heavy_check_mark: |         | Form5Dot7EffectiveFlangeWidth                             |
| 5.7a           | :heavy_check_mark: |         | Form5Dot7aFlangeEffectiveFlangeWidth                      |
| 5.7b           | :heavy_check_mark: |         | Form5Dot7bFlangeEffectiveFlangeWidth                      |
| 5.8            | :heavy_check_mark: |         | Form5Dot8EffectiveSpan                                    |
| 5.9            | :heavy_check_mark: |         | Form5Dot9DesignSupportMomentReduction                     |
| 5.10a          | :heavy_check_mark: |         | Form5Dot10aRedistributionOfMomentsLowerFck                |
| 5.10b          | :heavy_check_mark: |         | Form5Dot10bRedistributionOfMomentsUpperFck                |
| 5.11N          | :heavy_check_mark: |         | Form5Dot11nShearSlendernessCorrectionFactor               |
| 5.12N          | :heavy_check_mark: |         | Form5Dot12nRatioDistancePointZeroAndMaxMoment             |
| 5.13N          |        :x:         |         |                                                           |
| 5.14           | :heavy_check_mark: |         | Form5Dot14SlendernessRatio                                |
| 5.15           | :heavy_check_mark: |         | Form5Dot15EffectiveLengthBraced                           |
| 5.16           | :heavy_check_mark: |         | Form5Dot16EffectiveLengthUnbraced                         |
| 5.17           | :heavy_check_mark: |         | Form5Dot17EffectiveLengthBucklingLoad                     |
| 5.18           | :heavy_check_mark: |         | Form5Dot18ComparisonGeneralSecondOrderEffects             |
| 5.19           | :heavy_check_mark: |         | Form5Dot19EffectiveCreepCoefficient                       |
| 5.20           | :heavy_check_mark: |         | Form5Dot20DesignModulusElasticity                         |
| 5.21           | :heavy_check_mark: |         | Form5Dot21NominalStiffness                                |
| 5.22a          | :heavy_check_mark: |         | Form5Dot22FactorKs                                        |
| 5.22b          | :heavy_check_mark: |         | Form5Dot22FactorKc                                        |
| 5.23           | :heavy_check_mark: |         | Form5Dot23FactorConcreteStrengthClass                     |
| 5.24           | :heavy_check_mark: |         | Form5Dot24AxialForceCorrectionFactor                      |
| 5.25           | :heavy_check_mark: |         | Form5Dot25AxialForceCorrectionFactor                      |
| 5.26a          | :heavy_check_mark: |         | Form5Dot26FactorKs                                        |
| 5.26b          | :heavy_check_mark: |         | Form5Dot26FactorKs                                        |
| 5.27           | :heavy_check_mark: |         | Form5Dot27EffectiveDesignModulusElasticity                |
| 5.28           | :heavy_check_mark: |         | Form5Dot28TotalDesignMoment                               |
| 5.29           | :heavy_check_mark: |         | Form5Dot29BetaFactor                                      |
| 5.30           | :heavy_check_mark: |         | Form5Dot30TotalDesignMoment                               |
| 5.31           | :heavy_check_mark: |         | Form5Dot31DesignMoment                                    |
| 5.32           | :heavy_check_mark: |         | Form5Dot32EquivalentFirstOrderEndMoment                   |
| 5.33           | :heavy_check_mark: |         | Form5Dot33NominalSecondOrderMoment                        |
| 5.34           | :heavy_check_mark: |         | Form5Dot34Curvature                                       |
| 5.35           | :heavy_check_mark: |         | Form5Dot35EffectiveDepth                                  |
| 5.36           | :heavy_check_mark: |         | Form5Dot36RelativeAxialForce                              |
| 5.37           | :heavy_check_mark: |         | Form5Dot37CreepFactor                                     |
| 5.38a          | :heavy_check_mark: |         | Form5Dot38aCheckRelativeSlendernessRatio                  |
| 5.38b          | :heavy_check_mark: |         | Form5Dot38bCheckRelativeEccentricityRatio                 |
| 5.39           | :heavy_check_mark: |         | Form5Dot39SimplifiedCriterionBiaxialBending               |
| 5.40a          | :heavy_check_mark: |         | Form5Dot40aCheckLateralInstability                        |
| 5.40b          | :heavy_check_mark: |         | Form5Dot40bCheckLateralInstability                        |
| 5.41           | :heavy_check_mark: |         | Form5Dot41MaxForceTendon                                  |
| 5.42           | :heavy_check_mark: |         | Form5Dot42ConcreteCompressiveStress                       |
| 5.43           | :heavy_check_mark: |         | Form5Dot43InitialPrestressForce                           |
| 5.44           | :heavy_check_mark: |         | Form5Dot44PrestressLoss                                   |
| 5.45           | :heavy_check_mark: |         | Form5Dot45LossesDueToFriction                             |
| 5.46           | :heavy_check_mark: |         | Form5Dot46TimeDependentLosses                             |
| 5.47           | :heavy_check_mark: |         | TestForm5Dot47UpperCharacteristicPrestressingValue        |
| 5.48           | :heavy_check_mark: |         | TestForm5Dot48LowerCharacteristicPrestressingValue        |
| 6.1            | :heavy_check_mark: |         | Form6Dot1DesignShearStrength                              |
| 6.2.a          |        :x:         |         |                                                           |
| 6.2.b          |        :x:         |         |                                                           |
| 6.3N           |        :x:         |         |                                                           |
| 6.4            |        :x:         |         |                                                           |
| 6.5            |        :x:         |         |                                                           |
| 6.6N           |        :x:         |         |                                                           |
| 6.7N           |        :x:         |         |                                                           |
| 6.8            | :heavy_check_mark: |         | Form6Dot8ShearResistance                                  |
| 6.9            | :heavy_check_mark: |         | Form6Dot9MaximumShearResistance                           |
| 6.10.abN       | :heavy_check_mark: |         | Form6Dot10abNStrengthReductionFactor                      |
| 6.11.abcN      | :heavy_check_mark: |         | Form6Dot11abcNCompressionChordCoefficient                 |
| 6.12           | :heavy_check_mark: |         | Form6Dot12CheckMaxEffectiveCrossSectionalAreaShearReinf   |
| 6.13           | :heavy_check_mark: |         | Form6Dot13ShearResistanceInclinedReinforcement            |
| 6.14           | :heavy_check_mark: |         | Form6Dot14MaxShearResistanceInclinedReinforcement         |
| 6.15           | :heavy_check_mark: |         | Form6Dot15ShearReinforcementResistance                    |
| 6.16           | :heavy_check_mark: |         | Form6Dot16NominalWebWidth                                 |
| 6.17           | :heavy_check_mark: |         | Form6Dot17NominalWebWidth                                 |
| 6.18           | :heavy_check_mark: |         | Form6Dot18AdditionalTensileForce                          |
| 6.19           | :heavy_check_mark: |         | Form6Dot19CheckShearForce                                 |
| 6.20           |        :x:         |         |                                                           |
| 6.21           |        :x:         |         |                                                           |
| 6.22           |        :x:         |         |                                                           |
| 6.23           |        :x:         |         |                                                           |
| 6.24           |        :x:         |         |                                                           |
| 6.25           |        :x:         |         |                                                           |
<<<<<<< HEAD
| 6.26           |        :x:         |         |                                                           |
| 6.27           |        :x:         |         |                                                           |
| 6.28           |        :x:         |         |                                                           |
| 6.29           |        :x:         |         |                                                           |
| 6.30           |        :x:         |         |                                                           |
| 6.31           |        :x:         |         |                                                           |
| 6.32           | :heavy_check_mark: |         | Form6Dot32EffectiveDepthSlab                              |
| 6.33           | :heavy_check_mark: |         | Form6Dot32ContourRadiusCircularColumnHeads                |
| 6.34           | :heavy_check_mark: |         | Form6Dot34And35ContourRadiusRectangular                   |
| 6.35           | :heavy_check_mark: |         | Form6Dot34And35ContourRadiusRectangular                   |
| 6.36           | :heavy_check_mark: |         | Form6Dot36ExternalContourRadiusCircularColumnHeads        |
| 6.37           | :heavy_check_mark: |         | Form6Dot37InternalContourRadiusCircularColumnHeads        |
| 6.38           |        :x:         |         |                                                           |
| 6.39           |        :x:         |         |                                                           |
=======
| 6.26           | :heavy_check_mark: |         | Form6Dot26ShearStressInWall                               |
| 6.27           | :heavy_check_mark: |         | Form6Dot27ShearForceInWall                                |
| 6.28           | :heavy_check_mark: |         | Form6Dot28RequiredCrossSectionalArea                      |
| 6.29           | :heavy_check_mark: |         | Form6Dot29CheckTorsionShearResistance                     |
| 6.30           | :heavy_check_mark: |         | Form6Dot30DesignTorsionalResistanceMoment                 |
| 6.31           | :heavy_check_mark: |         | Form6Dot31CheckTorsionShearResistanceRectangular          |
| 6.32           |        :x:         |         |                                                           |
| 6.33           |        :x:         |         |                                                           |
| 6.34           |        :x:         |         |                                                           |
| 6.35           |        :x:         |         |                                                           |
| 6.36           |        :x:         |         |                                                           |
| 6.37           |        :x:         |         |                                                           |
| 6.38           | :heavy_check_mark: |         | Form6Dot38MaxShearStress                                  |
| 6.39           | :heavy_check_mark: |         | Form6Dot39BetaCoefficient                                 |
>>>>>>> 0fcc91ca
| 6.40           |        :x:         |         |                                                           |
| 6.41           | :heavy_check_mark: |         | Form6Dot41W1Rectangular                                   |
| 6.42           | :heavy_check_mark: |         | Form6Dot42BetaCircular                                    |
| 6.43           | :heavy_check_mark: |         | Form6Dot43BetaRectangular                                 |
| 6.44           | :heavy_check_mark: |         | Form6Dot44BetaRectangular                                 |
| 6.45           | :heavy_check_mark: |         | Form6Dot45W1Rectangular                                   |
| 6.46           | :heavy_check_mark: |         | Form6Dot46BetaCorner                                      |
| 6.47           | :heavy_check_mark: |         | Form6Dot47PunchingShearResistance                         |
| 6.47 k         | :heavy_check_mark: |         | SubForm6Dot47FactorK                                      |
| 6.47 rho_l     | :heavy_check_mark: |         | SubForm6Dot47FactorRhoL                                   |
| 6.47 sigma_cp  | :heavy_check_mark: |         | SubForm6Dot47FactorSigmaCp                                |
| 6.47 sigma_cy  | :heavy_check_mark: |         | SubForm6Dot47FactorSigmaCy                                |
| 6.47 sigma_cz  | :heavy_check_mark: |         | SubForm6Dot47FactorSigmaCz                                |
| 6.48           | :heavy_check_mark: |         | Form6Dot48NetAppliedPunchingForce                         |
| 6.49           | :heavy_check_mark: |         | Form6Dot49AppliedPunchingShearStress                      |
| 6.50           | :heavy_check_mark: |         | Form6Dot50PunchingStressResistance                        |
| 6.51           | :heavy_check_mark: |         | Form6Dot51AppliedPunchingShearStressEccentricLoading      |
| 6.52           |        :x:         |         |                                                           |
| 6.53           |        :x:         |         |                                                           |
| 6.54           |        :x:         |         |                                                           |
| 6.55           |        :x:         |         |                                                           |
| 6.56           |        :x:         |         |                                                           |
| 6.57N          |        :x:         |         |                                                           |
| 6.58           |        :x:         |         |                                                           |
| 6.59           |        :x:         |         |                                                           |
| 6.60           |        :x:         |         |                                                           |
| 6.61           |        :x:         |         |                                                           |
| 6.62           |        :x:         |         |                                                           |
| 6.63           |        :x:         |         |                                                           |
| 6.64           |        :x:         |         |                                                           |
| 6.65           |        :x:         |         |                                                           |
| 6.66           |        :x:         |         |                                                           |
| 6.67           |        :x:         |         |                                                           |
| 6.68           |        :x:         |         |                                                           |
| 6.69           |        :x:         |         |                                                           |
| 6.70           |        :x:         |         |                                                           |
| 6.71           | :heavy_check_mark: |         | Form6Dot71CriteriaBasedOnStressRange                      |
| 6.72           |        :x:         |         |                                                           |
| 6.73           |        :x:         |         |                                                           |
| 6.74           |        :x:         |         |                                                           |
| 6.75           |        :x:         |         |                                                           |
| 6.76           | :heavy_check_mark: |         | Form6Dot76DesignFatigueStrengthConcrete                   |
| 6.77           |        :x:         |         |                                                           |
| 6.78           |        :x:         |         |                                                           |
| 6.79           |        :x:         |         |                                                           |
| 7.1            |        :x:         |         |                                                           |
| 7.2            |        :x:         |         |                                                           |
| 7.3            | :heavy_check_mark: |         | Form7Dot3CoefficientKc                                    |
| 7.4            |        :x:         |         |                                                           |
| 7.5            |        :x:         |         |                                                           |
| 7.6N           |        :x:         |         |                                                           |
| 7.7N           |        :x:         |         |                                                           |
| 7.8            |        :x:         |         |                                                           |
| 7.9            |        :x:         |         |                                                           |
| 7.10           |        :x:         |         |                                                           |
| 7.11           |        :x:         |         |                                                           |
| 7.12           |        :x:         |         |                                                           |
| 7.13           |        :x:         |         |                                                           |
| 7.14           |        :x:         |         |                                                           |
| 7.15           |        :x:         |         |                                                           |
| 7.16.a         |        :x:         |         |                                                           |
| 7.16.b         |        :x:         |         |                                                           |
| 7.17           |        :x:         |         |                                                           |
| 7.18           |        :x:         |         |                                                           |
| 7.19           |        :x:         |         |                                                           |
| 7.20           |        :x:         |         |                                                           |
| 7.21           |        :x:         |         |                                                           |
| 8.1            | :heavy_check_mark: |         | Form8Dot1RequiredMinimumMandrelDiameter                   |
| 8.2            | :heavy_check_mark: |         | Form8Dot2UltimateBondStress                               |
| 8.3            | :heavy_check_mark: |         | Form8Dot3RequiredAnchorageLength                          |
| 8.4            | :heavy_check_mark: |         | Form8Dot4DesignAnchorageLength                            |
| 8.5            | :heavy_check_mark: |         | Form8Dot5ProductAlphas235                                 |
| 8.6            | :heavy_check_mark: |         | Form8Dot6MinimumTensionAnchorage                          |
| 8.7            | :heavy_check_mark: |         | Form8Dot7MinimumCompressionAnchorage                      |
| 8.8N           | :heavy_check_mark: |         | Form8Dot8nAnchorageCapacityWeldedTransverseBar            |
| 8.9            | :heavy_check_mark: |         | Form8Dot9AnchorageCapacityWeldedTransverseBarSmallDiamet  |
| 8.10           | :heavy_check_mark: |         | Form8Dot10DesignLapLength                                 |
| 8.11           | :heavy_check_mark: |         | Form8Dot11MinimumDesignLapLength                          |
| 8.12           | :heavy_check_mark: |         | Form8Dot12AdditionalShearReinforcement                    |
| 8.13           | :heavy_check_mark: |         | Form8Dot13AdditionalShearReinforcement                    |
| 8.14           | :heavy_check_mark: |         | Form8Dot14EquivalentDiameterBundledBars                   |
| 8.15           | :heavy_check_mark: |         | Form8Dot15PrestressTransferStress                         |
| 8.16           | :heavy_check_mark: |         | Form8Dot16BasicTransmissionLength                         |
| 8.17           | :heavy_check_mark: |         | Form8Dot17DesignValueTransmissionLength1                  |
| 8.18           | :heavy_check_mark: |         | Form8Dot18DesignValueTransmissionLength2                  |
| 8.19           | :heavy_check_mark: |         | Form8Dot19DispersionLength                                |
| 8.20           | :heavy_check_mark: |         | Form8Dot20BondStrengthAnchorageULS                        |
| 8.21           | :heavy_check_mark: |         | Form8Dot21AnchorageLength                                 |
| 9.1N           | :heavy_check_mark: |         | Form9Dot1nMinimumTensileReinforcementBeam                 |
| 9.2            | :heavy_check_mark: |         | Form9Dot2ShiftInMomentDiagram                             |
| 9.3            | :heavy_check_mark: |         | Form9Dot3ShiftInMomentDiagram                             |
| 9.4            | :heavy_check_mark: |         | Form9Dot4ShearReinforcementRatio                          |
| 9.5N           | :heavy_check_mark: |         | Form9Dot5nMinimumShearReinforcementRatio                  |
| 9.6N           | :heavy_check_mark: |         | Form9Dot6nMaximumDistanceShearReinforcement               |
| 9.7N           | :heavy_check_mark: |         | Form9Dot7nMaximumDistanceBentUpBars                       |
| 9.8N           | :heavy_check_mark: |         | Form9Dot8nMaximumTransverseDistanceLegsSeriesShearLinks   |
| 9.9            | :heavy_check_mark: |         | Form9Dot9MaximumSpacingSeriesOfLinks                      |
| 9.10           | :heavy_check_mark: |         | Form9Dot10MaximumSpacingBentUpBars                        |
| 9.11           |        :x:         |         |                                                           |
| 9.12N          | :heavy_check_mark: |         | Form9Dot12nMinimumLongitudinalReinforcementColumns        |
| 9.13           | :heavy_check_mark: |         | Form9Dot13TensileForceToBeAnchored                        |
| 9.14           | :heavy_check_mark: |         | Form9Dot14SplittingForceColumnOnRock                      |
| 9.15           | :heavy_check_mark: |         | Form9Dot15MinimumResistancePeripheralTie                  |
| 9.16           | :heavy_check_mark: |         | Form9Dot16MinimumForceOnInternalBeamLine                  |
| 10.1           |        :x:         |         |                                                           |
| 10.2           |        :x:         |         |                                                           |
| 10.3           |        :x:         |         |                                                           |
| 10.4           |        :x:         |         |                                                           |
| 10.5           |        :x:         |         |                                                           |
| 10.6           |        :x:         |         |                                                           |
| 11.1           |        :x:         |         |                                                           |
| 11.2           |        :x:         |         |                                                           |
| 11.3.15        |        :x:         |         |                                                           |
| 11.3.16        |        :x:         |         |                                                           |
| 11.3.24        |        :x:         |         |                                                           |
| 11.3.26        |        :x:         |         |                                                           |
| 11.3.27        |        :x:         |         |                                                           |
| 11.6.2         |        :x:         |         |                                                           |
| 11.6.5         |        :x:         |         |                                                           |
| 11.6.6N        |        :x:         |         |                                                           |
| 11.6.47        |        :x:         |         |                                                           |
| 11.6.50        |        :x:         |         |                                                           |
| 11.6.52        |        :x:         |         |                                                           |
| 11.6.53        |        :x:         |         |                                                           |
| 11.6.63        |        :x:         |         |                                                           |
| 12.1           |        :x:         |         |                                                           |
| 12.2           |        :x:         |         |                                                           |
| 12.3           |        :x:         |         |                                                           |
| 12.4           |        :x:         |         |                                                           |
| 12.5           |        :x:         |         |                                                           |
| 12.6           |        :x:         |         |                                                           |
| 12.7           |        :x:         |         |                                                           |
| 12.8           |        :x:         |         |                                                           |
| 12.9           |        :x:         |         |                                                           |
| 12.10          |        :x:         |         |                                                           |
| 12.11          |        :x:         |         |                                                           |
| 12.12          |        :x:         |         |                                                           |
| 12.13          |        :x:         |         |                                                           |
| B.1            |        :x:         |         |                                                           |
| B.2            |        :x:         |         |                                                           |
| B.3a           |        :x:         |         |                                                           |
| B.3b           |        :x:         |         |                                                           |
| B.4            |        :x:         |         |                                                           |
| B.5            |        :x:         |         |                                                           |
| B.6            |        :x:         |         |                                                           |
| B.7            |        :x:         |         |                                                           |
| B.8a           |        :x:         |         |                                                           |
| B.8b           |        :x:         |         |                                                           |
| B.8c           |        :x:         |         |                                                           |
| B.9            |        :x:         |         |                                                           |
| B.10           |        :x:         |         |                                                           |
| B.11           |        :x:         |         |                                                           |
| B.12           |        :x:         |         |                                                           |
| C.1N           |        :x:         |         |                                                           |
| C.2N           |        :x:         |         |                                                           |
| C.3            |        :x:         |         |                                                           |
| D.1            |        :x:         |         |                                                           |
| D.2            |        :x:         |         |                                                           |
| F.1            |        :x:         |         |                                                           |
| F.2            |        :x:         |         |                                                           |
| F.3            |        :x:         |         |                                                           |
| F.4            |        :x:         |         |                                                           |
| F.5            |        :x:         |         |                                                           |
| F.6            |        :x:         |         |                                                           |
| F.7            |        :x:         |         |                                                           |
| F.8            |        :x:         |         |                                                           |
| F.9            |        :x:         |         |                                                           |
| F.10           |        :x:         |         |                                                           |
| G.1            |        :x:         |         |                                                           |
| H.1            |        :x:         |         |                                                           |
| H.2            |        :x:         |         |                                                           |
| H.3            |        :x:         |         |                                                           |
| H.4            |        :x:         |         |                                                           |
| H.5            |        :x:         |         |                                                           |
| H.6            |        :x:         |         |                                                           |
| H.7            |        :x:         |         |                                                           |
| H.8            |        :x:         |         |                                                           |
| I.1            |        :x:         |         |                                                           |<|MERGE_RESOLUTION|>--- conflicted
+++ resolved
@@ -125,37 +125,20 @@
 | 6.23           |        :x:         |         |                                                           |
 | 6.24           |        :x:         |         |                                                           |
 | 6.25           |        :x:         |         |                                                           |
-<<<<<<< HEAD
-| 6.26           |        :x:         |         |                                                           |
-| 6.27           |        :x:         |         |                                                           |
-| 6.28           |        :x:         |         |                                                           |
-| 6.29           |        :x:         |         |                                                           |
-| 6.30           |        :x:         |         |                                                           |
-| 6.31           |        :x:         |         |                                                           |
+| 6.26           | :heavy_check_mark: |         | Form6Dot26ShearStressInWall                               |
+| 6.27           | :heavy_check_mark: |         | Form6Dot27ShearForceInWall                                |
+| 6.28           | :heavy_check_mark: |         | Form6Dot28RequiredCrossSectionalArea                      |
+| 6.29           | :heavy_check_mark: |         | Form6Dot29CheckTorsionShearResistance                     |
+| 6.30           | :heavy_check_mark: |         | Form6Dot30DesignTorsionalResistanceMoment                 |
+| 6.31           | :heavy_check_mark: |         | Form6Dot31CheckTorsionShearResistanceRectangular          |
 | 6.32           | :heavy_check_mark: |         | Form6Dot32EffectiveDepthSlab                              |
 | 6.33           | :heavy_check_mark: |         | Form6Dot32ContourRadiusCircularColumnHeads                |
 | 6.34           | :heavy_check_mark: |         | Form6Dot34And35ContourRadiusRectangular                   |
 | 6.35           | :heavy_check_mark: |         | Form6Dot34And35ContourRadiusRectangular                   |
 | 6.36           | :heavy_check_mark: |         | Form6Dot36ExternalContourRadiusCircularColumnHeads        |
 | 6.37           | :heavy_check_mark: |         | Form6Dot37InternalContourRadiusCircularColumnHeads        |
-| 6.38           |        :x:         |         |                                                           |
-| 6.39           |        :x:         |         |                                                           |
-=======
-| 6.26           | :heavy_check_mark: |         | Form6Dot26ShearStressInWall                               |
-| 6.27           | :heavy_check_mark: |         | Form6Dot27ShearForceInWall                                |
-| 6.28           | :heavy_check_mark: |         | Form6Dot28RequiredCrossSectionalArea                      |
-| 6.29           | :heavy_check_mark: |         | Form6Dot29CheckTorsionShearResistance                     |
-| 6.30           | :heavy_check_mark: |         | Form6Dot30DesignTorsionalResistanceMoment                 |
-| 6.31           | :heavy_check_mark: |         | Form6Dot31CheckTorsionShearResistanceRectangular          |
-| 6.32           |        :x:         |         |                                                           |
-| 6.33           |        :x:         |         |                                                           |
-| 6.34           |        :x:         |         |                                                           |
-| 6.35           |        :x:         |         |                                                           |
-| 6.36           |        :x:         |         |                                                           |
-| 6.37           |        :x:         |         |                                                           |
 | 6.38           | :heavy_check_mark: |         | Form6Dot38MaxShearStress                                  |
 | 6.39           | :heavy_check_mark: |         | Form6Dot39BetaCoefficient                                 |
->>>>>>> 0fcc91ca
 | 6.40           |        :x:         |         |                                                           |
 | 6.41           | :heavy_check_mark: |         | Form6Dot41W1Rectangular                                   |
 | 6.42           | :heavy_check_mark: |         | Form6Dot42BetaCircular                                    |
