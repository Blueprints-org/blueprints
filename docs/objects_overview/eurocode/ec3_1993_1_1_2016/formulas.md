--- conflicted
+++ resolved
@@ -33,36 +33,6 @@
 | 6.6            | :x:  |         |             |
 | 6.7            | :x:  |         |             |
 | 6.8            | :x:  |         |             |
-<<<<<<< HEAD
-| 6.9            | :x:  |         | Form6Dot9CheckCompressionForce            |
-| 6.10           | :x:  |         | Form6Dot10NcRdClass1And2And3            |
-| 6.11           | :x:  |         | Form6Dot11NcRdClass4            |
-| 6.12           | :x:  |         | Form6Dot12CheckBendingMoment            |
-| 6.13           | :x:  |         | Form6Dot13MCRdClass1And2            |
-| 6.14           | :x:  |         | Form6Dot14MCRdClass3            |
-| 6.15           | :x:  |         | Form6Dot15McRdClass4            |
-| 6.16           | :x:  |         | Form6Dot16CheckFlangeWithFastenerHoles            |
-| 6.17           | :x:  |         |             |
-| 6.18           | :x:  |         |             |
-| 6.19           | :x:  |         |             |
-| 6.20           | :x:  |         |             |
-| 6.21           | :x:  |         |             |
-| 6.22           | :x:  |         |             |
-| 6.23           | :x:  |         |             |
-| 6.24           | :x:  |         |             |
-| 6.25           | :x:  |         |             |
-| 6.26           | :x:  |         |             |
-| 6.27           | :x:  |         |             |
-| 6.28           | :x:  |         |             |
-| 6.29           | :heavy_check_mark:  |         | Form6Dot29ReducedYieldStrength            |
-| 6.29 (rho)     | :heavy_check_mark:  |         | Form6Dot29Rho and Form6Dot29RhoWithTorsion            |
-| 6.30           | :heavy_check_mark:  |         | Form6Dot30ReducedPlasticResistanceMoment            |
-| 6.31           | :x:  |         |             |
-| 6.32           | :x:  |         |             |
-| 6.33           | :x:  |         |             |
-| 6.34           | :x:  |         |             |
-| 6.35           | :x:  |         |             |
-=======
 | 6.9            | :heavy_check_mark:  |         | Form6Dot9CheckCompressionForce            |
 | 6.10           | :heavy_check_mark:  |         | Form6Dot10NcRdClass1And2And3            |
 | 6.11           | :heavy_check_mark:  |         | Form6Dot11NcRdClass4            |
@@ -84,14 +54,14 @@
 | 6.26           | :heavy_check_mark:  |         | Form6Dot26VplTRdIOrHSection            |
 | 6.27           | :heavy_check_mark:  |         | Form6Dot27VplTRdChannelSection            |
 | 6.28           | :heavy_check_mark:  |         | Form6Dot28VplTRdHollowSection            |
-| 6.29           | :x:  |         |             |
-| 6.30           | :x:  |         |             |
+| 6.29           | :heavy_check_mark:  |         | Form6Dot29ReducedYieldStrength            |
+| 6.29 (rho)     | :heavy_check_mark:  |         | Form6Dot29Rho and Form6Dot29RhoWithTorsion            |
+| 6.30           | :heavy_check_mark:  |         | Form6Dot30ReducedPlasticResistanceMoment            |
 | 6.31           | :heavy_check_mark:  |         | Form6Dot31CheckBendingAndAxialForce             |
 | 6.32           | :heavy_check_mark:  |         | Form6Dot32MNrdRectangular            |
 | 6.33           | :heavy_check_mark:  |         | Form6Dot33CheckAxialForceY            |
 | 6.34           | :heavy_check_mark:  |         | Form6Dot34CheckAxialForceY            |
 | 6.35           | :heavy_check_mark:  |         | Form6Dot35CheckAxialForceZ            |
->>>>>>> 610a4e5f
 | 6.36           | :x:  |         |             |
 | 6.37           | :x:  |         |             |
 | 6.38           | :x:  |         |             |
