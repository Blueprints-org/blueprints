--- conflicted
+++ resolved
@@ -25,7 +25,6 @@
 | 5.12           | :x:  |         |             |
 | 5.13           | :x:  |         |             |
 | 5.14           | :x:  |         |             |
-<<<<<<< HEAD
 | 6.1            | :heavy_check_mark:  |         | Form6Dot1ElasticVerification                     |
 | 6.2            | :heavy_check_mark:  |         | Form6Dot2UtilizationRatio                        |
 | 6.3            | :heavy_check_mark:  |         | Form6Dot3ADeductionAreaStaggeredFastenerHoles    |
@@ -34,16 +33,6 @@
 | 6.6            | :heavy_check_mark:  |         | Form6Dot6DesignPlasticRestistanceGrossCrossSection            |
 | 6.7            | :heavy_check_mark:  |         | Form6Dot7DesignUltimateResistanceNetCrossSection           |
 | 6.8            | :heavy_check_mark:  |         | Form6Dot8NetDesignTensionResistance            |
-=======
-| 6.1            | :x:  |         |             |
-| 6.2            | :heavy_check_mark:  |         | Form6Dot2UtilizationRatio            |
-| 6.3            | :x:  |         |             |
-| 6.4            | :x:  |         |             |
-| 6.5            | :heavy_check_mark: |         | Form6Dot5UnityCheckTensileStrength |
-| 6.6            | :x:  |         |             |
-| 6.7            | :x:  |         |             |
-| 6.8            | :x:  |         |             |
->>>>>>> 610a4e5f
 | 6.9            | :heavy_check_mark:  |         | Form6Dot9CheckCompressionForce            |
 | 6.10           | :heavy_check_mark:  |         | Form6Dot10NcRdClass1And2And3            |
 | 6.11           | :heavy_check_mark:  |         | Form6Dot11NcRdClass4            |
@@ -52,20 +41,6 @@
 | 6.14           | :heavy_check_mark:  |         | Form6Dot14MCRdClass3            |
 | 6.15           | :heavy_check_mark:  |         | Form6Dot15McRdClass4            |
 | 6.16           | :heavy_check_mark:  |         | Form6Dot16CheckFlangeWithFastenerHoles            |
-<<<<<<< HEAD
-| 6.17           | :x:  |         |             |
-| 6.18           | :x:  |         |             |
-| 6.19           | :x:  |         |             |
-| 6.20           | :x:  |         |             |
-| 6.21           | :x:  |         |             |
-| 6.22           | :x:  |         |             |
-| 6.23           | :x:  |         |             |
-| 6.24           | :x:  |         |             |
-| 6.25           | :x:  |         |             |
-| 6.26           | :x:  |         |             |
-| 6.27           | :x:  |         |             |
-| 6.28           | :x:  |         |             |
-=======
 | 6.17           | :heavy_check_mark:  |         | Form6Dot17CheckShearForce            |
 | 6.18           | :heavy_check_mark:  |         | Form6Dot18DesignPlasticShearResistance          |
 | 6.18 A_v       | :heavy_check_mark:  |         | Various equations          |
@@ -79,7 +54,6 @@
 | 6.26           | :heavy_check_mark:  |         | Form6Dot26VplTRdIOrHSection            |
 | 6.27           | :heavy_check_mark:  |         | Form6Dot27VplTRdChannelSection            |
 | 6.28           | :heavy_check_mark:  |         | Form6Dot28VplTRdHollowSection            |
->>>>>>> 610a4e5f
 | 6.29           | :x:  |         |             |
 | 6.30           | :x:  |         |             |
 | 6.31           | :heavy_check_mark:  |         | Form6Dot31CheckBendingAndAxialForce             |
