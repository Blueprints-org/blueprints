**NEN-EN 1993-1-1+C2+A1 - December 2016
Eurocode 3: Design of steel structures
Part 1-1: General rules and rules for buildings**

The table presents a list of formulas from the Eurocode 3 standards for steel structures, tracking their implementation status (:x: or :heavy_check_mark:)
and any pertinent remarks. The 'Object Name' column references the corresponding Python entities inside of Blueprints.

Total of 108 formulas present.

| Formula number | Done | Remarks | Object name |
|:---------------|:----:|:--------|:------------|
| 2.1            | :x:  |         |             |
| 2.2            | :heavy_check_mark: |         | Form2Dot2CharacteristicValueResistance |
| 5.1            | :x:  |         |             |
| 5.2            | :x:  |         |             |
| 5.3            | :x:  |         |             |
| 5.4            | :x:  |         |             |
| 5.5            | :x:  |         |             |
| 5.6            | :x:  |         |             |
| 5.7            | :x:  |         |             |
| 5.8            | :x:  |         |             |
| 5.9            | :x:  |         |             |
| 5.10           | :x:  |         |             |
| 5.11           | :x:  |         |             |
| 5.12           | :x:  |         |             |
| 5.13           | :x:  |         |             |
| 5.14           | :x:  |         |             |
| 6.1            | :x:  |         |             |
| 6.2            | :heavy_check_mark:  |         | Form6Dot2UtilizationRatio            |
| 6.3            | :x:  |         |             |
| 6.4            | :x:  |         |             |
| 6.5            | :heavy_check_mark: |         | Form6Dot5UnityCheckTensileStrength |
| 6.6            | :x:  |         |             |
| 6.7            | :x:  |         |             |
| 6.8            | :x:  |         |             |
<<<<<<< HEAD
| 6.9            | :x:  |         |             |
| 6.10           | :x:  |         |             |
| 6.11           | :x:  |         |             |
| 6.12           | :x:  |         |             |
| 6.13           | :x:  |         |             |
| 6.14           | :x:  |         |             |
| 6.15           | :x:  |         |             |
| 6.16           | :x:  |         |             |
| 6.17           | :heavy_check_mark:  |         | Form6Dot17CheckShearForce            |
| 6.18           | :heavy_check_mark:  |         | Form6Dot18DesignPlasticShearResistance          |
| 6.18 A_v       | :heavy_check_mark:  |         | Various equations          |
| 6.19           | :heavy_check_mark:  |         | Form6Dot19CheckDesignElasticShearResistance          |
| 6.20           | :heavy_check_mark:  |         | Form6Dot20ShearStress           |
| 6.21           | :heavy_check_mark:  |         | Form6Dot21ShearStressIOrHSection            |
| 6.22           | :heavy_check_mark:  |         | Form6Dot22CheckShearBucklingResistance            |
=======
| 6.9            | :x:  |         | Form6Dot9CheckCompressionForce            |
| 6.10           | :x:  |         | Form6Dot10NcRdClass1And2And3            |
| 6.11           | :x:  |         | Form6Dot11NcRdClass4            |
| 6.12           | :x:  |         | Form6Dot12CheckBendingMoment            |
| 6.13           | :x:  |         | Form6Dot13MCRdClass1And2            |
| 6.14           | :x:  |         | Form6Dot14MCRdClass3            |
| 6.15           | :x:  |         | Form6Dot15McRdClass4            |
| 6.16           | :x:  |         | Form6Dot16CheckFlangeWithFastenerHoles            |
| 6.17           | :x:  |         |             |
| 6.18           | :x:  |         |             |
| 6.19           | :x:  |         |             |
| 6.20           | :x:  |         |             |
| 6.21           | :x:  |         |             |
| 6.22           | :x:  |         |             |
>>>>>>> 86a04a34
| 6.23           | :x:  |         |             |
| 6.24           | :x:  |         |             |
| 6.25           | :x:  |         |             |
| 6.26           | :x:  |         |             |
| 6.27           | :x:  |         |             |
| 6.28           | :x:  |         |             |
| 6.29           | :x:  |         |             |
| 6.30           | :x:  |         |             |
| 6.31           | :x:  |         |             |
| 6.32           | :x:  |         |             |
| 6.33           | :x:  |         |             |
| 6.34           | :x:  |         |             |
| 6.35           | :x:  |         |             |
| 6.36           | :x:  |         |             |
| 6.37           | :x:  |         |             |
| 6.38           | :x:  |         |             |
| 6.39           | :x:  |         |             |
| 6.40           | :x:  |         |             |
| 6.41           | :x:  |         |             |
| 6.42           | :x:  |         |             |
| 6.43           | :x:  |         |             |
| 6.44           | :x:  |         |             |
| 6.45           | :x:  |         |             |
| 6.46           | :x:  |         |             |
| 6.47           | :x:  |         |             |
| 6.48           | :x:  |         |             |
| 6.49           | :x:  |         |             |
| 6.50           | :x:  |         |             |
| 6.51           | :x:  |         |             |
| 6.52           | :x:  |         |             |
| 6.53           | :x:  |         |             |
| 6.54           | :x:  |         |             |
| 6.55           | :x:  |         |             |
| 6.56           | :x:  |         |             |
| 6.57           | :x:  |         |             |
| 6.58           | :x:  |         |             |
| 6.59           | :x:  |         |             |
| 6.60           | :x:  |         |             |
| 6.61           | :x:  |         |             |
| 6.62           | :x:  |         |             |
| 6.63           | :x:  |         |             |
| 6.64           | :x:  |         |             |
| 6.65           | :x:  |         |             |
| 6.66           | :x:  |         |             |
| 6.67           | :x:  |         |             |
| 6.68           | :x:  |         |             |
| 6.69           | :x:  |         |             |
| 6.70           | :x:  |         |             |
| 6.71           | :heavy_check_mark:  |         | FormADot2CriteriaBasedOnStressRangeLHS and FormADot2CriteriaBasedOnStressRangeRHS            |
| 6.72           | :x:  |         |             |
| 6.73           | :x:  |         |             |
| 6.74           | :x:  |         |             |
| 6.75           | :x:  |         |             |
| BB.1           | :x:  |         |             |
| BB.2           | :x:  |         |             |
| BB.3           | :x:  |         |             |
| BB.4           | :x:  |         |             |
| BB.5           | :x:  |         |             |
| BB.6           | :x:  |         |             |
| BB.7           | :x:  |         |             |
| BB.8           | :x:  |         |             |
| BB.9           | :x:  |         |             |
| BB.10          | :x:  |         |             |
| BB.11          | :x:  |         |             |
| BB.12          | :x:  |         |             |
| BB.13          | :x:  |         |             |
| BB.14          | :x:  |         |             |
| BB.15          | :x:  |         |             |
| BB.16          | :x:  |         |             |
| BB.17          | :x:  |         |             |<|MERGE_RESOLUTION|>--- conflicted
+++ resolved
@@ -33,23 +33,6 @@
 | 6.6            | :x:  |         |             |
 | 6.7            | :x:  |         |             |
 | 6.8            | :x:  |         |             |
-<<<<<<< HEAD
-| 6.9            | :x:  |         |             |
-| 6.10           | :x:  |         |             |
-| 6.11           | :x:  |         |             |
-| 6.12           | :x:  |         |             |
-| 6.13           | :x:  |         |             |
-| 6.14           | :x:  |         |             |
-| 6.15           | :x:  |         |             |
-| 6.16           | :x:  |         |             |
-| 6.17           | :heavy_check_mark:  |         | Form6Dot17CheckShearForce            |
-| 6.18           | :heavy_check_mark:  |         | Form6Dot18DesignPlasticShearResistance          |
-| 6.18 A_v       | :heavy_check_mark:  |         | Various equations          |
-| 6.19           | :heavy_check_mark:  |         | Form6Dot19CheckDesignElasticShearResistance          |
-| 6.20           | :heavy_check_mark:  |         | Form6Dot20ShearStress           |
-| 6.21           | :heavy_check_mark:  |         | Form6Dot21ShearStressIOrHSection            |
-| 6.22           | :heavy_check_mark:  |         | Form6Dot22CheckShearBucklingResistance            |
-=======
 | 6.9            | :x:  |         | Form6Dot9CheckCompressionForce            |
 | 6.10           | :x:  |         | Form6Dot10NcRdClass1And2And3            |
 | 6.11           | :x:  |         | Form6Dot11NcRdClass4            |
@@ -58,13 +41,13 @@
 | 6.14           | :x:  |         | Form6Dot14MCRdClass3            |
 | 6.15           | :x:  |         | Form6Dot15McRdClass4            |
 | 6.16           | :x:  |         | Form6Dot16CheckFlangeWithFastenerHoles            |
-| 6.17           | :x:  |         |             |
-| 6.18           | :x:  |         |             |
-| 6.19           | :x:  |         |             |
-| 6.20           | :x:  |         |             |
-| 6.21           | :x:  |         |             |
-| 6.22           | :x:  |         |             |
->>>>>>> 86a04a34
+| 6.17           | :heavy_check_mark:  |         | Form6Dot17CheckShearForce            |
+| 6.18           | :heavy_check_mark:  |         | Form6Dot18DesignPlasticShearResistance          |
+| 6.18 A_v       | :heavy_check_mark:  |         | Various equations          |
+| 6.19           | :heavy_check_mark:  |         | Form6Dot19CheckDesignElasticShearResistance          |
+| 6.20           | :heavy_check_mark:  |         | Form6Dot20ShearStress           |
+| 6.21           | :heavy_check_mark:  |         | Form6Dot21ShearStressIOrHSection            |
+| 6.22           | :heavy_check_mark:  |         | Form6Dot22CheckShearBucklingResistance            |
 | 6.23           | :x:  |         |             |
 | 6.24           | :x:  |         |             |
 | 6.25           | :x:  |         |             |
