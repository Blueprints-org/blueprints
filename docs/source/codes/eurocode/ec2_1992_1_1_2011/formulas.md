--- conflicted
+++ resolved
@@ -45,17 +45,10 @@
 | 4.4N           |        :x:         |         |                                                           |
 | 5.1            | :heavy_check_mark: |         | Form5Dot1Imperfections                                    |
 | 5.2            | :heavy_check_mark: |         | Form5Dot2Eccentricity                                     |
-<<<<<<< HEAD
-| 5.3a           | :heavy_check_mark: |         | Form5Dot3ATransverseForceUnbracedMembers                  |
-| 5.3b           |        :x:         |         |                                                           |
-| 5.4            |        :x:         |         |                                                           |
-| 5.5            | :heavy_check_mark: |         | Form5Dot5TransverseForceEffectFloorDiaphragm              |
-=======
 | 5.3a           | :heavy_check_mark: |         | Form5Dot3aTransverseForceUnbracedMembers                  |
 | 5.3b           | :heavy_check_mark: |         | Form5Dot3bTransverseForceBracedMembers                    |
 | 5.4            | :heavy_check_mark: |         | Form5Dot4TransverseForceEffectBracingSystem               |
-| 5.5            |        :x:         |         |                                                           |
->>>>>>> e65150c2
+| 5.5            | :heavy_check_mark: |         | Form5Dot5TransverseForceEffectFloorDiaphragm              |
 | 5.6            |        :x:         |         |                                                           |
 | 5.7            |        :x:         |         |                                                           |
 | 5.7a           |        :x:         |         |                                                           |
