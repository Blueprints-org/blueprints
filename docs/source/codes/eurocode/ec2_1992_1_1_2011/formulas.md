**NEN-EN 1992-1-1+C2 - November 2011
Eurocode 2: Design of concrete structures
Part 1-1: General rules and rules for buildings**

The table presents a list of formulas from the Eurocode 2 standards for concrete structures, tracking their implementation status ( :x: or
:heavy_check_mark: ) and any pertinent remarks. The 'Object Name' column references the corresponding Python entities inside of Blueprints. 

Total of 304 formulas present.

| Formula number |        Done        | Remarks | Object name                                               |
|:---------------|:------------------:|:--------|:----------------------------------------------------------|
| 3.1            | :heavy_check_mark: |         | Form3Dot1EstimationConcreteCompressiveStrength            |
| 3.2            | :heavy_check_mark: |         | Form3Dot2CoefficientDependentOfConcreteAge                |
| 3.3            | :heavy_check_mark: |         | Form3Dot3AxialTensileStrengthFromTensileSplittingStrength |
| 3.4            | :heavy_check_mark: |         | Form3Dot4DevelopmentTensileStrength                       |
| 3.5            | :heavy_check_mark: |         | Form3Dot5ApproximationVarianceElasticModulusOverTime      |
| 3.6            | :heavy_check_mark: |         | Form3Dot6CreepDeformationOfConcrete                       |
| 3.7            | :heavy_check_mark: |         | Form3Dot7NonLinearCreepCoefficient                        |
| 3.8            | :heavy_check_mark: |         | Form3Dot8TotalShrinkage                                   |
| 3.9            | :heavy_check_mark: |         | Form3Dot9DryingShrinkage                                  |
| 3.10           | :heavy_check_mark: |         | Form3Dot10CoefficientAgeConcreteDryingShrinkage           |
| 3.11           | :heavy_check_mark: |         | Form3Dot11AutogeneShrinkage                               |
| 3.12           | :heavy_check_mark: |         | Form3Dot12AutogeneShrinkageInfinity                       |
| 3.13           | :heavy_check_mark: |         | Form3Dot13CoefficientTimeAutogeneShrinkage                |
| 3.14           | :heavy_check_mark: |         | Form3Dot14StressStrainForShortTermLoading                 |
| 3.15           | :heavy_check_mark: |         | Form3Dot15DesignValueCompressiveStrength                  |
| 3.16           | :heavy_check_mark: |         | Form3Dot16DesignValueTensileStrength                      |
| 3.17           | :heavy_check_mark: |         | Form3Dot17CompressiveStressConcrete                       |
| 3.18           | :heavy_check_mark: |         | Form3Dot18CompressiveStressConcrete                       |
| 3.19           | :heavy_check_mark: |         | Form3Dot19And20EffectivePressureZoneHeight                |
| 3.20           | :heavy_check_mark: |         | Form3Dot19And20EffectivePressureZoneHeight                |
| 3.21           | :heavy_check_mark: |         | Form3Dot21And22EffectiveStrength                          |
| 3.22           | :heavy_check_mark: |         | Form3Dot21And22EffectiveStrength                          |
| 3.23           | :heavy_check_mark: |         | Form3Dot23FlexuralTensileStrength                         |
| 3.24           | :heavy_check_mark: |         | Form3Dot24IncreasedCharacteristicCompressiveStrength      |
| 3.25           | :heavy_check_mark: |         | Form3Dot25IncreasedCharacteristicCompressiveStrength      |
| 3.26           | :heavy_check_mark: |         | Form3Dot26IncreasedStrainAtMaxStrength                    |
| 3.27           | :heavy_check_mark: |         | Form3Dot27IncreasedStrainLimitValue                       |
| 3.28           | :heavy_check_mark: |         | Form3Dot28RatioLossOfPreStressClass1                      |
| 3.29           | :heavy_check_mark: |         | Form3Dot29RatioLossOfPreStressClass2                      |
| 3.30           | :heavy_check_mark: |         | Form3Dot30RatioLossOfPreStressClass3                      |
| 4.1            | :heavy_check_mark: |         | Form4Dot1NominalConcreteCover                             |
| 4.2            | :heavy_check_mark: |         | Form4Dot2MinimumConcreteCover                             |
| 4.3N           |        :x:         |         |                                                           |
| 4.4N           |        :x:         |         |                                                           |
| 5.1            | :heavy_check_mark: |         | Form5Dot1Imperfections                                    |
| 5.2            | :heavy_check_mark: |         | Form5Dot2Eccentricity                                     |
<<<<<<< HEAD
| 5.3a           | :heavy_check_mark: |         | Form5Dot3ATransverseForceUnbracedMembers                  |
| 5.3b           |        :x:         |         |                                                           |
| 5.4            | :heavy_check_mark: |         | Form5Dot4TransverseForceEffectBracingSystem               |
=======
| 5.3a           | :heavy_check_mark: |         | Form5Dot3aTransverseForceUnbracedMembers                  |
| 5.3b           | :heavy_check_mark: |         | Form5Dot3bTransverseForceBracedMembers                    |
| 5.4            |        :x:         |         |                                                           |
>>>>>>> c41878c0
| 5.5            |        :x:         |         |                                                           |
| 5.6            |        :x:         |         |                                                           |
| 5.7            |        :x:         |         |                                                           |
| 5.7a           |        :x:         |         |                                                           |
| 5.7b           |        :x:         |         |                                                           |
| 5.8            |        :x:         |         |                                                           |
| 5.9            |        :x:         |         |                                                           |
| 5.10a          |        :x:         |         |                                                           |
| 5.10b          |        :x:         |         |                                                           |
| 5.11N          |        :x:         |         |                                                           |
| 5.12N          |        :x:         |         |                                                           |
| 5.13N          |        :x:         |         |                                                           |
| 5.14           |        :x:         |         |                                                           |
| 5.15           |        :x:         |         |                                                           |
| 5.16           |        :x:         |         |                                                           |
| 5.17           |        :x:         |         |                                                           |
| 5.18           |        :x:         |         |                                                           |
| 5.19           |        :x:         |         |                                                           |
| 5.20           |        :x:         |         |                                                           |
| 5.21           |        :x:         |         |                                                           |
| 5.22           |        :x:         |         |                                                           |
| 5.23           |        :x:         |         |                                                           |
| 5.24           |        :x:         |         |                                                           |
| 5.25           |        :x:         |         |                                                           |
| 5.26           |        :x:         |         |                                                           |
| 5.27           |        :x:         |         |                                                           |
| 5.28           |        :x:         |         |                                                           |
| 5.29           |        :x:         |         |                                                           |
| 5.30           |        :x:         |         |                                                           |
| 5.31           |        :x:         |         |                                                           |
| 5.32           |        :x:         |         |                                                           |
| 5.33           |        :x:         |         |                                                           |
| 5.34           |        :x:         |         |                                                           |
| 5.35           |        :x:         |         |                                                           |
| 5.36           |        :x:         |         |                                                           |
| 5.37           |        :x:         |         |                                                           |
| 5.38a          |        :x:         |         |                                                           |
| 5.38b          |        :x:         |         |                                                           |
| 5.39           |        :x:         |         |                                                           |
| 5.40a          |        :x:         |         |                                                           |
| 5.40b          |        :x:         |         |                                                           |
| 5.41           |        :x:         |         |                                                           |
| 5.42           |        :x:         |         |                                                           |
| 5.43           |        :x:         |         |                                                           |
| 5.44           |        :x:         |         |                                                           |
| 5.45           |        :x:         |         |                                                           |
| 5.46           |        :x:         |         |                                                           |
| 5.47           |        :x:         |         |                                                           |
| 5.48           |        :x:         |         |                                                           |
| 6.1            | :heavy_check_mark: |         | Form6Dot1DesignShearStrength                              |
| 6.2.a          |        :x:         |         |                                                           |
| 6.2.b          |        :x:         |         |                                                           |
| 6.3N           |        :x:         |         |                                                           |
| 6.4            |        :x:         |         |                                                           |
| 6.5            |        :x:         |         |                                                           |
| 6.6N           |        :x:         |         |                                                           |
| 6.7N           |        :x:         |         |                                                           |
| 6.8            |        :x:         |         |                                                           |
| 6.9            |        :x:         |         |                                                           |
| 6.10.aN        |        :x:         |         |                                                           |
| 6.10.bN        |        :x:         |         |                                                           |
| 6.11.aN        |        :x:         |         |                                                           |
| 6.11.bN        |        :x:         |         |                                                           |
| 6.11.cN        |        :x:         |         |                                                           |
| 6.12           |        :x:         |         |                                                           |
| 6.13           |        :x:         |         |                                                           |
| 6.14           |        :x:         |         |                                                           |
| 6.15           |        :x:         |         |                                                           |
| 6.16           |        :x:         |         |                                                           |
| 6.17           |        :x:         |         |                                                           |
| 6.18           |        :x:         |         |                                                           |
| 6.19           |        :x:         |         |                                                           |
| 6.20           |        :x:         |         |                                                           |
| 6.21           |        :x:         |         |                                                           |
| 6.22           |        :x:         |         |                                                           |
| 6.23           |        :x:         |         |                                                           |
| 6.24           |        :x:         |         |                                                           |
| 6.25           |        :x:         |         |                                                           |
| 6.26           |        :x:         |         |                                                           |
| 6.27           |        :x:         |         |                                                           |
| 6.28           |        :x:         |         |                                                           |
| 6.29           |        :x:         |         |                                                           |
| 6.30           |        :x:         |         |                                                           |
| 6.31           |        :x:         |         |                                                           |
| 6.32           |        :x:         |         |                                                           |
| 6.33           |        :x:         |         |                                                           |
| 6.34           |        :x:         |         |                                                           |
| 6.35           |        :x:         |         |                                                           |
| 6.36           |        :x:         |         |                                                           |
| 6.37           |        :x:         |         |                                                           |
| 6.38           |        :x:         |         |                                                           |
| 6.39           |        :x:         |         |                                                           |
| 6.40           |        :x:         |         |                                                           |
| 6.41           |        :x:         |         |                                                           |
| 6.42           |        :x:         |         |                                                           |
| 6.43           |        :x:         |         |                                                           |
| 6.44           |        :x:         |         |                                                           |
| 6.45           |        :x:         |         |                                                           |
| 6.46           |        :x:         |         |                                                           |
| 6.47           |        :x:         |         |                                                           |
| 6.48           |        :x:         |         |                                                           |
| 6.49           |        :x:         |         |                                                           |
| 6.50           |        :x:         |         |                                                           |
| 6.51           |        :x:         |         |                                                           |
| 6.52           |        :x:         |         |                                                           |
| 6.53           |        :x:         |         |                                                           |
| 6.54           |        :x:         |         |                                                           |
| 6.55           |        :x:         |         |                                                           |
| 6.56           |        :x:         |         |                                                           |
| 6.57N          |        :x:         |         |                                                           |
| 6.58           |        :x:         |         |                                                           |
| 6.59           |        :x:         |         |                                                           |
| 6.60           |        :x:         |         |                                                           |
| 6.61           |        :x:         |         |                                                           |
| 6.62           |        :x:         |         |                                                           |
| 6.63           |        :x:         |         |                                                           |
| 6.64           |        :x:         |         |                                                           |
| 6.65           |        :x:         |         |                                                           |
| 6.66           |        :x:         |         |                                                           |
| 6.67           |        :x:         |         |                                                           |
| 6.68           |        :x:         |         |                                                           |
| 6.69           |        :x:         |         |                                                           |
| 6.70           |        :x:         |         |                                                           |
| 6.71           |        :x:         |         |                                                           |
| 6.72           |        :x:         |         |                                                           |
| 6.73           |        :x:         |         |                                                           |
| 6.74           |        :x:         |         |                                                           |
| 6.75           |        :x:         |         |                                                           |
| 6.76           |        :x:         |         |                                                           |
| 6.77           |        :x:         |         |                                                           |
| 6.78           |        :x:         |         |                                                           |
| 6.79           |        :x:         |         |                                                           |
| 7.1            |        :x:         |         |                                                           |
| 7.2            |        :x:         |         |                                                           |
| 7.3            | :heavy_check_mark: |         | Form7Dot3CoefficientKc                                    |
| 7.4            |        :x:         |         |                                                           |
| 7.5            |        :x:         |         |                                                           |
| 7.6N           |        :x:         |         |                                                           |
| 7.7N           |        :x:         |         |                                                           |
| 7.8            |        :x:         |         |                                                           |
| 7.9            |        :x:         |         |                                                           |
| 7.10           |        :x:         |         |                                                           |
| 7.11           |        :x:         |         |                                                           |
| 7.12           |        :x:         |         |                                                           |
| 7.13           |        :x:         |         |                                                           |
| 7.14           |        :x:         |         |                                                           |
| 7.15           |        :x:         |         |                                                           |
| 7.16.a         |        :x:         |         |                                                           |
| 7.16.b         |        :x:         |         |                                                           |
| 7.17           |        :x:         |         |                                                           |
| 7.18           |        :x:         |         |                                                           |
| 7.19           |        :x:         |         |                                                           |
| 7.20           |        :x:         |         |                                                           |
| 7.21           |        :x:         |         |                                                           |
| 8.1            | :heavy_check_mark: |         | Form8Dot1RequiredMinimumMandrelDiameter                   |
| 8.2            | :heavy_check_mark: |         | Form8Dot2UltimateBondStress                               |
| 8.3            | :heavy_check_mark: |         | Form8Dot3RequiredAnchorageLength                          |
| 8.4            | :heavy_check_mark: |         | Form8Dot4DesignAnchorageLength                            |
| 8.5            |        :x:         |         |                                                           |
| 8.6            | :heavy_check_mark: |         | Form8Dot6MinimumTensionAnchorage                          |
| 8.7            | :heavy_check_mark: |         | Form8Dot7MinimumCompressionAnchorage                      |
| 8.8N           | :heavy_check_mark: |         | Form8Dot8NAnchorageCapacityWeldedTransverseBar            |
| 8.9            | :heavy_check_mark: |         | Form8Dot9AnchorageCapacityWeldedTransverseBarSmallDiamet  |
| 8.10           | :heavy_check_mark: |         | Form8Dot10DesignLapLength                                 |
| 8.11           | :heavy_check_mark: |         | Form8Dot11MinimumDesignLapLength                          |
| 8.12           | :heavy_check_mark: |         | Form8Dot12AdditionalShearReinforcement                    |
| 8.13           | :heavy_check_mark: |         | Form8Dot13AdditionalShearReinforcement                    |
| 8.14           | :heavy_check_mark: |         | Form8Dot14EquivalentDiameterBundledBars                   |
| 8.15           | :heavy_check_mark: |         | Form8Dot15PrestressTransferStress                         |
| 8.16           | :heavy_check_mark: |         | Form8Dot16BasicTransmissionLength                         |
| 8.17           |        :x:         |         |                                                           |
| 8.18           |        :x:         |         |                                                           |
| 8.19           |        :x:         |         |                                                           |
| 8.20           |        :x:         |         |                                                           |
| 8.21           |        :x:         |         |                                                           |
| 9.1N           | :heavy_check_mark: |         | Form9Dot1NMinimumTensileReinforcementBeam                 |
| 9.2            | :heavy_check_mark: |         | Form9Dot2ShiftInMomentDiagram                             |
| 9.3            | :heavy_check_mark: |         | Form9Dot3ShiftInMomentDiagram                             |
| 9.4            | :heavy_check_mark: |         | Form9Dot4ShearReinforcementRatio                          |
| 9.5N           | :heavy_check_mark: |         | Form9Dot5NMinimumShearReinforcementRatio                  |
| 9.6N           | :heavy_check_mark: |         | Form9Dot6NMaximumDistanceShearReinforcement               |
| 9.7N           | :heavy_check_mark: |         | Form9Dot7NMaximumDistanceBentUpBars                       |
| 9.8N           | :heavy_check_mark: |         | Form9Dot8NMaximumTransverseDistanceLegsSeriesShearLinks   |
| 9.9            | :heavy_check_mark: |         | Form9Dot9MaximumSpacingSeriesOfLinks                      |
| 9.10           | :heavy_check_mark: |         | Form9Dot10MaximumSpacingBentUpBars                        |
| 9.11           |        :x:         |         |                                                           |
| 9.12N          | :heavy_check_mark: |         | Form9Dot12NMinimumLongitudinalReinforcementColumns        |
| 9.13           | :heavy_check_mark: |         | Form9Dot13TensileForceToBeAnchored                        |
| 9.14           | :heavy_check_mark: |         | Form9Dot14SplittingForceColumnOnRock                      |
| 9.15           | :heavy_check_mark: |         | Form9Dot15MinimumResistancePeripheralTie                  |
| 9.16           | :heavy_check_mark: |         | Form9Dot16MinimumForceOnInternalBeamLine                  |
| 10.1           |        :x:         |         |                                                           |
| 10.2           |        :x:         |         |                                                           |
| 10.3           |        :x:         |         |                                                           |
| 10.4           |        :x:         |         |                                                           |
| 10.5           |        :x:         |         |                                                           |
| 10.6           |        :x:         |         |                                                           |
| 11.1           |        :x:         |         |                                                           |
| 11.2           |        :x:         |         |                                                           |
| 11.3.15        |        :x:         |         |                                                           |
| 11.3.16        |        :x:         |         |                                                           |
| 11.3.24        |        :x:         |         |                                                           |
| 11.3.26        |        :x:         |         |                                                           |
| 11.3.27        |        :x:         |         |                                                           |
| 11.6.2         |        :x:         |         |                                                           |
| 11.6.5         |        :x:         |         |                                                           |
| 11.6.6N        |        :x:         |         |                                                           |
| 11.6.47        |        :x:         |         |                                                           |
| 11.6.50        |        :x:         |         |                                                           |
| 11.6.52        |        :x:         |         |                                                           |
| 11.6.53        |        :x:         |         |                                                           |
| 11.6.63        |        :x:         |         |                                                           |
| 12.1           |        :x:         |         |                                                           |
| 12.2           |        :x:         |         |                                                           |
| 12.3           |        :x:         |         |                                                           |
| 12.4           |        :x:         |         |                                                           |
| 12.5           |        :x:         |         |                                                           |
| 12.6           |        :x:         |         |                                                           |
| 12.7           |        :x:         |         |                                                           |
| 12.8           |        :x:         |         |                                                           |
| 12.9           |        :x:         |         |                                                           |
| 12.10          |        :x:         |         |                                                           |
| 12.11          |        :x:         |         |                                                           |
| 12.12          |        :x:         |         |                                                           |
| 12.13          |        :x:         |         |                                                           |
| B.1            |        :x:         |         |                                                           |
| B.2            |        :x:         |         |                                                           |
| B.3a           |        :x:         |         |                                                           |
| B.3b           |        :x:         |         |                                                           |
| B.4            |        :x:         |         |                                                           |
| B.5            |        :x:         |         |                                                           |
| B.6            |        :x:         |         |                                                           |
| B.7            |        :x:         |         |                                                           |
| B.8a           |        :x:         |         |                                                           |
| B.8b           |        :x:         |         |                                                           |
| B.8c           |        :x:         |         |                                                           |
| B.9            |        :x:         |         |                                                           |
| B.10           |        :x:         |         |                                                           |
| B.11           |        :x:         |         |                                                           |
| B.12           |        :x:         |         |                                                           |
| C.1N           |        :x:         |         |                                                           |
| C.2N           |        :x:         |         |                                                           |
| C.3            |        :x:         |         |                                                           |
| D.1            |        :x:         |         |                                                           |
| D.2            |        :x:         |         |                                                           |
| F.1            |        :x:         |         |                                                           |
| F.2            |        :x:         |         |                                                           |
| F.3            |        :x:         |         |                                                           |
| F.4            |        :x:         |         |                                                           |
| F.5            |        :x:         |         |                                                           |
| F.6            |        :x:         |         |                                                           |
| F.7            |        :x:         |         |                                                           |
| F.8            |        :x:         |         |                                                           |
| F.9            |        :x:         |         |                                                           |
| F.10           |        :x:         |         |                                                           |
| G.1            |        :x:         |         |                                                           |
| H.1            |        :x:         |         |                                                           |
| H.2            |        :x:         |         |                                                           |
| H.3            |        :x:         |         |                                                           |
| H.4            |        :x:         |         |                                                           |
| H.5            |        :x:         |         |                                                           |
| H.6            |        :x:         |         |                                                           |
| H.7            |        :x:         |         |                                                           |
| H.8            |        :x:         |         |                                                           |
| I.1            |        :x:         |         |                                                           |<|MERGE_RESOLUTION|>--- conflicted
+++ resolved
@@ -45,15 +45,9 @@
 | 4.4N           |        :x:         |         |                                                           |
 | 5.1            | :heavy_check_mark: |         | Form5Dot1Imperfections                                    |
 | 5.2            | :heavy_check_mark: |         | Form5Dot2Eccentricity                                     |
-<<<<<<< HEAD
-| 5.3a           | :heavy_check_mark: |         | Form5Dot3ATransverseForceUnbracedMembers                  |
-| 5.3b           |        :x:         |         |                                                           |
-| 5.4            | :heavy_check_mark: |         | Form5Dot4TransverseForceEffectBracingSystem               |
-=======
 | 5.3a           | :heavy_check_mark: |         | Form5Dot3aTransverseForceUnbracedMembers                  |
 | 5.3b           | :heavy_check_mark: |         | Form5Dot3bTransverseForceBracedMembers                    |
-| 5.4            |        :x:         |         |                                                           |
->>>>>>> c41878c0
+| 5.4            | :heavy_check_mark: |         | Form5Dot4TransverseForceEffectBracingSystem               |
 | 5.5            |        :x:         |         |                                                           |
 | 5.6            |        :x:         |         |                                                           |
 | 5.7            |        :x:         |         |                                                           |
