--- conflicted
+++ resolved
@@ -220,13 +220,8 @@
 | 8.16           | :heavy_check_mark: |         | Form8Dot16BasicTransmissionLength                         |
 | 8.17           | :heavy_check_mark: |         | Form8Dot17DesignValueTransmissionLength1                  |
 | 8.18           | :heavy_check_mark: |         | Form8Dot18DesignValueTransmissionLength2                  |
-<<<<<<< HEAD
-| 8.19           |        :x:         |         |                                                           |
+| 8.19           | :heavy_check_mark: |         | Form8Dot19DispersionLength                                |
 | 8.20           | :heavy_check_mark: |         | Form8Dot20BondStrengthAnchorageULS                        |
-=======
-| 8.19           | :heavy_check_mark: |         | Form8Dot19DispersionLength                                |
-| 8.20           |        :x:         |         |                                                           |
->>>>>>> 59b13b12
 | 8.21           |        :x:         |         |                                                           |
 | 9.1N           | :heavy_check_mark: |         | Form9Dot1nMinimumTensileReinforcementBeam                 |
 | 9.2            | :heavy_check_mark: |         | Form9Dot2ShiftInMomentDiagram                             |
