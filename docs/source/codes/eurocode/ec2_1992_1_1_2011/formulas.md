--- conflicted
+++ resolved
@@ -2,12 +2,11 @@
 Eurocode 2: Design of concrete structures
 Part 1-1: General rules and rules for buildings**
 
-The table presents a list of formulas from the Eurocode 2 standards for concrete structures, tracking their implementation status (:x: or
+The table presents a list of formulas from the Eurocode 2 standards for concrete structures, tracking their implementation status (:x: or 
 :heavy_check_mark:) and any pertinent remarks. The 'Object Name' column references the corresponding Python entities inside of Blueprints.
 
 Total of 304 formulas present.
 
-<<<<<<< HEAD
 | Formula number |              Done              | Remarks | Object name                                                                                                |
 |:---------------|:------------------------------:|:--------|:-----------------------------------------------------------------------------------------------------------|
 | 3.1            |       :heavy_check_mark:       |         | Form3Dot1EstimationConcreteCompressiveStrength                                                             |
@@ -203,7 +202,7 @@
 | 7.19           |              :x:               |         |                                                                                                            |
 | 7.20           |              :x:               |         |                                                                                                            |
 | 7.21           |              :x:               |         |                                                                                                            |
-| 8.1            |              :x:               |         |                                                                                                            |
+| 8.1            |              :heavy_check_mark: |         | Form8Dot1RequiredMinimumMandrelDiameter                                                                                                            |
 | 8.2            |              :heavy_check_mark: |         | Form8Dot2UltimateBondStress                                                                                                            |
 | 8.3            |              :x:               |         |                                                                                                            |
 | 8.4            |              :x:               |         |                                                                                                            |
@@ -313,312 +312,4 @@
 | H.6            |              :x:               |         |                                                                                                            |
 | H.7            |              :x:               |         |                                                                                                            |
 | H.8            |              :x:               |         |                                                                                                            |
-| I.1            |              :x:               |         |                                                                                                            |
-=======
-| Formula number |        Done        | Remarks | Object name                                               |
-|:---------------|:------------------:|:--------|:----------------------------------------------------------|
-| 3.1            | :heavy_check_mark: |         | Form3Dot1EstimationConcreteCompressiveStrength            |
-| 3.2            | :heavy_check_mark: |         | Form3Dot2CoefficientDependentOfConcreteAge                |
-| 3.3            | :heavy_check_mark: |         | Form3Dot3AxialTensileStrengthFromTensileSplittingStrength |
-| 3.4            | :heavy_check_mark: |         | Form3Dot4DevelopmentTensileStrength                       |
-| 3.5            | :heavy_check_mark: |         | Form3Dot5ApproximationVarianceElasticModulusOverTime      |
-| 3.6            | :heavy_check_mark: |         | Form3Dot6CreepDeformationOfConcrete                       |
-| 3.7            | :heavy_check_mark: |         | Form3Dot7NonLinearCreepCoefficient                        |
-| 3.8            | :heavy_check_mark: |         | Form3Dot8TotalShrinkage                                   |
-| 3.9            | :heavy_check_mark: |         | Form3Dot9DryingShrinkage                                  |
-| 3.10           | :heavy_check_mark: |         | Form3Dot10CoefficientAgeConcreteDryingShrinkage           |
-| 3.11           | :heavy_check_mark: |         | Form3Dot11AutogeneShrinkage                               |
-| 3.12           | :heavy_check_mark: |         | Form3Dot12AutogeneShrinkageInfinity                       |
-| 3.13           | :heavy_check_mark: |         | Form3Dot13CoefficientTimeAutogeneShrinkage                |
-| 3.14           | :heavy_check_mark: |         | Form3Dot14StressStrainForShortTermLoading                 |
-| 3.15           | :heavy_check_mark: |         | Form3Dot15DesignValueCompressiveStrength                  |
-| 3.16           | :heavy_check_mark: |         | Form3Dot16DesignValueTensileStrength                      |
-| 3.17           | :heavy_check_mark: |         | Form3Dot17CompressiveStressConcrete                       |
-| 3.18           | :heavy_check_mark: |         | Form3Dot18CompressiveStressConcrete                       |
-| 3.19           | :heavy_check_mark: |         | Form3Dot19And20EffectivePressureZoneHeight                |
-| 3.20           | :heavy_check_mark: |         | Form3Dot19And20EffectivePressureZoneHeight                |
-| 3.21           | :heavy_check_mark: |         | Form3Dot21And22EffectiveStrength                          |
-| 3.22           | :heavy_check_mark: |         | Form3Dot21And22EffectiveStrength                          |
-| 3.23           | :heavy_check_mark: |         | Form3Dot23FlexuralTensileStrength                         |
-| 3.24           | :heavy_check_mark: |         | Form3Dot24IncreasedCharacteristicCompressiveStrength      |
-| 3.25           | :heavy_check_mark: |         | Form3Dot25IncreasedCharacteristicCompressiveStrength      |
-| 3.26           | :heavy_check_mark: |         | Form3Dot26IncreasedStrainAtMaxStrength                    |
-| 3.27           | :heavy_check_mark: |         | Form3Dot27IncreasedStrainLimitValue                       |
-| 3.28           | :heavy_check_mark: |         | Form3Dot28RatioLossOfPreStressClass1                      |
-| 3.29           | :heavy_check_mark: |         | Form3Dot29RatioLossOfPreStressClass2                      |
-| 3.30           | :heavy_check_mark: |         | Form3Dot30RatioLossOfPreStressClass3                      |
-| 4.1            | :heavy_check_mark: |         | Form4Dot1NominalConcreteCover                             |
-| 4.2            | :heavy_check_mark: |         | Form4Dot2MinimumConcreteCover                             |
-| 4.3N           |        :x:         |         |                                                           |
-| 4.4N           |        :x:         |         |                                                           |
-| 5.1            | :heavy_check_mark: |         | Form5Dot1Imperfections                                    |
-| 5.2            | :heavy_check_mark: |         | Form5Dot2Eccentricity                                     |
-| 5.3a           |        :x:         |         |                                                           |
-| 5.3b           |        :x:         |         |                                                           |
-| 5.4            |        :x:         |         |                                                           |
-| 5.5            |        :x:         |         |                                                           |
-| 5.6            |        :x:         |         |                                                           |
-| 5.7            |        :x:         |         |                                                           |
-| 5.7a           |        :x:         |         |                                                           |
-| 5.7b           |        :x:         |         |                                                           |
-| 5.8            |        :x:         |         |                                                           |
-| 5.9            |        :x:         |         |                                                           |
-| 5.10a          |        :x:         |         |                                                           |
-| 5.10b          |        :x:         |         |                                                           |
-| 5.11N          |        :x:         |         |                                                           |
-| 5.12N          |        :x:         |         |                                                           |
-| 5.13N          |        :x:         |         |                                                           |
-| 5.14           |        :x:         |         |                                                           |
-| 5.15           |        :x:         |         |                                                           |
-| 5.16           |        :x:         |         |                                                           |
-| 5.17           |        :x:         |         |                                                           |
-| 5.18           |        :x:         |         |                                                           |
-| 5.19           |        :x:         |         |                                                           |
-| 5.20           |        :x:         |         |                                                           |
-| 5.21           |        :x:         |         |                                                           |
-| 5.22           |        :x:         |         |                                                           |
-| 5.23           |        :x:         |         |                                                           |
-| 5.24           |        :x:         |         |                                                           |
-| 5.25           |        :x:         |         |                                                           |
-| 5.26           |        :x:         |         |                                                           |
-| 5.27           |        :x:         |         |                                                           |
-| 5.28           |        :x:         |         |                                                           |
-| 5.29           |        :x:         |         |                                                           |
-| 5.30           |        :x:         |         |                                                           |
-| 5.31           |        :x:         |         |                                                           |
-| 5.32           |        :x:         |         |                                                           |
-| 5.33           |        :x:         |         |                                                           |
-| 5.34           |        :x:         |         |                                                           |
-| 5.35           |        :x:         |         |                                                           |
-| 5.36           |        :x:         |         |                                                           |
-| 5.37           |        :x:         |         |                                                           |
-| 5.38a          |        :x:         |         |                                                           |
-| 5.38b          |        :x:         |         |                                                           |
-| 5.39           |        :x:         |         |                                                           |
-| 5.40a          |        :x:         |         |                                                           |
-| 5.40b          |        :x:         |         |                                                           |
-| 5.41           |        :x:         |         |                                                           |
-| 5.42           |        :x:         |         |                                                           |
-| 5.43           |        :x:         |         |                                                           |
-| 5.44           |        :x:         |         |                                                           |
-| 5.45           |        :x:         |         |                                                           |
-| 5.46           |        :x:         |         |                                                           |
-| 5.47           |        :x:         |         |                                                           |
-| 5.48           |        :x:         |         |                                                           |
-| 6.1            | :heavy_check_mark: |         | Form6Dot1DesignShearStrength                              |
-| 6.2.a          |        :x:         |         |                                                           |
-| 6.2.b          |        :x:         |         |                                                           |
-| 6.3N           |        :x:         |         |                                                           |
-| 6.4            |        :x:         |         |                                                           |
-| 6.5            |        :x:         |         |                                                           |
-| 6.6N           |        :x:         |         |                                                           |
-| 6.7N           |        :x:         |         |                                                           |
-| 6.8            |        :x:         |         |                                                           |
-| 6.9            |        :x:         |         |                                                           |
-| 6.10.aN        |        :x:         |         |                                                           |
-| 6.10.bN        |        :x:         |         |                                                           |
-| 6.11.aN        |        :x:         |         |                                                           |
-| 6.11.bN        |        :x:         |         |                                                           |
-| 6.11.cN        |        :x:         |         |                                                           |
-| 6.12           |        :x:         |         |                                                           |
-| 6.13           |        :x:         |         |                                                           |
-| 6.14           |        :x:         |         |                                                           |
-| 6.15           |        :x:         |         |                                                           |
-| 6.16           |        :x:         |         |                                                           |
-| 6.17           |        :x:         |         |                                                           |
-| 6.18           |        :x:         |         |                                                           |
-| 6.19           |        :x:         |         |                                                           |
-| 6.20           |        :x:         |         |                                                           |
-| 6.21           |        :x:         |         |                                                           |
-| 6.22           |        :x:         |         |                                                           |
-| 6.23           |        :x:         |         |                                                           |
-| 6.24           |        :x:         |         |                                                           |
-| 6.25           |        :x:         |         |                                                           |
-| 6.26           |        :x:         |         |                                                           |
-| 6.27           |        :x:         |         |                                                           |
-| 6.28           |        :x:         |         |                                                           |
-| 6.29           |        :x:         |         |                                                           |
-| 6.30           |        :x:         |         |                                                           |
-| 6.31           |        :x:         |         |                                                           |
-| 6.32           |        :x:         |         |                                                           |
-| 6.33           |        :x:         |         |                                                           |
-| 6.34           |        :x:         |         |                                                           |
-| 6.35           |        :x:         |         |                                                           |
-| 6.36           |        :x:         |         |                                                           |
-| 6.37           |        :x:         |         |                                                           |
-| 6.38           |        :x:         |         |                                                           |
-| 6.39           |        :x:         |         |                                                           |
-| 6.40           |        :x:         |         |                                                           |
-| 6.41           |        :x:         |         |                                                           |
-| 6.42           |        :x:         |         |                                                           |
-| 6.43           |        :x:         |         |                                                           |
-| 6.44           |        :x:         |         |                                                           |
-| 6.45           |        :x:         |         |                                                           |
-| 6.46           |        :x:         |         |                                                           |
-| 6.47           |        :x:         |         |                                                           |
-| 6.48           |        :x:         |         |                                                           |
-| 6.49           |        :x:         |         |                                                           |
-| 6.50           |        :x:         |         |                                                           |
-| 6.51           |        :x:         |         |                                                           |
-| 6.52           |        :x:         |         |                                                           |
-| 6.53           |        :x:         |         |                                                           |
-| 6.54           |        :x:         |         |                                                           |
-| 6.55           |        :x:         |         |                                                           |
-| 6.56           |        :x:         |         |                                                           |
-| 6.57N          |        :x:         |         |                                                           |
-| 6.58           |        :x:         |         |                                                           |
-| 6.59           |        :x:         |         |                                                           |
-| 6.60           |        :x:         |         |                                                           |
-| 6.61           |        :x:         |         |                                                           |
-| 6.62           |        :x:         |         |                                                           |
-| 6.63           |        :x:         |         |                                                           |
-| 6.64           |        :x:         |         |                                                           |
-| 6.65           |        :x:         |         |                                                           |
-| 6.66           |        :x:         |         |                                                           |
-| 6.67           |        :x:         |         |                                                           |
-| 6.68           |        :x:         |         |                                                           |
-| 6.69           |        :x:         |         |                                                           |
-| 6.70           |        :x:         |         |                                                           |
-| 6.71           |        :x:         |         |                                                           |
-| 6.72           |        :x:         |         |                                                           |
-| 6.73           |        :x:         |         |                                                           |
-| 6.74           |        :x:         |         |                                                           |
-| 6.75           |        :x:         |         |                                                           |
-| 6.76           |        :x:         |         |                                                           |
-| 6.77           |        :x:         |         |                                                           |
-| 6.78           |        :x:         |         |                                                           |
-| 6.79           |        :x:         |         |                                                           |
-| 7.1            |        :x:         |         |                                                           |
-| 7.2            |        :x:         |         |                                                           |
-| 7.3            | :heavy_check_mark: |         | Form7Dot3CoefficientKc                                    |
-| 7.4            |        :x:         |         |                                                           |
-| 7.5            |        :x:         |         |                                                           |
-| 7.6N           |        :x:         |         |                                                           |
-| 7.7N           |        :x:         |         |                                                           |
-| 7.8            |        :x:         |         |                                                           |
-| 7.9            |        :x:         |         |                                                           |
-| 7.10           |        :x:         |         |                                                           |
-| 7.11           |        :x:         |         |                                                           |
-| 7.12           |        :x:         |         |                                                           |
-| 7.13           |        :x:         |         |                                                           |
-| 7.14           |        :x:         |         |                                                           |
-| 7.15           |        :x:         |         |                                                           |
-| 7.16.a         |        :x:         |         |                                                           |
-| 7.16.b         |        :x:         |         |                                                           |
-| 7.17           |        :x:         |         |                                                           |
-| 7.18           |        :x:         |         |                                                           |
-| 7.19           |        :x:         |         |                                                           |
-| 7.20           |        :x:         |         |                                                           |
-| 7.21           |        :x:         |         |                                                           |
-| 8.1            | :heavy_check_mark: |         | Form8Dot1RequiredMinimumMandrelDiameter                   |
-| 8.2            | :heavy_check_mark: |         | Form8Dot2UltimateBondStress                               |
-| 8.3            |        :x:         |         |                                                           |
-| 8.4            |        :x:         |         |                                                           |
-| 8.5            |        :x:         |         |                                                           |
-| 8.6            |        :x:         |         |                                                           |
-| 8.7            |        :x:         |         |                                                           |
-| 8.8N           |        :x:         |         |                                                           |
-| 8.9            |        :x:         |         |                                                           |
-| 8.10           |        :x:         |         |                                                           |
-| 8.11           |        :x:         |         |                                                           |
-| 8.12           |        :x:         |         |                                                           |
-| 8.13           |        :x:         |         |                                                           |
-| 8.14           |        :x:         |         |                                                           |
-| 8.15           |        :x:         |         |                                                           |
-| 8.16           |        :x:         |         |                                                           |
-| 8.17           |        :x:         |         |                                                           |
-| 8.18           |        :x:         |         |                                                           |
-| 8.19           |        :x:         |         |                                                           |
-| 8.20           |        :x:         |         |                                                           |
-| 8.21           |        :x:         |         |                                                           |
-| 9.1N           | :heavy_check_mark: |         | Form9Dot1NMinimumTensileReinforcementBeam                 |
-| 9.2            | :heavy_check_mark: |         | Form9Dot2ShiftInMomentDiagram                             |
-| 9.3            | :heavy_check_mark: |         | Form9Dot3ShiftInMomentDiagram                             |
-| 9.4            | :heavy_check_mark: |         | Form9Dot4ShearReinforcementRatio                          |
-| 9.5N           | :heavy_check_mark: |         | Form9Dot5NMinimumShearReinforcementRatio                  |
-| 9.6N           | :heavy_check_mark: |         | Form9Dot6NMaximumDistanceShearReinforcement               |
-| 9.7N           | :heavy_check_mark: |         | Form9Dot7NMaximumDistanceBentUpBars                       |
-| 9.8N           | :heavy_check_mark: |         | Form9Dot8NMaximumTransverseDistanceLegsSeriesShearLinks   |
-| 9.9            |        :x:         |         |                                                           |
-| 9.10           |        :x:         |         |                                                           |
-| 9.11           |        :x:         |         |                                                           |
-| 9.12N          |        :x:         |         |                                                           |
-| 9.13           |        :x:         |         |                                                           |
-| 9.14           |        :x:         |         |                                                           |
-| 9.15           |        :x:         |         |                                                           |
-| 9.16           |        :x:         |         |                                                           |
-| 10.1           |        :x:         |         |                                                           |
-| 10.2           |        :x:         |         |                                                           |
-| 10.3           |        :x:         |         |                                                           |
-| 10.4           |        :x:         |         |                                                           |
-| 10.5           |        :x:         |         |                                                           |
-| 10.6           |        :x:         |         |                                                           |
-| 11.1           |        :x:         |         |                                                           |
-| 11.2           |        :x:         |         |                                                           |
-| 11.3.15        |        :x:         |         |                                                           |
-| 11.3.16        |        :x:         |         |                                                           |
-| 11.3.24        |        :x:         |         |                                                           |
-| 11.3.26        |        :x:         |         |                                                           |
-| 11.3.27        |        :x:         |         |                                                           |
-| 11.6.2         |        :x:         |         |                                                           |
-| 11.6.5         |        :x:         |         |                                                           |
-| 11.6.6N        |        :x:         |         |                                                           |
-| 11.6.47        |        :x:         |         |                                                           |
-| 11.6.50        |        :x:         |         |                                                           |
-| 11.6.52        |        :x:         |         |                                                           |
-| 11.6.53        |        :x:         |         |                                                           |
-| 11.6.63        |        :x:         |         |                                                           |
-| 12.1           |        :x:         |         |                                                           |
-| 12.2           |        :x:         |         |                                                           |
-| 12.3           |        :x:         |         |                                                           |
-| 12.4           |        :x:         |         |                                                           |
-| 12.5           |        :x:         |         |                                                           |
-| 12.6           |        :x:         |         |                                                           |
-| 12.7           |        :x:         |         |                                                           |
-| 12.8           |        :x:         |         |                                                           |
-| 12.9           |        :x:         |         |                                                           |
-| 12.10          |        :x:         |         |                                                           |
-| 12.11          |        :x:         |         |                                                           |
-| 12.12          |        :x:         |         |                                                           |
-| 12.13          |        :x:         |         |                                                           |
-| B.1            |        :x:         |         |                                                           |
-| B.2            |        :x:         |         |                                                           |
-| B.3a           |        :x:         |         |                                                           |
-| B.3b           |        :x:         |         |                                                           |
-| B.4            |        :x:         |         |                                                           |
-| B.5            |        :x:         |         |                                                           |
-| B.6            |        :x:         |         |                                                           |
-| B.7            |        :x:         |         |                                                           |
-| B.8a           |        :x:         |         |                                                           |
-| B.8b           |        :x:         |         |                                                           |
-| B.8c           |        :x:         |         |                                                           |
-| B.9            |        :x:         |         |                                                           |
-| B.10           |        :x:         |         |                                                           |
-| B.11           |        :x:         |         |                                                           |
-| B.12           |        :x:         |         |                                                           |
-| C.1N           |        :x:         |         |                                                           |
-| C.2N           |        :x:         |         |                                                           |
-| C.3            |        :x:         |         |                                                           |
-| D.1            |        :x:         |         |                                                           |
-| D.2            |        :x:         |         |                                                           |
-| F.1            |        :x:         |         |                                                           |
-| F.2            |        :x:         |         |                                                           |
-| F.3            |        :x:         |         |                                                           |
-| F.4            |        :x:         |         |                                                           |
-| F.5            |        :x:         |         |                                                           |
-| F.6            |        :x:         |         |                                                           |
-| F.7            |        :x:         |         |                                                           |
-| F.8            |        :x:         |         |                                                           |
-| F.9            |        :x:         |         |                                                           |
-| F.10           |        :x:         |         |                                                           |
-| G.1            |        :x:         |         |                                                           |
-| H.1            |        :x:         |         |                                                           |
-| H.2            |        :x:         |         |                                                           |
-| H.3            |        :x:         |         |                                                           |
-| H.4            |        :x:         |         |                                                           |
-| H.5            |        :x:         |         |                                                           |
-| H.6            |        :x:         |         |                                                           |
-| H.7            |        :x:         |         |                                                           |
-| H.8            |        :x:         |         |                                                           |
-| I.1            |        :x:         |         |                                                           |
->>>>>>> 931dd0ad
+| I.1            |              :x:               |         |                                                                                                            |