**NEN-EN 1992-1-1+C2 - November 2011
Eurocode 2: Design of concrete structures
Part 1-1: General rules and rules for buildings**

The table presents a list of formulas from the Eurocode 2 standards for concrete structures, tracking their implementation status 
( :x: or :heavy_check_mark: ) and any pertinent remarks. The 'Object Name' column references the corresponding Python entities inside of Blueprints.

Total of 304 formulas present.

| Formula number |        Done        | Remarks | Object name                                               |
|:---------------|:------------------:|:--------|:----------------------------------------------------------|
| 3.1            | :heavy_check_mark: |         | Form3Dot1EstimationConcreteCompressiveStrength            |
| 3.2            | :heavy_check_mark: |         | Form3Dot2CoefficientDependentOfConcreteAge                |
| 3.3            | :heavy_check_mark: |         | Form3Dot3AxialTensileStrengthFromTensileSplittingStrength |
| 3.4            | :heavy_check_mark: |         | Form3Dot4DevelopmentTensileStrength                       |
| 3.5            | :heavy_check_mark: |         | Form3Dot5ApproximationVarianceElasticModulusOverTime      |
| 3.6            | :heavy_check_mark: |         | Form3Dot6CreepDeformationOfConcrete                       |
| 3.7            | :heavy_check_mark: |         | Form3Dot7NonLinearCreepCoefficient                        |
| 3.8            | :heavy_check_mark: |         | Form3Dot8TotalShrinkage                                   |
| 3.9            | :heavy_check_mark: |         | Form3Dot9DryingShrinkage                                  |
| 3.10           | :heavy_check_mark: |         | Form3Dot10CoefficientAgeConcreteDryingShrinkage           |
| 3.11           | :heavy_check_mark: |         | Form3Dot11AutogeneShrinkage                               |
| 3.12           | :heavy_check_mark: |         | Form3Dot12AutogeneShrinkageInfinity                       |
| 3.13           | :heavy_check_mark: |         | Form3Dot13CoefficientTimeAutogeneShrinkage                |
| 3.14           | :heavy_check_mark: |         | Form3Dot14StressStrainForShortTermLoading                 |
| 3.15           | :heavy_check_mark: |         | Form3Dot15DesignValueCompressiveStrength                  |
| 3.16           | :heavy_check_mark: |         | Form3Dot16DesignValueTensileStrength                      |
| 3.17           | :heavy_check_mark: |         | Form3Dot17CompressiveStressConcrete                       |
| 3.18           | :heavy_check_mark: |         | Form3Dot18CompressiveStressConcrete                       |
| 3.19           | :heavy_check_mark: |         | Form3Dot19And20EffectivePressureZoneHeight                |
| 3.20           | :heavy_check_mark: |         | Form3Dot19And20EffectivePressureZoneHeight                |
| 3.21           | :heavy_check_mark: |         | Form3Dot21And22EffectiveStrength                          |
| 3.22           | :heavy_check_mark: |         | Form3Dot21And22EffectiveStrength                          |
| 3.23           | :heavy_check_mark: |         | Form3Dot23FlexuralTensileStrength                         |
| 3.24           | :heavy_check_mark: |         | Form3Dot24IncreasedCharacteristicCompressiveStrength      |
| 3.25           | :heavy_check_mark: |         | Form3Dot25IncreasedCharacteristicCompressiveStrength      |
| 3.26           | :heavy_check_mark: |         | Form3Dot26IncreasedStrainAtMaxStrength                    |
| 3.27           | :heavy_check_mark: |         | Form3Dot27IncreasedStrainLimitValue                       |
| 3.28           | :heavy_check_mark: |         | Form3Dot28RatioLossOfPreStressClass1                      |
| 3.29           | :heavy_check_mark: |         | Form3Dot29RatioLossOfPreStressClass2                      |
| 3.30           | :heavy_check_mark: |         | Form3Dot30RatioLossOfPreStressClass3                      |
| 4.1            | :heavy_check_mark: |         | Form4Dot1NominalConcreteCover                             |
| 4.2            | :heavy_check_mark: |         | Form4Dot2MinimumConcreteCover                             |
| 4.3N           |        :x:         |         |                                                           |
| 4.4N           |        :x:         |         |                                                           |
| 5.1            | :heavy_check_mark: |         | Form5Dot1Imperfections                                    |
| 5.2            | :heavy_check_mark: |         | Form5Dot2Eccentricity                                     |
| 5.3a           | :heavy_check_mark: |         | Form5Dot3aTransverseForceUnbracedMembers                  |
| 5.3b           | :heavy_check_mark: |         | Form5Dot3bTransverseForceBracedMembers                    |
| 5.4            | :heavy_check_mark: |         | Form5Dot4TransverseForceEffectBracingSystem               |
| 5.5            | :heavy_check_mark: |         | Form5Dot5TransverseForceEffectFloorDiaphragm              |
| 5.6            | :heavy_check_mark: |         | Form5Dot6TransverseForceEffectRoofDiaphragm               |
| 5.7            | :heavy_check_mark: |         | Form5Dot7EffectiveFlangeWidth                             |
| 5.7a           | :heavy_check_mark: |         | Form5Dot7aFlangeEffectiveFlangeWidth                      |
| 5.7b           | :heavy_check_mark: |         | Form5Dot7bFlangeEffectiveFlangeWidth                      |
| 5.8            | :heavy_check_mark: |         | Form5Dot8EffectiveSpan                                    |
| 5.9            | :heavy_check_mark: |         | Form5Dot9DesignSupportMomentReduction                     |
| 5.10a          | :heavy_check_mark: |         | Form5Dot10aRedistributionOfMomentsLowerFck                |
| 5.10b          | :heavy_check_mark: |         | Form5Dot10bRedistributionOfMomentsUpperFck                |
| 5.11N          | :heavy_check_mark: |         | Form5Dot11nShearSlendernessCorrectionFactor               |
| 5.12N          | :heavy_check_mark: |         | Form5Dot12nRatioDistancePointZeroAndMaxMoment             |
| 5.13N          |        :x:         |         |                                                           |
| 5.14           | :heavy_check_mark: |         | Form5Dot14SlendernessRatio                                |
| 5.15           | :heavy_check_mark: |         | Form5Dot15EffectiveLengthBraced                           |
| 5.16           | :heavy_check_mark: |         | Form5Dot16EffectiveLengthUnbraced                         |
| 5.17           | :heavy_check_mark: |         | Form5Dot17EffectiveLengthBucklingLoad                     |
| 5.18           | :heavy_check_mark: |         | Form5Dot18ComparisonGeneralSecondOrderEffects             |
| 5.19           | :heavy_check_mark: |         | Form5Dot19EffectiveCreepCoefficient                       |
| 5.20           | :heavy_check_mark: |         | Form5Dot20DesignModulusElasticity                         |
<<<<<<< HEAD
| 5.21           |        :x:         |         |                                                           |
| 5.22           |        :x:         |         |                                                           |
| 5.23           |        :x:         |         |                                                           |
| 5.24           |        :x:         |         |                                                           |
| 5.25           |        :x:         |         |                                                           |
| 5.26           |        :x:         |         |                                                           |
| 5.27           |        :x:         |         |                                                           |
| 5.28           |        :x:         |         |                                                           |
| 5.29           |        :x:         |         |                                                           |
| 5.30           |        :x:         |         |                                                           |
| 5.31           |        :x:         |         |                                                           |
| 5.32           |        :x:         |         |                                                           |
| 5.33           |        :x:         |         |                                                           |
| 5.34           |        :x:         |         |                                                           |
| 5.35           |        :x:         |         |                                                           |
| 5.36           |        :x:         |         |                                                           |
| 5.37           |        :x:         |         |                                                           |
| 5.38a          | :heavy_check_mark: |         | Form5Dot38aCheckRelativeSlendernessRatio                  |
| 5.38b          | :heavy_check_mark: |         | Form5Dot38bCheckRelativeEccentricityRatio                 |
| 5.39           | :heavy_check_mark: |         | Form5Dot39SimplifiedCriterionBiaxialBending               |
=======
| 5.21           | :heavy_check_mark: |         | Form5Dot21NominalStiffness                                |
| 5.22a          | :heavy_check_mark: |         | Form5Dot22FactorKs                                        |
| 5.22b          | :heavy_check_mark: |         | Form5Dot22FactorKc                                        |
| 5.23           | :heavy_check_mark: |         | Form5Dot23FactorConcreteStrengthClass                     |
| 5.24           | :heavy_check_mark: |         | Form5Dot24AxialForceCorrectionFactor                      |
| 5.25           | :heavy_check_mark: |         | Form5Dot25AxialForceCorrectionFactor                      |
| 5.26a          | :heavy_check_mark: |         | Form5Dot26FactorKs                                        |
| 5.26b          | :heavy_check_mark: |         | Form5Dot26FactorKs                                        |
| 5.27           | :heavy_check_mark: |         | Form5Dot27EffectiveDesignModulusElasticity                |
| 5.28           | :heavy_check_mark: |         | Form5Dot28TotalDesignMoment                               |
| 5.29           | :heavy_check_mark: |         | Form5Dot29BetaFactor                                      |
| 5.30           | :heavy_check_mark: |         | Form5Dot30TotalDesignMoment                               |
| 5.31           | :heavy_check_mark: |         | Form5Dot31DesignMoment                                    |
| 5.32           | :heavy_check_mark: |         | Form5Dot32EquivalentFirstOrderEndMoment                   |
| 5.33           | :heavy_check_mark: |         | Form5Dot33NominalSecondOrderMoment                        |
| 5.34           | :heavy_check_mark: |         | Form5Dot34Curvature                                       |
| 5.35           | :heavy_check_mark: |         | Form5Dot35EffectiveDepth                                  |
| 5.36           | :heavy_check_mark: |         | Form5Dot36RelativeAxialForce                              |
| 5.37           | :heavy_check_mark: |         | Form5Dot37CreepFactor                                     |
| 5.38a          |        :x:         |         |                                                           |
| 5.38b          |        :x:         |         |                                                           |
| 5.39           |        :x:         |         |                                                           |
>>>>>>> e55791f2
| 5.40a          |        :x:         |         |                                                           |
| 5.40b          |        :x:         |         |                                                           |
| 5.41           |        :x:         |         |                                                           |
| 5.42           |        :x:         |         |                                                           |
| 5.43           |        :x:         |         |                                                           |
| 5.44           |        :x:         |         |                                                           |
| 5.45           |        :x:         |         |                                                           |
| 5.46           |        :x:         |         |                                                           |
| 5.47           |        :x:         |         |                                                           |
| 5.48           |        :x:         |         |                                                           |
| 6.1            | :heavy_check_mark: |         | Form6Dot1DesignShearStrength                              |
| 6.2.a          |        :x:         |         |                                                           |
| 6.2.b          |        :x:         |         |                                                           |
| 6.3N           |        :x:         |         |                                                           |
| 6.4            |        :x:         |         |                                                           |
| 6.5            |        :x:         |         |                                                           |
| 6.6N           |        :x:         |         |                                                           |
| 6.7N           |        :x:         |         |                                                           |
| 6.8            |        :x:         |         |                                                           |
| 6.9            |        :x:         |         |                                                           |
| 6.10.aN        |        :x:         |         |                                                           |
| 6.10.bN        |        :x:         |         |                                                           |
| 6.11.aN        |        :x:         |         |                                                           |
| 6.11.bN        |        :x:         |         |                                                           |
| 6.11.cN        |        :x:         |         |                                                           |
| 6.12           |        :x:         |         |                                                           |
| 6.13           |        :x:         |         |                                                           |
| 6.14           |        :x:         |         |                                                           |
| 6.15           |        :x:         |         |                                                           |
| 6.16           |        :x:         |         |                                                           |
| 6.17           |        :x:         |         |                                                           |
| 6.18           |        :x:         |         |                                                           |
| 6.19           |        :x:         |         |                                                           |
| 6.20           |        :x:         |         |                                                           |
| 6.21           |        :x:         |         |                                                           |
| 6.22           |        :x:         |         |                                                           |
| 6.23           |        :x:         |         |                                                           |
| 6.24           |        :x:         |         |                                                           |
| 6.25           |        :x:         |         |                                                           |
| 6.26           |        :x:         |         |                                                           |
| 6.27           |        :x:         |         |                                                           |
| 6.28           |        :x:         |         |                                                           |
| 6.29           |        :x:         |         |                                                           |
| 6.30           |        :x:         |         |                                                           |
| 6.31           |        :x:         |         |                                                           |
| 6.32           |        :x:         |         |                                                           |
| 6.33           |        :x:         |         |                                                           |
| 6.34           |        :x:         |         |                                                           |
| 6.35           |        :x:         |         |                                                           |
| 6.36           |        :x:         |         |                                                           |
| 6.37           |        :x:         |         |                                                           |
| 6.38           |        :x:         |         |                                                           |
| 6.39           |        :x:         |         |                                                           |
| 6.40           |        :x:         |         |                                                           |
| 6.41           |        :x:         |         |                                                           |
| 6.42           |        :x:         |         |                                                           |
| 6.43           |        :x:         |         |                                                           |
| 6.44           |        :x:         |         |                                                           |
| 6.45           |        :x:         |         |                                                           |
| 6.46           |        :x:         |         |                                                           |
| 6.47           |        :x:         |         |                                                           |
| 6.48           |        :x:         |         |                                                           |
| 6.49           |        :x:         |         |                                                           |
| 6.50           |        :x:         |         |                                                           |
| 6.51           |        :x:         |         |                                                           |
| 6.52           |        :x:         |         |                                                           |
| 6.53           |        :x:         |         |                                                           |
| 6.54           |        :x:         |         |                                                           |
| 6.55           |        :x:         |         |                                                           |
| 6.56           |        :x:         |         |                                                           |
| 6.57N          |        :x:         |         |                                                           |
| 6.58           |        :x:         |         |                                                           |
| 6.59           |        :x:         |         |                                                           |
| 6.60           |        :x:         |         |                                                           |
| 6.61           |        :x:         |         |                                                           |
| 6.62           |        :x:         |         |                                                           |
| 6.63           |        :x:         |         |                                                           |
| 6.64           |        :x:         |         |                                                           |
| 6.65           |        :x:         |         |                                                           |
| 6.66           |        :x:         |         |                                                           |
| 6.67           |        :x:         |         |                                                           |
| 6.68           |        :x:         |         |                                                           |
| 6.69           |        :x:         |         |                                                           |
| 6.70           |        :x:         |         |                                                           |
| 6.71           | :heavy_check_mark: |         | Form6Dot71CriteriaBasedOnStressRange                      |
| 6.72           |        :x:         |         |                                                           |
| 6.73           |        :x:         |         |                                                           |
| 6.74           |        :x:         |         |                                                           |
| 6.75           |        :x:         |         |                                                           |
| 6.76           | :heavy_check_mark: |         | Form6Dot76DesignFatigueStrengthConcrete                   |
| 6.77           |        :x:         |         |                                                           |
| 6.78           |        :x:         |         |                                                           |
| 6.79           |        :x:         |         |                                                           |
| 7.1            |        :x:         |         |                                                           |
| 7.2            |        :x:         |         |                                                           |
| 7.3            | :heavy_check_mark: |         | Form7Dot3CoefficientKc                                    |
| 7.4            |        :x:         |         |                                                           |
| 7.5            |        :x:         |         |                                                           |
| 7.6N           |        :x:         |         |                                                           |
| 7.7N           |        :x:         |         |                                                           |
| 7.8            |        :x:         |         |                                                           |
| 7.9            |        :x:         |         |                                                           |
| 7.10           |        :x:         |         |                                                           |
| 7.11           |        :x:         |         |                                                           |
| 7.12           |        :x:         |         |                                                           |
| 7.13           |        :x:         |         |                                                           |
| 7.14           |        :x:         |         |                                                           |
| 7.15           |        :x:         |         |                                                           |
| 7.16.a         |        :x:         |         |                                                           |
| 7.16.b         |        :x:         |         |                                                           |
| 7.17           |        :x:         |         |                                                           |
| 7.18           |        :x:         |         |                                                           |
| 7.19           |        :x:         |         |                                                           |
| 7.20           |        :x:         |         |                                                           |
| 7.21           |        :x:         |         |                                                           |
| 8.1            | :heavy_check_mark: |         | Form8Dot1RequiredMinimumMandrelDiameter                   |
| 8.2            | :heavy_check_mark: |         | Form8Dot2UltimateBondStress                               |
| 8.3            | :heavy_check_mark: |         | Form8Dot3RequiredAnchorageLength                          |
| 8.4            | :heavy_check_mark: |         | Form8Dot4DesignAnchorageLength                            |
| 8.5            | :heavy_check_mark: |         | Form8Dot5ProductAlphas235                                 |
| 8.6            | :heavy_check_mark: |         | Form8Dot6MinimumTensionAnchorage                          |
| 8.7            | :heavy_check_mark: |         | Form8Dot7MinimumCompressionAnchorage                      |
| 8.8N           | :heavy_check_mark: |         | Form8Dot8nAnchorageCapacityWeldedTransverseBar            |
| 8.9            | :heavy_check_mark: |         | Form8Dot9AnchorageCapacityWeldedTransverseBarSmallDiamet  |
| 8.10           | :heavy_check_mark: |         | Form8Dot10DesignLapLength                                 |
| 8.11           | :heavy_check_mark: |         | Form8Dot11MinimumDesignLapLength                          |
| 8.12           | :heavy_check_mark: |         | Form8Dot12AdditionalShearReinforcement                    |
| 8.13           | :heavy_check_mark: |         | Form8Dot13AdditionalShearReinforcement                    |
| 8.14           | :heavy_check_mark: |         | Form8Dot14EquivalentDiameterBundledBars                   |
| 8.15           | :heavy_check_mark: |         | Form8Dot15PrestressTransferStress                         |
| 8.16           | :heavy_check_mark: |         | Form8Dot16BasicTransmissionLength                         |
| 8.17           | :heavy_check_mark: |         | Form8Dot17DesignValueTransmissionLength1                  |
| 8.18           | :heavy_check_mark: |         | Form8Dot18DesignValueTransmissionLength2                  |
| 8.19           | :heavy_check_mark: |         | Form8Dot19DispersionLength                                |
| 8.20           | :heavy_check_mark: |         | Form8Dot20BondStrengthAnchorageULS                        |
| 8.21           | :heavy_check_mark: |         | Form8Dot21AnchorageLength                                 |
| 9.1N           | :heavy_check_mark: |         | Form9Dot1nMinimumTensileReinforcementBeam                 |
| 9.2            | :heavy_check_mark: |         | Form9Dot2ShiftInMomentDiagram                             |
| 9.3            | :heavy_check_mark: |         | Form9Dot3ShiftInMomentDiagram                             |
| 9.4            | :heavy_check_mark: |         | Form9Dot4ShearReinforcementRatio                          |
| 9.5N           | :heavy_check_mark: |         | Form9Dot5nMinimumShearReinforcementRatio                  |
| 9.6N           | :heavy_check_mark: |         | Form9Dot6nMaximumDistanceShearReinforcement               |
| 9.7N           | :heavy_check_mark: |         | Form9Dot7nMaximumDistanceBentUpBars                       |
| 9.8N           | :heavy_check_mark: |         | Form9Dot8nMaximumTransverseDistanceLegsSeriesShearLinks   |
| 9.9            | :heavy_check_mark: |         | Form9Dot9MaximumSpacingSeriesOfLinks                      |
| 9.10           | :heavy_check_mark: |         | Form9Dot10MaximumSpacingBentUpBars                        |
| 9.11           |        :x:         |         |                                                           |
| 9.12N          | :heavy_check_mark: |         | Form9Dot12nMinimumLongitudinalReinforcementColumns        |
| 9.13           | :heavy_check_mark: |         | Form9Dot13TensileForceToBeAnchored                        |
| 9.14           | :heavy_check_mark: |         | Form9Dot14SplittingForceColumnOnRock                      |
| 9.15           | :heavy_check_mark: |         | Form9Dot15MinimumResistancePeripheralTie                  |
| 9.16           | :heavy_check_mark: |         | Form9Dot16MinimumForceOnInternalBeamLine                  |
| 10.1           |        :x:         |         |                                                           |
| 10.2           |        :x:         |         |                                                           |
| 10.3           |        :x:         |         |                                                           |
| 10.4           |        :x:         |         |                                                           |
| 10.5           |        :x:         |         |                                                           |
| 10.6           |        :x:         |         |                                                           |
| 11.1           |        :x:         |         |                                                           |
| 11.2           |        :x:         |         |                                                           |
| 11.3.15        |        :x:         |         |                                                           |
| 11.3.16        |        :x:         |         |                                                           |
| 11.3.24        |        :x:         |         |                                                           |
| 11.3.26        |        :x:         |         |                                                           |
| 11.3.27        |        :x:         |         |                                                           |
| 11.6.2         |        :x:         |         |                                                           |
| 11.6.5         |        :x:         |         |                                                           |
| 11.6.6N        |        :x:         |         |                                                           |
| 11.6.47        |        :x:         |         |                                                           |
| 11.6.50        |        :x:         |         |                                                           |
| 11.6.52        |        :x:         |         |                                                           |
| 11.6.53        |        :x:         |         |                                                           |
| 11.6.63        |        :x:         |         |                                                           |
| 12.1           |        :x:         |         |                                                           |
| 12.2           |        :x:         |         |                                                           |
| 12.3           |        :x:         |         |                                                           |
| 12.4           |        :x:         |         |                                                           |
| 12.5           |        :x:         |         |                                                           |
| 12.6           |        :x:         |         |                                                           |
| 12.7           |        :x:         |         |                                                           |
| 12.8           |        :x:         |         |                                                           |
| 12.9           |        :x:         |         |                                                           |
| 12.10          |        :x:         |         |                                                           |
| 12.11          |        :x:         |         |                                                           |
| 12.12          |        :x:         |         |                                                           |
| 12.13          |        :x:         |         |                                                           |
| B.1            |        :x:         |         |                                                           |
| B.2            |        :x:         |         |                                                           |
| B.3a           |        :x:         |         |                                                           |
| B.3b           |        :x:         |         |                                                           |
| B.4            |        :x:         |         |                                                           |
| B.5            |        :x:         |         |                                                           |
| B.6            |        :x:         |         |                                                           |
| B.7            |        :x:         |         |                                                           |
| B.8a           |        :x:         |         |                                                           |
| B.8b           |        :x:         |         |                                                           |
| B.8c           |        :x:         |         |                                                           |
| B.9            |        :x:         |         |                                                           |
| B.10           |        :x:         |         |                                                           |
| B.11           |        :x:         |         |                                                           |
| B.12           |        :x:         |         |                                                           |
| C.1N           |        :x:         |         |                                                           |
| C.2N           |        :x:         |         |                                                           |
| C.3            |        :x:         |         |                                                           |
| D.1            |        :x:         |         |                                                           |
| D.2            |        :x:         |         |                                                           |
| F.1            |        :x:         |         |                                                           |
| F.2            |        :x:         |         |                                                           |
| F.3            |        :x:         |         |                                                           |
| F.4            |        :x:         |         |                                                           |
| F.5            |        :x:         |         |                                                           |
| F.6            |        :x:         |         |                                                           |
| F.7            |        :x:         |         |                                                           |
| F.8            |        :x:         |         |                                                           |
| F.9            |        :x:         |         |                                                           |
| F.10           |        :x:         |         |                                                           |
| G.1            |        :x:         |         |                                                           |
| H.1            |        :x:         |         |                                                           |
| H.2            |        :x:         |         |                                                           |
| H.3            |        :x:         |         |                                                           |
| H.4            |        :x:         |         |                                                           |
| H.5            |        :x:         |         |                                                           |
| H.6            |        :x:         |         |                                                           |
| H.7            |        :x:         |         |                                                           |
| H.8            |        :x:         |         |                                                           |
| I.1            |        :x:         |         |                                                           |<|MERGE_RESOLUTION|>--- conflicted
+++ resolved
@@ -67,28 +67,6 @@
 | 5.18           | :heavy_check_mark: |         | Form5Dot18ComparisonGeneralSecondOrderEffects             |
 | 5.19           | :heavy_check_mark: |         | Form5Dot19EffectiveCreepCoefficient                       |
 | 5.20           | :heavy_check_mark: |         | Form5Dot20DesignModulusElasticity                         |
-<<<<<<< HEAD
-| 5.21           |        :x:         |         |                                                           |
-| 5.22           |        :x:         |         |                                                           |
-| 5.23           |        :x:         |         |                                                           |
-| 5.24           |        :x:         |         |                                                           |
-| 5.25           |        :x:         |         |                                                           |
-| 5.26           |        :x:         |         |                                                           |
-| 5.27           |        :x:         |         |                                                           |
-| 5.28           |        :x:         |         |                                                           |
-| 5.29           |        :x:         |         |                                                           |
-| 5.30           |        :x:         |         |                                                           |
-| 5.31           |        :x:         |         |                                                           |
-| 5.32           |        :x:         |         |                                                           |
-| 5.33           |        :x:         |         |                                                           |
-| 5.34           |        :x:         |         |                                                           |
-| 5.35           |        :x:         |         |                                                           |
-| 5.36           |        :x:         |         |                                                           |
-| 5.37           |        :x:         |         |                                                           |
-| 5.38a          | :heavy_check_mark: |         | Form5Dot38aCheckRelativeSlendernessRatio                  |
-| 5.38b          | :heavy_check_mark: |         | Form5Dot38bCheckRelativeEccentricityRatio                 |
-| 5.39           | :heavy_check_mark: |         | Form5Dot39SimplifiedCriterionBiaxialBending               |
-=======
 | 5.21           | :heavy_check_mark: |         | Form5Dot21NominalStiffness                                |
 | 5.22a          | :heavy_check_mark: |         | Form5Dot22FactorKs                                        |
 | 5.22b          | :heavy_check_mark: |         | Form5Dot22FactorKc                                        |
@@ -108,10 +86,9 @@
 | 5.35           | :heavy_check_mark: |         | Form5Dot35EffectiveDepth                                  |
 | 5.36           | :heavy_check_mark: |         | Form5Dot36RelativeAxialForce                              |
 | 5.37           | :heavy_check_mark: |         | Form5Dot37CreepFactor                                     |
-| 5.38a          |        :x:         |         |                                                           |
-| 5.38b          |        :x:         |         |                                                           |
-| 5.39           |        :x:         |         |                                                           |
->>>>>>> e55791f2
+| 5.38a          | :heavy_check_mark: |         | Form5Dot38aCheckRelativeSlendernessRatio                  |
+| 5.38b          | :heavy_check_mark: |         | Form5Dot38bCheckRelativeEccentricityRatio                 |
+| 5.39           | :heavy_check_mark: |         | Form5Dot39SimplifiedCriterionBiaxialBending               |
 | 5.40a          |        :x:         |         |                                                           |
 | 5.40b          |        :x:         |         |                                                           |
 | 5.41           |        :x:         |         |                                                           |
