**NEN-EN 1992-1-1+C2 - November 2011
Eurocode 2: Design of concrete structures
Part 1-1: General rules and rules for buildings**

The table presents a list of formulas from the Eurocode 2 standards for concrete structures, tracking their implementation status (:x: or 
:heavy_check_mark:) and any pertinent remarks. The 'Object Name' column references the corresponding Python entities inside of Blueprints.

Total of 304 formulas present.

| Formula number |        Done        | Remarks | Object name                                               |
|:---------------|:------------------:|:--------|:----------------------------------------------------------|
| 3.1            | :heavy_check_mark: |         | Form3Dot1EstimationConcreteCompressiveStrength            |
| 3.2            | :heavy_check_mark: |         | Form3Dot2CoefficientDependentOfConcreteAge                |
| 3.3            | :heavy_check_mark: |         | Form3Dot3AxialTensileStrengthFromTensileSplittingStrength |
| 3.4            | :heavy_check_mark: |         | Form3Dot4DevelopmentTensileStrength                       |
| 3.5            | :heavy_check_mark: |         | Form3Dot5ApproximationVarianceElasticModulusOverTime      |
| 3.6            | :heavy_check_mark: |         | Form3Dot6CreepDeformationOfConcrete                       |
| 3.7            | :heavy_check_mark: |         | Form3Dot7NonLinearCreepCoefficient                        |
| 3.8            | :heavy_check_mark: |         | Form3Dot8TotalShrinkage                                   |
| 3.9            | :heavy_check_mark: |         | Form3Dot9DryingShrinkage                                  |
| 3.10           | :heavy_check_mark: |         | Form3Dot10CoefficientAgeConcreteDryingShrinkage           |
| 3.11           | :heavy_check_mark: |         | Form3Dot11AutogeneShrinkage                               |
| 3.12           | :heavy_check_mark: |         | Form3Dot12AutogeneShrinkageInfinity                       |
| 3.13           | :heavy_check_mark: |         | Form3Dot13CoefficientTimeAutogeneShrinkage                |
| 3.14           | :heavy_check_mark: |         | Form3Dot14StressStrainForShortTermLoading                 |
| 3.15           | :heavy_check_mark: |         | Form3Dot15DesignValueCompressiveStrength                  |
| 3.16           | :heavy_check_mark: |         | Form3Dot16DesignValueTensileStrength                      |
| 3.17           | :heavy_check_mark: |         | Form3Dot17CompressiveStressConcrete                       |
| 3.18           | :heavy_check_mark: |         | Form3Dot18CompressiveStressConcrete                       |
| 3.19           | :heavy_check_mark: |         | Form3Dot19And20EffectivePressureZoneHeight                |
| 3.20           | :heavy_check_mark: |         | Form3Dot19And20EffectivePressureZoneHeight                |
| 3.21           | :heavy_check_mark: |         | Form3Dot21And22EffectiveStrength                          |
| 3.22           | :heavy_check_mark: |         | Form3Dot21And22EffectiveStrength                          |
| 3.23           | :heavy_check_mark: |         | Form3Dot23FlexuralTensileStrength                         |
| 3.24           | :heavy_check_mark: |         | Form3Dot24IncreasedCharacteristicCompressiveStrength      |
| 3.25           | :heavy_check_mark: |         | Form3Dot25IncreasedCharacteristicCompressiveStrength      |
| 3.26           | :heavy_check_mark: |         | Form3Dot26IncreasedStrainAtMaxStrength                    |
| 3.27           | :heavy_check_mark: |         | Form3Dot27IncreasedStrainLimitValue                       |
| 3.28           | :heavy_check_mark: |         | Form3Dot28RatioLossOfPreStressClass1                      |
| 3.29           | :heavy_check_mark: |         | Form3Dot29RatioLossOfPreStressClass2                      |
| 3.30           | :heavy_check_mark: |         | Form3Dot30RatioLossOfPreStressClass3                      |
| 4.1            | :heavy_check_mark: |         | Form4Dot1NominalConcreteCover                             |
| 4.2            | :heavy_check_mark: |         | Form4Dot2MinimumConcreteCover                             |
| 4.3N           |        :x:         |         |                                                           |
| 4.4N           |        :x:         |         |                                                           |
| 5.1            | :heavy_check_mark: |         | Form5Dot1Imperfections                                    |
| 5.2            | :heavy_check_mark: |         | Form5Dot2Eccentricity                                     |
| 5.3a           |        :x:         |         |                                                           |
| 5.3b           |        :x:         |         |                                                           |
| 5.4            |        :x:         |         |                                                           |
| 5.5            |        :x:         |         |                                                           |
| 5.6            |        :x:         |         |                                                           |
| 5.7            |        :x:         |         |                                                           |
| 5.7a           |        :x:         |         |                                                           |
| 5.7b           |        :x:         |         |                                                           |
| 5.8            |        :x:         |         |                                                           |
| 5.9            |        :x:         |         |                                                           |
| 5.10a          |        :x:         |         |                                                           |
| 5.10b          |        :x:         |         |                                                           |
| 5.11N          |        :x:         |         |                                                           |
| 5.12N          |        :x:         |         |                                                           |
| 5.13N          |        :x:         |         |                                                           |
| 5.14           |        :x:         |         |                                                           |
| 5.15           |        :x:         |         |                                                           |
| 5.16           |        :x:         |         |                                                           |
| 5.17           |        :x:         |         |                                                           |
| 5.18           |        :x:         |         |                                                           |
| 5.19           |        :x:         |         |                                                           |
| 5.20           |        :x:         |         |                                                           |
| 5.21           |        :x:         |         |                                                           |
| 5.22           |        :x:         |         |                                                           |
| 5.23           |        :x:         |         |                                                           |
| 5.24           |        :x:         |         |                                                           |
| 5.25           |        :x:         |         |                                                           |
| 5.26           |        :x:         |         |                                                           |
| 5.27           |        :x:         |         |                                                           |
| 5.28           |        :x:         |         |                                                           |
| 5.29           |        :x:         |         |                                                           |
| 5.30           |        :x:         |         |                                                           |
| 5.31           |        :x:         |         |                                                           |
| 5.32           |        :x:         |         |                                                           |
| 5.33           |        :x:         |         |                                                           |
| 5.34           |        :x:         |         |                                                           |
| 5.35           |        :x:         |         |                                                           |
| 5.36           |        :x:         |         |                                                           |
| 5.37           |        :x:         |         |                                                           |
| 5.38a          |        :x:         |         |                                                           |
| 5.38b          |        :x:         |         |                                                           |
| 5.39           |        :x:         |         |                                                           |
| 5.40a          |        :x:         |         |                                                           |
| 5.40b          |        :x:         |         |                                                           |
| 5.41           |        :x:         |         |                                                           |
| 5.42           |        :x:         |         |                                                           |
| 5.43           |        :x:         |         |                                                           |
| 5.44           |        :x:         |         |                                                           |
| 5.45           |        :x:         |         |                                                           |
| 5.46           |        :x:         |         |                                                           |
| 5.47           |        :x:         |         |                                                           |
| 5.48           |        :x:         |         |                                                           |
| 6.1            | :heavy_check_mark: |         | Form6Dot1DesignShearStrength                              |
| 6.2.a          |        :x:         |         |                                                           |
| 6.2.b          |        :x:         |         |                                                           |
| 6.3N           |        :x:         |         |                                                           |
| 6.4            |        :x:         |         |                                                           |
| 6.5            |        :x:         |         |                                                           |
| 6.6N           |        :x:         |         |                                                           |
| 6.7N           |        :x:         |         |                                                           |
| 6.8            |        :x:         |         |                                                           |
| 6.9            |        :x:         |         |                                                           |
| 6.10.aN        |        :x:         |         |                                                           |
| 6.10.bN        |        :x:         |         |                                                           |
| 6.11.aN        |        :x:         |         |                                                           |
| 6.11.bN        |        :x:         |         |                                                           |
| 6.11.cN        |        :x:         |         |                                                           |
| 6.12           |        :x:         |         |                                                           |
| 6.13           |        :x:         |         |                                                           |
| 6.14           |        :x:         |         |                                                           |
| 6.15           |        :x:         |         |                                                           |
| 6.16           |        :x:         |         |                                                           |
| 6.17           |        :x:         |         |                                                           |
| 6.18           |        :x:         |         |                                                           |
| 6.19           |        :x:         |         |                                                           |
| 6.20           |        :x:         |         |                                                           |
| 6.21           |        :x:         |         |                                                           |
| 6.22           |        :x:         |         |                                                           |
| 6.23           |        :x:         |         |                                                           |
| 6.24           |        :x:         |         |                                                           |
| 6.25           |        :x:         |         |                                                           |
| 6.26           |        :x:         |         |                                                           |
| 6.27           |        :x:         |         |                                                           |
| 6.28           |        :x:         |         |                                                           |
| 6.29           |        :x:         |         |                                                           |
| 6.30           |        :x:         |         |                                                           |
| 6.31           |        :x:         |         |                                                           |
| 6.32           |        :x:         |         |                                                           |
| 6.33           |        :x:         |         |                                                           |
| 6.34           |        :x:         |         |                                                           |
| 6.35           |        :x:         |         |                                                           |
| 6.36           |        :x:         |         |                                                           |
| 6.37           |        :x:         |         |                                                           |
| 6.38           |        :x:         |         |                                                           |
| 6.39           |        :x:         |         |                                                           |
| 6.40           |        :x:         |         |                                                           |
| 6.41           |        :x:         |         |                                                           |
| 6.42           |        :x:         |         |                                                           |
| 6.43           |        :x:         |         |                                                           |
| 6.44           |        :x:         |         |                                                           |
| 6.45           |        :x:         |         |                                                           |
| 6.46           |        :x:         |         |                                                           |
| 6.47           |        :x:         |         |                                                           |
| 6.48           |        :x:         |         |                                                           |
| 6.49           |        :x:         |         |                                                           |
| 6.50           |        :x:         |         |                                                           |
| 6.51           |        :x:         |         |                                                           |
| 6.52           |        :x:         |         |                                                           |
| 6.53           |        :x:         |         |                                                           |
| 6.54           |        :x:         |         |                                                           |
| 6.55           |        :x:         |         |                                                           |
| 6.56           |        :x:         |         |                                                           |
| 6.57N          |        :x:         |         |                                                           |
| 6.58           |        :x:         |         |                                                           |
| 6.59           |        :x:         |         |                                                           |
| 6.60           |        :x:         |         |                                                           |
| 6.61           |        :x:         |         |                                                           |
| 6.62           |        :x:         |         |                                                           |
| 6.63           |        :x:         |         |                                                           |
| 6.64           |        :x:         |         |                                                           |
| 6.65           |        :x:         |         |                                                           |
| 6.66           |        :x:         |         |                                                           |
| 6.67           |        :x:         |         |                                                           |
| 6.68           |        :x:         |         |                                                           |
| 6.69           |        :x:         |         |                                                           |
| 6.70           |        :x:         |         |                                                           |
| 6.71           |        :x:         |         |                                                           |
| 6.72           |        :x:         |         |                                                           |
| 6.73           |        :x:         |         |                                                           |
| 6.74           |        :x:         |         |                                                           |
| 6.75           |        :x:         |         |                                                           |
| 6.76           |        :x:         |         |                                                           |
| 6.77           |        :x:         |         |                                                           |
| 6.78           |        :x:         |         |                                                           |
| 6.79           |        :x:         |         |                                                           |
| 7.1            |        :x:         |         |                                                           |
| 7.2            |        :x:         |         |                                                           |
| 7.3            | :heavy_check_mark: |         | Form7Dot3CoefficientKc                                    |
| 7.4            |        :x:         |         |                                                           |
| 7.5            |        :x:         |         |                                                           |
| 7.6N           |        :x:         |         |                                                           |
| 7.7N           |        :x:         |         |                                                           |
| 7.8            |        :x:         |         |                                                           |
| 7.9            |        :x:         |         |                                                           |
| 7.10           |        :x:         |         |                                                           |
| 7.11           |        :x:         |         |                                                           |
| 7.12           |        :x:         |         |                                                           |
| 7.13           |        :x:         |         |                                                           |
| 7.14           |        :x:         |         |                                                           |
| 7.15           |        :x:         |         |                                                           |
| 7.16.a         |        :x:         |         |                                                           |
| 7.16.b         |        :x:         |         |                                                           |
| 7.17           |        :x:         |         |                                                           |
| 7.18           |        :x:         |         |                                                           |
| 7.19           |        :x:         |         |                                                           |
| 7.20           |        :x:         |         |                                                           |
| 7.21           |        :x:         |         |                                                           |
| 8.1            |        :x:         |         |                                                           |
<<<<<<< HEAD
| 8.2            |        :x:         |         |                                                           |
| 8.3            | :heavy_check_mark: |         | Form8Dot3RequiredAnchorageLength                          |
=======
| 8.2            | :heavy_check_mark: |         | Form8Dot2UltimateBondStress                               |
| 8.3            |        :x:         |         |                                                           |
>>>>>>> 1fb48f26
| 8.4            |        :x:         |         |                                                           |
| 8.5            |        :x:         |         |                                                           |
| 8.6            |        :x:         |         |                                                           |
| 8.7            |        :x:         |         |                                                           |
| 8.8N           |        :x:         |         |                                                           |
| 8.9            |        :x:         |         |                                                           |
| 8.10           |        :x:         |         |                                                           |
| 8.11           |        :x:         |         |                                                           |
| 8.12           |        :x:         |         |                                                           |
| 8.13           |        :x:         |         |                                                           |
| 8.14           |        :x:         |         |                                                           |
| 8.15           |        :x:         |         |                                                           |
| 8.16           |        :x:         |         |                                                           |
| 8.17           |        :x:         |         |                                                           |
| 8.18           |        :x:         |         |                                                           |
| 8.19           |        :x:         |         |                                                           |
| 8.20           |        :x:         |         |                                                           |
| 8.21           |        :x:         |         |                                                           |
| 9.1N           |       :heavy_check_mark:        |         | Form9Dot1NMinimumTensileReinforcementBeam                                                                       |
| 9.2            |       :heavy_check_mark:        |         | Form9Dot2ShiftInMomentDiagram                                                                                   |
| 9.3            |       :heavy_check_mark:        |         | Form9Dot3ShiftInMomentDiagram                                                                                   |
| 9.4            |       :heavy_check_mark:        |         | Form9Dot4ShearReinforcementRatio                                                                                |
| 9.5N           |       :heavy_check_mark:        |         | Form9Dot5NMinimumShearReinforcementRatio                                                                        |
| 9.6N           |       :heavy_check_mark:        |         | Form9Dot6NMaximumDistanceShearReinforcement                                                                     |
| 9.7N           |       :heavy_check_mark:        |         | Form9Dot7NMaximumDistanceBentUpBars                                                                             |
| 9.8N           |       :heavy_check_mark:        |         | Form9Dot8NMaximumTransverseDistanceLegsSeriesShearLinks                                                         |
| 9.9            |        :x:         |         |                                                           |
| 9.10           |        :x:         |         |                                                           |
| 9.11           |        :x:         |         |                                                           |
| 9.12N          |        :x:         |         |                                                           |
| 9.13           |        :x:         |         |                                                           |
| 9.14           |        :x:         |         |                                                           |
| 9.15           |        :x:         |         |                                                           |
| 9.16           |        :x:         |         |                                                           |
| 10.1           |        :x:         |         |                                                           |
| 10.2           |        :x:         |         |                                                           |
| 10.3           |        :x:         |         |                                                           |
| 10.4           |        :x:         |         |                                                           |
| 10.5           |        :x:         |         |                                                           |
| 10.6           |        :x:         |         |                                                           |
| 11.1           |        :x:         |         |                                                           |
| 11.2           |        :x:         |         |                                                           |
| 11.3.15        |        :x:         |         |                                                           |
| 11.3.16        |        :x:         |         |                                                           |
| 11.3.24        |        :x:         |         |                                                           |
| 11.3.26        |        :x:         |         |                                                           |
| 11.3.27        |        :x:         |         |                                                           |
| 11.6.2         |        :x:         |         |                                                           |
| 11.6.5         |        :x:         |         |                                                           |
| 11.6.6N        |        :x:         |         |                                                           |
| 11.6.47        |        :x:         |         |                                                           |
| 11.6.50        |        :x:         |         |                                                           |
| 11.6.52        |        :x:         |         |                                                           |
| 11.6.53        |        :x:         |         |                                                           |
| 11.6.63        |        :x:         |         |                                                           |
| 12.1           |        :x:         |         |                                                           |
| 12.2           |        :x:         |         |                                                           |
| 12.3           |        :x:         |         |                                                           |
| 12.4           |        :x:         |         |                                                           |
| 12.5           |        :x:         |         |                                                           |
| 12.6           |        :x:         |         |                                                           |
| 12.7           |        :x:         |         |                                                           |
| 12.8           |        :x:         |         |                                                           |
| 12.9           |        :x:         |         |                                                           |
| 12.10          |        :x:         |         |                                                           |
| 12.11          |        :x:         |         |                                                           |
| 12.12          |        :x:         |         |                                                           |
| 12.13          |        :x:         |         |                                                           |
| B.1            |        :x:         |         |                                                           |
| B.2            |        :x:         |         |                                                           |
| B.3a           |        :x:         |         |                                                           |
| B.3b           |        :x:         |         |                                                           |
| B.4            |        :x:         |         |                                                           |
| B.5            |        :x:         |         |                                                           |
| B.6            |        :x:         |         |                                                           |
| B.7            |        :x:         |         |                                                           |
| B.8a           |        :x:         |         |                                                           |
| B.8b           |        :x:         |         |                                                           |
| B.8c           |        :x:         |         |                                                           |
| B.9            |        :x:         |         |                                                           |
| B.10           |        :x:         |         |                                                           |
| B.11           |        :x:         |         |                                                           |
| B.12           |        :x:         |         |                                                           |
| C.1N           |        :x:         |         |                                                           |
| C.2N           |        :x:         |         |                                                           |
| C.3            |        :x:         |         |                                                           |
| D.1            |        :x:         |         |                                                           |
| D.2            |        :x:         |         |                                                           |
| F.1            |        :x:         |         |                                                           |
| F.2            |        :x:         |         |                                                           |
| F.3            |        :x:         |         |                                                           |
| F.4            |        :x:         |         |                                                           |
| F.5            |        :x:         |         |                                                           |
| F.6            |        :x:         |         |                                                           |
| F.7            |        :x:         |         |                                                           |
| F.8            |        :x:         |         |                                                           |
| F.9            |        :x:         |         |                                                           |
| F.10           |        :x:         |         |                                                           |
| G.1            |        :x:         |         |                                                           |
| H.1            |        :x:         |         |                                                           |
| H.2            |        :x:         |         |                                                           |
| H.3            |        :x:         |         |                                                           |
| H.4            |        :x:         |         |                                                           |
| H.5            |        :x:         |         |                                                           |
| H.6            |        :x:         |         |                                                           |
| H.7            |        :x:         |         |                                                           |
| H.8            |        :x:         |         |                                                           |
| I.1            |        :x:         |         |                                                           |<|MERGE_RESOLUTION|>--- conflicted
+++ resolved
@@ -203,13 +203,8 @@
 | 7.20           |        :x:         |         |                                                           |
 | 7.21           |        :x:         |         |                                                           |
 | 8.1            |        :x:         |         |                                                           |
-<<<<<<< HEAD
-| 8.2            |        :x:         |         |                                                           |
+| 8.2            | :heavy_check_mark: |         | Form8Dot2UltimateBondStress                               |
 | 8.3            | :heavy_check_mark: |         | Form8Dot3RequiredAnchorageLength                          |
-=======
-| 8.2            | :heavy_check_mark: |         | Form8Dot2UltimateBondStress                               |
-| 8.3            |        :x:         |         |                                                           |
->>>>>>> 1fb48f26
 | 8.4            |        :x:         |         |                                                           |
 | 8.5            |        :x:         |         |                                                           |
 | 8.6            |        :x:         |         |                                                           |
@@ -228,14 +223,14 @@
 | 8.19           |        :x:         |         |                                                           |
 | 8.20           |        :x:         |         |                                                           |
 | 8.21           |        :x:         |         |                                                           |
-| 9.1N           |       :heavy_check_mark:        |         | Form9Dot1NMinimumTensileReinforcementBeam                                                                       |
-| 9.2            |       :heavy_check_mark:        |         | Form9Dot2ShiftInMomentDiagram                                                                                   |
-| 9.3            |       :heavy_check_mark:        |         | Form9Dot3ShiftInMomentDiagram                                                                                   |
-| 9.4            |       :heavy_check_mark:        |         | Form9Dot4ShearReinforcementRatio                                                                                |
-| 9.5N           |       :heavy_check_mark:        |         | Form9Dot5NMinimumShearReinforcementRatio                                                                        |
-| 9.6N           |       :heavy_check_mark:        |         | Form9Dot6NMaximumDistanceShearReinforcement                                                                     |
-| 9.7N           |       :heavy_check_mark:        |         | Form9Dot7NMaximumDistanceBentUpBars                                                                             |
-| 9.8N           |       :heavy_check_mark:        |         | Form9Dot8NMaximumTransverseDistanceLegsSeriesShearLinks                                                         |
+| 9.1N           | :heavy_check_mark: |         | Form9Dot1NMinimumTensileReinforcementBeam                 |
+| 9.2            | :heavy_check_mark: |         | Form9Dot2ShiftInMomentDiagram                             |
+| 9.3            | :heavy_check_mark: |         | Form9Dot3ShiftInMomentDiagram                             |
+| 9.4            | :heavy_check_mark: |         | Form9Dot4ShearReinforcementRatio                          |
+| 9.5N           | :heavy_check_mark: |         | Form9Dot5NMinimumShearReinforcementRatio                  |
+| 9.6N           | :heavy_check_mark: |         | Form9Dot6NMaximumDistanceShearReinforcement               |
+| 9.7N           | :heavy_check_mark: |         | Form9Dot7NMaximumDistanceBentUpBars                       |
+| 9.8N           | :heavy_check_mark: |         | Form9Dot8NMaximumTransverseDistanceLegsSeriesShearLinks   |
 | 9.9            |        :x:         |         |                                                           |
 | 9.10           |        :x:         |         |                                                           |
 | 9.11           |        :x:         |         |                                                           |
