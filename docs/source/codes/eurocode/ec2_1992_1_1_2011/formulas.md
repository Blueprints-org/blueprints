--- conflicted
+++ resolved
@@ -19,34 +19,6 @@
 | 3.8            | :heavy_check_mark: |         | Form3Dot8TotalShrinkage                                   |
 | 3.9            | :heavy_check_mark: |         | Form3Dot9DryingShrinkage                                  |
 | 3.10           | :heavy_check_mark: |         | Form3Dot10CoefficientAgeConcreteDryingShrinkage           |
-<<<<<<< HEAD
-| 3.11           |        :x:         |         |                                                           |
-| 3.12           |        :x:         |         |                                                           |
-| 3.13           |        :x:         |         |                                                           |
-| 3.14           |        :x:         |         |                                                           |
-| 3.15           |        :x:         |         |                                                           |
-| 3.16           |        :x:         |         |                                                           |
-| 3.17           |        :x:         |         |                                                           |
-| 3.18           |        :x:         |         |                                                           |
-| 3.19           |        :x:         |         |                                                           |
-| 3.20           |        :x:         |         |                                                           |
-| 3.21           |        :x:         |         |                                                           |
-| 3.22           |        :x:         |         |                                                           |
-| 3.23           | :heavy_check_mark: |         | Form3Dot23FlexuralTensileStrength                         |
-| 3.24           |        :x:         |         |                                                           |
-| 3.25           |        :x:         |         |                                                           |
-| 3.26           |        :x:         |         |                                                           |
-| 3.27           |        :x:         |         |                                                           |
-| 3.28           |        :x:         |         |                                                           |
-| 3.29           |        :x:         |         |                                                           |
-| 3.30           |        :x:         |         |                                                           |
-| 4.1            |        :x:         |         |                                                           |
-| 4.2            |        :x:         |         |                                                           |
-| 4.3N           |        :x:         |         |                                                           |
-| 4.4N           |        :x:         |         |                                                           |
-| 5.1            | :heavy_check_mark: |         | Form5Dot1Imperfections                                    |
-| 5.2            |        :x:         |         |                                                           |
-=======
 | 3.11           | :heavy_check_mark: |         | Form3Dot11AutogeneShrinkage                               |
 | 3.12           | :heavy_check_mark: |         | Form3Dot12AutogeneShrinkageInfinity                       |
 | 3.13           | :heavy_check_mark: |         | Form3Dot13CoefficientTimeAutogeneShrinkage                |
@@ -71,9 +43,8 @@
 | 4.2            | :heavy_check_mark: |         | Form4Dot2MinimumConcreteCover                             |
 | 4.3N           |        :x:         |         |                                                           |
 | 4.4N           |        :x:         |         |                                                           |
-| 5.1            |        :x:         |         |                                                           |
+| 5.1            | :heavy_check_mark: |         | Form5Dot1Imperfections                                    |
 | 5.2            | :heavy_check_mark: |         | Form5Dot2Eccentricity                                     |
->>>>>>> 7f8b7fcb
 | 5.3a           |        :x:         |         |                                                           |
 | 5.3b           |        :x:         |         |                                                           |
 | 5.4            |        :x:         |         |                                                           |
