--- conflicted
+++ resolved
@@ -45,19 +45,11 @@
 | 4.4N           |        :x:         |         |                                                           |
 | 5.1            | :heavy_check_mark: |         | Form5Dot1Imperfections                                    |
 | 5.2            | :heavy_check_mark: |         | Form5Dot2Eccentricity                                     |
-<<<<<<< HEAD
-| 5.3a           | :heavy_check_mark: |         | Form5Dot3ATransverseForceUnbracedMembers                  |
-| 5.3b           |        :x:         |         |                                                           |
-| 5.4            |        :x:         |         |                                                           |
-| 5.5            |        :x:         |         |                                                           |
-| 5.6            | :heavy_check_mark: |         | Form5Dot6TransverseForceEffectRoofDiaphragm               |
-=======
 | 5.3a           | :heavy_check_mark: |         | Form5Dot3aTransverseForceUnbracedMembers                  |
 | 5.3b           | :heavy_check_mark: |         | Form5Dot3bTransverseForceBracedMembers                    |
 | 5.4            | :heavy_check_mark: |         | Form5Dot4TransverseForceEffectBracingSystem               |
 | 5.5            | :heavy_check_mark: |         | Form5Dot5TransverseForceEffectFloorDiaphragm              |
-| 5.6            |        :x:         |         |                                                           |
->>>>>>> 6ba14e22
+| 5.6            | :heavy_check_mark: |         | Form5Dot6TransverseForceEffectRoofDiaphragm               |
 | 5.7            |        :x:         |         |                                                           |
 | 5.7a           |        :x:         |         |                                                           |
 | 5.7b           |        :x:         |         |                                                           |
