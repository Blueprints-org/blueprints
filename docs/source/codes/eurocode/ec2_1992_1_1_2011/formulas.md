--- conflicted
+++ resolved
@@ -3,7 +3,7 @@
 Part 1-1: General rules and rules for buildings**
 
 The table presents a list of formulas from the Eurocode 2 standards for concrete structures, tracking their implementation status ( :x: or
-:heavy_check_mark: ) and any pertinent remarks. The 'Object Name' column references the corresponding Python entities inside of Blueprints.
+:heavy_check_mark: ) and any pertinent remarks. The 'Object Name' column references the corresponding Python entities inside of Blueprints. 
 
 Total of 304 formulas present.
 
@@ -53,13 +53,8 @@
 | 5.7            |        :x:         |         |                                                           |
 | 5.7a           |        :x:         |         |                                                           |
 | 5.7b           |        :x:         |         |                                                           |
-<<<<<<< HEAD
-| 5.8            |        :x:         |         |                                                           |
+| 5.8            | :heavy_check_mark: |         | Form5Dot8EffectiveSpan                                    |
 | 5.9            | :heavy_check_mark: |         | Form5Dot9DesignSupportMomentReduction                     |
-=======
-| 5.8            | :heavy_check_mark: |         | Form5Dot8EffectiveSpan                                    |
-| 5.9            |        :x:         |         |                                                           |
->>>>>>> f39b2709
 | 5.10a          |        :x:         |         |                                                           |
 | 5.10b          |        :x:         |         |                                                           |
 | 5.11N          |        :x:         |         |                                                           |
