--- conflicted
+++ resolved
@@ -7,48 +7,6 @@
 
 Total of 38 tables present.
 
-<<<<<<< HEAD
-| Table number | Done                | Remarks | Object name                                        |
-|:-------------|:-------------------:|:--------|:---------------------------------------------------|
-| 2.1N         | :x:                 |         |                                                    |
-| 3.1          | :x:                 |         |                                                    |
-| 3.2          | :x:                 |         |                                                    |
-| 3.3          | :x:                 |         |                                                    |
-| 3.4          | :x:                 |         |                                                    |
-| 4.1          | :heavy_check_mark:  |         |ExposureClasses                                     |
-| 4.2          | :x:                 |         |                                                    |
-| 4.3N         | :x:                 |         |                                                    |
-| 4.4N         | :heavy_check_mark:  |         |Table4Dot4nMinimumCoverDurabilityReinforcementSteel |
-| 4.5N         | :heavy_check_mark:  |         |Table4Dot5nMinimumCoverDurabilityPrestressingSteel  |
-| 5.1          | :x:                 |         |                                                    |
-| 6.1          | :x:                 |         |                                                    |
-| 6.2          | :x:                 |         |                                                    |
-| 6.3N         | :x:                 |         |                                                    |
-| 6.4N         | :x:                 |         |                                                    |
-| 7.1N         | :x:                 |         |                                                    |
-| 7.2N         | :x:                 |         |                                                    |
-| 7.3N         | :x:                 |         |                                                    |
-| 7.4N         | :x:                 |         |                                                    |
-| 8.1N         | :x:                 |         |                                                    |
-| 8.2          | :x:                 |         |                                                    |
-| 8.3          | :x:                 |         |                                                    |
-| 8.4          | :x:                 |         |                                                    |
-| 9.6N         | :x:                 |         |                                                    |
-| 10.2         | :x:                 |         |                                                    |
-| 10.3         | :x:                 |         |                                                    |
-| 10.4         | :x:                 |         |                                                    |
-| 10.5         | :x:                 |         |                                                    |
-| 11.1         | :x:                 |         |                                                    |
-| 11.3.1       | :x:                 |         |                                                    |
-| 11.6.1N      | :x:                 |         |                                                    |
-| 12.1         | :x:                 |         |                                                    |
-| A.1          | :x:                 |         |                                                    |
-| C.1          | :x:                 |         |                                                    |
-| C.2N         | :x:                 |         |                                                    |
-| C.3N         | :x:                 |         |                                                    |
-| E.1N         | :x:                 |         |                                                    |
-| I.1          | :x:                 |         |                                                    |
-=======
 | Table number | Done                | Remarks | Object name                          |
 |:-------------|:-------------------:|:--------|:-------------------------------------|
 | 2.1N         | :x:                 |         |                                      |
@@ -59,8 +17,8 @@
 | 4.1          | :heavy_check_mark:  |         |Table4Dot1ExposureClasses             |
 | 4.2          | :heavy_check_mark:  |         |Table4Dot2MinimumCoverWithRegardToBond|
 | 4.3N         | :heavy_check_mark:  |         |Table4Dot3ConcreteStructuralClass     |
-| 4.4N         | :x:                 |         |                                      |
-| 4.5N         | :x:                 |         |                                      |
+| 4.4N         | :heavy_check_mark:  |         |Table4Dot4nMinimumCoverDurabilityReinforcementSteel |
+| 4.5N         | :heavy_check_mark:  |         |Table4Dot5nMinimumCoverDurabilityPrestressingSteel  |
 | 5.1          | :x:                 |         |                                      |
 | 6.1          | :x:                 |         |                                      |
 | 6.2          | :x:                 |         |                                      |
@@ -89,4 +47,3 @@
 | C.3N         | :x:                 |         |                                      |
 | E.1N         | :x:                 |         |                                      |
 | I.1          | :x:                 |         |                                      |
->>>>>>> fa58fdde
