**NEN-EN 1993-5 - februari 2008
Eurocode 3: Design of steel structures
Part 5: Piling**

The table presents a list of formulas from the Eurocode 3 standards for steel structures, part 5 Piling, tracking their implementation status
(:x: or :heavy_check_mark:) and any pertinent remarks. The 'Object Name' column references the corresponding Python entities inside of Blueprints.

Total of 63 formulas present.

| Formula number |        Done        | Remarks | Object name                              |
|:---------------|:------------------:|:--------|:-----------------------------------------|
| 5.1            |        :x:         |         |                                          |
| 5.2            | :heavy_check_mark: |         | Form5Dot2DesignMomentResistanceClass1Or2 |
| 5.3            | :heavy_check_mark: |         | Form5Dot3DesignMomentResistanceClass3    |
| 5.4            |        :x:         |         |                                          |
| 5.5            | :heavy_check_mark: |         | Form5Dot5PlasticShearResistance          |
| 5.6            | :heavy_check_mark: |         | Form5Dot6ProjectedShearArea              |
| 5.7            | :heavy_check_mark: |         | Form5Dot7ShearBucklingResistance         |
| 5.8            | :heavy_check_mark: |         | Form5Dot8RelativeWebSlenderness          |
| 5.9            | :heavy_check_mark: |         | Form5Dot9ReducedBendingMomentResistance  |
| 5.10           | :heavy_check_mark: |         | Form5Dot10ReductionFactorShearArea       |
| 5.11           |        :x:         |         |                                          |
<<<<<<< HEAD
| 5.12           |        :x:         |         |                                          |
| 5.13           | :heavy_check_mark: |         | Form5Dot13SimplifiedBucklingCheck        |
=======
| 5.12           | :heavy_check_mark: |         | Form5Dot12ElasticCriticalLoad            |
| 5.13           |        :x:         |         |                                          |
>>>>>>> 23aed2cf
| 5.14           |        :x:         |         |                                          |
| 5.15           |        :x:         |         |                                          |
| 5.16           |        :x:         |         |                                          |
| 5.17           |        :x:         |         |                                          |
| 5.18           |        :x:         |         |                                          |
| 5.19           |        :x:         |         |                                          |
| 5.20           |        :x:         |         |                                          |
| 5.21           |        :x:         |         |                                          |
| 5.22           |        :x:         |         |                                          |
| 5.23           |        :x:         |         |                                          |
| 5.24           |        :x:         |         |                                          |
| 5.25           |        :x:         |         |                                          |
| 5.26           |        :x:         |         |                                          |
| 5.27           |        :x:         |         |                                          |
| 5.28           |        :x:         |         |                                          |
| 6.1            |        :x:         |         |                                          |
| 7.1            |        :x:         |         |                                          |
| 7.2            |        :x:         |         |                                          |
| 7.3            |        :x:         |         |                                          |
| 7.4            |        :x:         |         |                                          |
| 7.5            |        :x:         |         |                                          |
| 7.6            |        :x:         |         |                                          |
| 7.7            |        :x:         |         |                                          |
| 7.8            |        :x:         |         |                                          |
| 7.9            |        :x:         |         |                                          |
| 7.10           |        :x:         |         |                                          |
| 7.11           |        :x:         |         |                                          |
| 7.12           |        :x:         |         |                                          |
| 7.13           |        :x:         |         |                                          |
| 7.14           |        :x:         |         |                                          |
| 7.15           |        :x:         |         |                                          |
| 7.16           |        :x:         |         |                                          |
| 7.17           |        :x:         |         |                                          |
| A.1            |        :x:         |         |                                          |
| A.2            |        :x:         |         |                                          |
| A.3            |        :x:         |         |                                          |
| A.4            |        :x:         |         |                                          |
| A.5            |        :x:         |         |                                          |
| B.1            |        :x:         |         |                                          |
| C.1            |        :x:         |         |                                          |
| C.2            |        :x:         |         |                                          |
| C.3            |        :x:         |         |                                          |
| C.4            |        :x:         |         |                                          |
| C.5            |        :x:         |         |                                          |
| C.6            |        :x:         |         |                                          |
| D.1            |        :x:         |         |                                          |
| D.2            |        :x:         |         |                                          |
| D.3            |        :x:         |         |                                          |
| D.4            |        :x:         |         |                                          |
| D.5            |        :x:         |         |                                          |
| D.6            |        :x:         |         |                                          |<|MERGE_RESOLUTION|>--- conflicted
+++ resolved
@@ -20,13 +20,8 @@
 | 5.9            | :heavy_check_mark: |         | Form5Dot9ReducedBendingMomentResistance  |
 | 5.10           | :heavy_check_mark: |         | Form5Dot10ReductionFactorShearArea       |
 | 5.11           |        :x:         |         |                                          |
-<<<<<<< HEAD
-| 5.12           |        :x:         |         |                                          |
+| 5.12           | :heavy_check_mark: |         | Form5Dot12ElasticCriticalLoad            |
 | 5.13           | :heavy_check_mark: |         | Form5Dot13SimplifiedBucklingCheck        |
-=======
-| 5.12           | :heavy_check_mark: |         | Form5Dot12ElasticCriticalLoad            |
-| 5.13           |        :x:         |         |                                          |
->>>>>>> 23aed2cf
 | 5.14           |        :x:         |         |                                          |
 | 5.15           |        :x:         |         |                                          |
 | 5.16           |        :x:         |         |                                          |
