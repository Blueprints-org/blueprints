--- conflicted
+++ resolved
@@ -181,13 +181,8 @@
     { name = "mkdocs-jupyter", specifier = "~=0.25.1" },
     { name = "mkdocs-material", specifier = "~=9.6.14" },
     { name = "mkdocs-open-in-new-tab", specifier = "~=1.0.8" },
-<<<<<<< HEAD
-    { name = "mkdocstrings", extras = ["python"], specifier = "~=0.29.1" },
+    { name = "mkdocstrings", extras = ["python"], specifier = ">=0.29.1,<1.1.0" },
     { name = "mypy", specifier = "==1.19.0" },
-=======
-    { name = "mkdocstrings", extras = ["python"], specifier = ">=0.29.1,<1.1.0" },
-    { name = "mypy", specifier = "==1.18.2" },
->>>>>>> caa9206d
     { name = "natsort", specifier = "~=8.4.0" },
     { name = "pre-commit", specifier = "==4.5.0" },
     { name = "pygments", specifier = "~=2.19.1" },
