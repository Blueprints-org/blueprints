version = 1
revision = 3
requires-python = ">=3.12"
resolution-markers = [
    "python_full_version >= '3.13'",
    "python_full_version < '3.13'",
]

[[package]]
name = "annotated-types"
version = "0.7.0"
source = { registry = "https://pypi.org/simple" }
sdist = { url = "https://files.pythonhosted.org/packages/ee/67/531ea369ba64dcff5ec9c3402f9f51bf748cec26dde048a2f973a4eea7f5/annotated_types-0.7.0.tar.gz", hash = "sha256:aff07c09a53a08bc8cfccb9c85b05f1aa9a2a6f23728d790723543408344ce89", size = 16081, upload-time = "2024-05-20T21:33:25.928Z" }
wheels = [
    { url = "https://files.pythonhosted.org/packages/78/b6/6307fbef88d9b5ee7421e68d78a9f162e0da4900bc5f5793f6d3d0e34fb8/annotated_types-0.7.0-py3-none-any.whl", hash = "sha256:1f02e8b43a8fbbc3f3e0d4f0f4bfc8131bcb4eebe8849b8e5c773f3a1c582a53", size = 13643, upload-time = "2024-05-20T21:33:24.1Z" },
]

[[package]]
name = "appnope"
version = "0.1.4"
source = { registry = "https://pypi.org/simple" }
sdist = { url = "https://files.pythonhosted.org/packages/35/5d/752690df9ef5b76e169e68d6a129fa6d08a7100ca7f754c89495db3c6019/appnope-0.1.4.tar.gz", hash = "sha256:1de3860566df9caf38f01f86f65e0e13e379af54f9e4bee1e66b48f2efffd1ee", size = 4170, upload-time = "2024-02-06T09:43:11.258Z" }
wheels = [
    { url = "https://files.pythonhosted.org/packages/81/29/5ecc3a15d5a33e31b26c11426c45c501e439cb865d0bff96315d86443b78/appnope-0.1.4-py2.py3-none-any.whl", hash = "sha256:502575ee11cd7a28c0205f379b525beefebab9d161b7c964670864014ed7213c", size = 4321, upload-time = "2024-02-06T09:43:09.663Z" },
]

[[package]]
name = "asttokens"
version = "3.0.0"
source = { registry = "https://pypi.org/simple" }
sdist = { url = "https://files.pythonhosted.org/packages/4a/e7/82da0a03e7ba5141f05cce0d302e6eed121ae055e0456ca228bf693984bc/asttokens-3.0.0.tar.gz", hash = "sha256:0dcd8baa8d62b0c1d118b399b2ddba3c4aff271d0d7a9e0d4c1681c79035bbc7", size = 61978, upload-time = "2024-11-30T04:30:14.439Z" }
wheels = [
    { url = "https://files.pythonhosted.org/packages/25/8a/c46dcc25341b5bce5472c718902eb3d38600a903b14fa6aeecef3f21a46f/asttokens-3.0.0-py3-none-any.whl", hash = "sha256:e3078351a059199dd5138cb1c706e6430c05eff2ff136af5eb4790f9d28932e2", size = 26918, upload-time = "2024-11-30T04:30:10.946Z" },
]

[[package]]
name = "attrs"
version = "25.3.0"
source = { registry = "https://pypi.org/simple" }
sdist = { url = "https://files.pythonhosted.org/packages/5a/b0/1367933a8532ee6ff8d63537de4f1177af4bff9f3e829baf7331f595bb24/attrs-25.3.0.tar.gz", hash = "sha256:75d7cefc7fb576747b2c81b4442d4d4a1ce0900973527c011d1030fd3bf4af1b", size = 812032, upload-time = "2025-03-13T11:10:22.779Z" }
wheels = [
    { url = "https://files.pythonhosted.org/packages/77/06/bb80f5f86020c4551da315d78b3ab75e8228f89f0162f2c3a819e407941a/attrs-25.3.0-py3-none-any.whl", hash = "sha256:427318ce031701fea540783410126f03899a97ffc6f61596ad581ac2e40e3bc3", size = 63815, upload-time = "2025-03-13T11:10:21.14Z" },
]

[[package]]
name = "babel"
version = "2.17.0"
source = { registry = "https://pypi.org/simple" }
sdist = { url = "https://files.pythonhosted.org/packages/7d/6b/d52e42361e1aa00709585ecc30b3f9684b3ab62530771402248b1b1d6240/babel-2.17.0.tar.gz", hash = "sha256:0c54cffb19f690cdcc52a3b50bcbf71e07a808d1c80d549f2459b9d2cf0afb9d", size = 9951852, upload-time = "2025-02-01T15:17:41.026Z" }
wheels = [
    { url = "https://files.pythonhosted.org/packages/b7/b8/3fe70c75fe32afc4bb507f75563d39bc5642255d1d94f1f23604725780bf/babel-2.17.0-py3-none-any.whl", hash = "sha256:4d0b53093fdfb4b21c92b5213dba5a1b23885afa8383709427046b21c366e5f2", size = 10182537, upload-time = "2025-02-01T15:17:37.39Z" },
]

[[package]]
name = "backrefs"
version = "5.8"
source = { registry = "https://pypi.org/simple" }
sdist = { url = "https://files.pythonhosted.org/packages/6c/46/caba1eb32fa5784428ab401a5487f73db4104590ecd939ed9daaf18b47e0/backrefs-5.8.tar.gz", hash = "sha256:2cab642a205ce966af3dd4b38ee36009b31fa9502a35fd61d59ccc116e40a6bd", size = 6773994, upload-time = "2025-02-25T18:15:32.003Z" }
wheels = [
    { url = "https://files.pythonhosted.org/packages/bf/cb/d019ab87fe70e0fe3946196d50d6a4428623dc0c38a6669c8cae0320fbf3/backrefs-5.8-py310-none-any.whl", hash = "sha256:c67f6638a34a5b8730812f5101376f9d41dc38c43f1fdc35cb54700f6ed4465d", size = 380337, upload-time = "2025-02-25T16:53:14.607Z" },
    { url = "https://files.pythonhosted.org/packages/a9/86/abd17f50ee21b2248075cb6924c6e7f9d23b4925ca64ec660e869c2633f1/backrefs-5.8-py311-none-any.whl", hash = "sha256:2e1c15e4af0e12e45c8701bd5da0902d326b2e200cafcd25e49d9f06d44bb61b", size = 392142, upload-time = "2025-02-25T16:53:17.266Z" },
    { url = "https://files.pythonhosted.org/packages/b3/04/7b415bd75c8ab3268cc138c76fa648c19495fcc7d155508a0e62f3f82308/backrefs-5.8-py312-none-any.whl", hash = "sha256:bbef7169a33811080d67cdf1538c8289f76f0942ff971222a16034da88a73486", size = 398021, upload-time = "2025-02-25T16:53:26.378Z" },
    { url = "https://files.pythonhosted.org/packages/04/b8/60dcfb90eb03a06e883a92abbc2ab95c71f0d8c9dd0af76ab1d5ce0b1402/backrefs-5.8-py313-none-any.whl", hash = "sha256:e3a63b073867dbefd0536425f43db618578528e3896fb77be7141328642a1585", size = 399915, upload-time = "2025-02-25T16:53:28.167Z" },
    { url = "https://files.pythonhosted.org/packages/0c/37/fb6973edeb700f6e3d6ff222400602ab1830446c25c7b4676d8de93e65b8/backrefs-5.8-py39-none-any.whl", hash = "sha256:a66851e4533fb5b371aa0628e1fee1af05135616b86140c9d787a2ffdf4b8fdc", size = 380336, upload-time = "2025-02-25T16:53:29.858Z" },
]

[[package]]
name = "beautifulsoup4"
version = "4.13.4"
source = { registry = "https://pypi.org/simple" }
dependencies = [
    { name = "soupsieve" },
    { name = "typing-extensions" },
]
sdist = { url = "https://files.pythonhosted.org/packages/d8/e4/0c4c39e18fd76d6a628d4dd8da40543d136ce2d1752bd6eeeab0791f4d6b/beautifulsoup4-4.13.4.tar.gz", hash = "sha256:dbb3c4e1ceae6aefebdaf2423247260cd062430a410e38c66f2baa50a8437195", size = 621067, upload-time = "2025-04-15T17:05:13.836Z" }
wheels = [
    { url = "https://files.pythonhosted.org/packages/50/cd/30110dc0ffcf3b131156077b90e9f60ed75711223f306da4db08eff8403b/beautifulsoup4-4.13.4-py3-none-any.whl", hash = "sha256:9bbbb14bfde9d79f38b8cd5f8c7c85f4b8f2523190ebed90e950a8dea4cb1c4b", size = 187285, upload-time = "2025-04-15T17:05:12.221Z" },
]

[[package]]
name = "bleach"
version = "6.2.0"
source = { registry = "https://pypi.org/simple" }
dependencies = [
    { name = "webencodings" },
]
sdist = { url = "https://files.pythonhosted.org/packages/76/9a/0e33f5054c54d349ea62c277191c020c2d6ef1d65ab2cb1993f91ec846d1/bleach-6.2.0.tar.gz", hash = "sha256:123e894118b8a599fd80d3ec1a6d4cc7ce4e5882b1317a7e1ba69b56e95f991f", size = 203083, upload-time = "2024-10-29T18:30:40.477Z" }
wheels = [
    { url = "https://files.pythonhosted.org/packages/fc/55/96142937f66150805c25c4d0f31ee4132fd33497753400734f9dfdcbdc66/bleach-6.2.0-py3-none-any.whl", hash = "sha256:117d9c6097a7c3d22fd578fcd8d35ff1e125df6736f554da4e432fdd63f31e5e", size = 163406, upload-time = "2024-10-29T18:30:38.186Z" },
]

[package.optional-dependencies]
css = [
    { name = "tinycss2" },
]

[[package]]
name = "blue-prints"
version = "0.5.1"
source = { editable = "." }
dependencies = [
    { name = "matplotlib" },
    { name = "numpy" },
    { name = "sectionproperties" },
    { name = "shapely" },
]

[package.dev-dependencies]
dev = [
    { name = "icecream" },
    { name = "mypy" },
    { name = "pre-commit" },
    { name = "ruff" },
    { name = "types-shapely" },
]
docs = [
    { name = "mkdocs" },
    { name = "mkdocs-awesome-nav" },
    { name = "mkdocs-gen-files" },
    { name = "mkdocs-git-revision-date-localized-plugin" },
    { name = "mkdocs-jupyter" },
    { name = "mkdocs-material" },
    { name = "mkdocs-open-in-new-tab" },
    { name = "mkdocstrings", extra = ["python"] },
    { name = "natsort" },
    { name = "pygments" },
]
test = [
    { name = "pytest" },
    { name = "pytest-cov" },
    { name = "pytest-describe" },
    { name = "pytest-pspec" },
    { name = "pytest-raises" },
    { name = "pytest-xdist" },
]

[package.metadata]
requires-dist = [
    { name = "matplotlib", specifier = ">=3.7.2" },
    { name = "numpy", specifier = ">=1.25.2" },
    { name = "sectionproperties", specifier = ">=3.8.0" },
    { name = "shapely", specifier = ">=2.0.1" },
]

[package.metadata.requires-dev]
dev = [
    { name = "icecream", specifier = "==2.1.8" },
    { name = "mypy", specifier = "==1.18.2" },
    { name = "pre-commit", specifier = "==4.3.0" },
<<<<<<< HEAD
    { name = "ruff", specifier = "==0.12.11" },
    { name = "types-shapely", specifier = "==2.1.0.20250917" },
=======
    { name = "ruff", specifier = "==0.13.2" },
    { name = "types-shapely", specifier = "==2.1.0.20250822" },
>>>>>>> 3b9eaf54
]
docs = [
    { name = "mkdocs", specifier = "~=1.6.1" },
    { name = "mkdocs-awesome-nav", specifier = "~=3.1.2" },
    { name = "mkdocs-gen-files", specifier = "~=0.5.0" },
    { name = "mkdocs-git-revision-date-localized-plugin", specifier = "~=1.4.7" },
    { name = "mkdocs-jupyter", specifier = "~=0.25.1" },
    { name = "mkdocs-material", specifier = "~=9.6.14" },
    { name = "mkdocs-open-in-new-tab", specifier = "~=1.0.8" },
    { name = "mkdocstrings", extras = ["python"], specifier = "~=0.29.1" },
    { name = "natsort", specifier = "~=8.4.0" },
    { name = "pygments", specifier = "~=2.19.1" },
]
test = [
    { name = "pytest", specifier = "==8.4.2" },
    { name = "pytest-cov", specifier = "==7.0.0" },
    { name = "pytest-describe", specifier = "==2.2.0" },
    { name = "pytest-pspec", specifier = "==0.0.4" },
    { name = "pytest-raises", specifier = "==0.11" },
    { name = "pytest-xdist", specifier = "==3.8.0" },
]

[[package]]
name = "bracex"
version = "2.5.post1"
source = { registry = "https://pypi.org/simple" }
sdist = { url = "https://files.pythonhosted.org/packages/d6/6c/57418c4404cd22fe6275b8301ca2b46a8cdaa8157938017a9ae0b3edf363/bracex-2.5.post1.tar.gz", hash = "sha256:12c50952415bfa773d2d9ccb8e79651b8cdb1f31a42f6091b804f6ba2b4a66b6", size = 26641, upload-time = "2024-09-28T21:41:22.017Z" }
wheels = [
    { url = "https://files.pythonhosted.org/packages/4b/02/8db98cdc1a58e0abd6716d5e63244658e6e63513c65f469f34b6f1053fd0/bracex-2.5.post1-py3-none-any.whl", hash = "sha256:13e5732fec27828d6af308628285ad358047cec36801598368cb28bc631dbaf6", size = 11558, upload-time = "2024-09-28T21:41:21.016Z" },
]

[[package]]
name = "certifi"
version = "2025.4.26"
source = { registry = "https://pypi.org/simple" }
sdist = { url = "https://files.pythonhosted.org/packages/e8/9e/c05b3920a3b7d20d3d3310465f50348e5b3694f4f88c6daf736eef3024c4/certifi-2025.4.26.tar.gz", hash = "sha256:0a816057ea3cdefcef70270d2c515e4506bbc954f417fa5ade2021213bb8f0c6", size = 160705, upload-time = "2025-04-26T02:12:29.51Z" }
wheels = [
    { url = "https://files.pythonhosted.org/packages/4a/7e/3db2bd1b1f9e95f7cddca6d6e75e2f2bd9f51b1246e546d88addca0106bd/certifi-2025.4.26-py3-none-any.whl", hash = "sha256:30350364dfe371162649852c63336a15c70c6510c2ad5015b21c2345311805f3", size = 159618, upload-time = "2025-04-26T02:12:27.662Z" },
]

[[package]]
name = "cffi"
version = "1.17.1"
source = { registry = "https://pypi.org/simple" }
dependencies = [
    { name = "pycparser" },
]
sdist = { url = "https://files.pythonhosted.org/packages/fc/97/c783634659c2920c3fc70419e3af40972dbaf758daa229a7d6ea6135c90d/cffi-1.17.1.tar.gz", hash = "sha256:1c39c6016c32bc48dd54561950ebd6836e1670f2ae46128f67cf49e789c52824", size = 516621, upload-time = "2024-09-04T20:45:21.852Z" }
wheels = [
    { url = "https://files.pythonhosted.org/packages/5a/84/e94227139ee5fb4d600a7a4927f322e1d4aea6fdc50bd3fca8493caba23f/cffi-1.17.1-cp312-cp312-macosx_10_9_x86_64.whl", hash = "sha256:805b4371bf7197c329fcb3ead37e710d1bca9da5d583f5073b799d5c5bd1eee4", size = 183178, upload-time = "2024-09-04T20:44:12.232Z" },
    { url = "https://files.pythonhosted.org/packages/da/ee/fb72c2b48656111c4ef27f0f91da355e130a923473bf5ee75c5643d00cca/cffi-1.17.1-cp312-cp312-macosx_11_0_arm64.whl", hash = "sha256:733e99bc2df47476e3848417c5a4540522f234dfd4ef3ab7fafdf555b082ec0c", size = 178840, upload-time = "2024-09-04T20:44:13.739Z" },
    { url = "https://files.pythonhosted.org/packages/cc/b6/db007700f67d151abadf508cbfd6a1884f57eab90b1bb985c4c8c02b0f28/cffi-1.17.1-cp312-cp312-manylinux_2_12_i686.manylinux2010_i686.manylinux_2_17_i686.manylinux2014_i686.whl", hash = "sha256:1257bdabf294dceb59f5e70c64a3e2f462c30c7ad68092d01bbbfb1c16b1ba36", size = 454803, upload-time = "2024-09-04T20:44:15.231Z" },
    { url = "https://files.pythonhosted.org/packages/1a/df/f8d151540d8c200eb1c6fba8cd0dfd40904f1b0682ea705c36e6c2e97ab3/cffi-1.17.1-cp312-cp312-manylinux_2_17_aarch64.manylinux2014_aarch64.whl", hash = "sha256:da95af8214998d77a98cc14e3a3bd00aa191526343078b530ceb0bd710fb48a5", size = 478850, upload-time = "2024-09-04T20:44:17.188Z" },
    { url = "https://files.pythonhosted.org/packages/28/c0/b31116332a547fd2677ae5b78a2ef662dfc8023d67f41b2a83f7c2aa78b1/cffi-1.17.1-cp312-cp312-manylinux_2_17_ppc64le.manylinux2014_ppc64le.whl", hash = "sha256:d63afe322132c194cf832bfec0dc69a99fb9bb6bbd550f161a49e9e855cc78ff", size = 485729, upload-time = "2024-09-04T20:44:18.688Z" },
    { url = "https://files.pythonhosted.org/packages/91/2b/9a1ddfa5c7f13cab007a2c9cc295b70fbbda7cb10a286aa6810338e60ea1/cffi-1.17.1-cp312-cp312-manylinux_2_17_s390x.manylinux2014_s390x.whl", hash = "sha256:f79fc4fc25f1c8698ff97788206bb3c2598949bfe0fef03d299eb1b5356ada99", size = 471256, upload-time = "2024-09-04T20:44:20.248Z" },
    { url = "https://files.pythonhosted.org/packages/b2/d5/da47df7004cb17e4955df6a43d14b3b4ae77737dff8bf7f8f333196717bf/cffi-1.17.1-cp312-cp312-manylinux_2_17_x86_64.manylinux2014_x86_64.whl", hash = "sha256:b62ce867176a75d03a665bad002af8e6d54644fad99a3c70905c543130e39d93", size = 479424, upload-time = "2024-09-04T20:44:21.673Z" },
    { url = "https://files.pythonhosted.org/packages/0b/ac/2a28bcf513e93a219c8a4e8e125534f4f6db03e3179ba1c45e949b76212c/cffi-1.17.1-cp312-cp312-musllinux_1_1_aarch64.whl", hash = "sha256:386c8bf53c502fff58903061338ce4f4950cbdcb23e2902d86c0f722b786bbe3", size = 484568, upload-time = "2024-09-04T20:44:23.245Z" },
    { url = "https://files.pythonhosted.org/packages/d4/38/ca8a4f639065f14ae0f1d9751e70447a261f1a30fa7547a828ae08142465/cffi-1.17.1-cp312-cp312-musllinux_1_1_x86_64.whl", hash = "sha256:4ceb10419a9adf4460ea14cfd6bc43d08701f0835e979bf821052f1805850fe8", size = 488736, upload-time = "2024-09-04T20:44:24.757Z" },
    { url = "https://files.pythonhosted.org/packages/86/c5/28b2d6f799ec0bdecf44dced2ec5ed43e0eb63097b0f58c293583b406582/cffi-1.17.1-cp312-cp312-win32.whl", hash = "sha256:a08d7e755f8ed21095a310a693525137cfe756ce62d066e53f502a83dc550f65", size = 172448, upload-time = "2024-09-04T20:44:26.208Z" },
    { url = "https://files.pythonhosted.org/packages/50/b9/db34c4755a7bd1cb2d1603ac3863f22bcecbd1ba29e5ee841a4bc510b294/cffi-1.17.1-cp312-cp312-win_amd64.whl", hash = "sha256:51392eae71afec0d0c8fb1a53b204dbb3bcabcb3c9b807eedf3e1e6ccf2de903", size = 181976, upload-time = "2024-09-04T20:44:27.578Z" },
    { url = "https://files.pythonhosted.org/packages/8d/f8/dd6c246b148639254dad4d6803eb6a54e8c85c6e11ec9df2cffa87571dbe/cffi-1.17.1-cp313-cp313-macosx_10_13_x86_64.whl", hash = "sha256:f3a2b4222ce6b60e2e8b337bb9596923045681d71e5a082783484d845390938e", size = 182989, upload-time = "2024-09-04T20:44:28.956Z" },
    { url = "https://files.pythonhosted.org/packages/8b/f1/672d303ddf17c24fc83afd712316fda78dc6fce1cd53011b839483e1ecc8/cffi-1.17.1-cp313-cp313-macosx_11_0_arm64.whl", hash = "sha256:0984a4925a435b1da406122d4d7968dd861c1385afe3b45ba82b750f229811e2", size = 178802, upload-time = "2024-09-04T20:44:30.289Z" },
    { url = "https://files.pythonhosted.org/packages/0e/2d/eab2e858a91fdff70533cab61dcff4a1f55ec60425832ddfdc9cd36bc8af/cffi-1.17.1-cp313-cp313-manylinux_2_12_i686.manylinux2010_i686.manylinux_2_17_i686.manylinux2014_i686.whl", hash = "sha256:d01b12eeeb4427d3110de311e1774046ad344f5b1a7403101878976ecd7a10f3", size = 454792, upload-time = "2024-09-04T20:44:32.01Z" },
    { url = "https://files.pythonhosted.org/packages/75/b2/fbaec7c4455c604e29388d55599b99ebcc250a60050610fadde58932b7ee/cffi-1.17.1-cp313-cp313-manylinux_2_17_aarch64.manylinux2014_aarch64.whl", hash = "sha256:706510fe141c86a69c8ddc029c7910003a17353970cff3b904ff0686a5927683", size = 478893, upload-time = "2024-09-04T20:44:33.606Z" },
    { url = "https://files.pythonhosted.org/packages/4f/b7/6e4a2162178bf1935c336d4da8a9352cccab4d3a5d7914065490f08c0690/cffi-1.17.1-cp313-cp313-manylinux_2_17_ppc64le.manylinux2014_ppc64le.whl", hash = "sha256:de55b766c7aa2e2a3092c51e0483d700341182f08e67c63630d5b6f200bb28e5", size = 485810, upload-time = "2024-09-04T20:44:35.191Z" },
    { url = "https://files.pythonhosted.org/packages/c7/8a/1d0e4a9c26e54746dc08c2c6c037889124d4f59dffd853a659fa545f1b40/cffi-1.17.1-cp313-cp313-manylinux_2_17_s390x.manylinux2014_s390x.whl", hash = "sha256:c59d6e989d07460165cc5ad3c61f9fd8f1b4796eacbd81cee78957842b834af4", size = 471200, upload-time = "2024-09-04T20:44:36.743Z" },
    { url = "https://files.pythonhosted.org/packages/26/9f/1aab65a6c0db35f43c4d1b4f580e8df53914310afc10ae0397d29d697af4/cffi-1.17.1-cp313-cp313-manylinux_2_17_x86_64.manylinux2014_x86_64.whl", hash = "sha256:dd398dbc6773384a17fe0d3e7eeb8d1a21c2200473ee6806bb5e6a8e62bb73dd", size = 479447, upload-time = "2024-09-04T20:44:38.492Z" },
    { url = "https://files.pythonhosted.org/packages/5f/e4/fb8b3dd8dc0e98edf1135ff067ae070bb32ef9d509d6cb0f538cd6f7483f/cffi-1.17.1-cp313-cp313-musllinux_1_1_aarch64.whl", hash = "sha256:3edc8d958eb099c634dace3c7e16560ae474aa3803a5df240542b305d14e14ed", size = 484358, upload-time = "2024-09-04T20:44:40.046Z" },
    { url = "https://files.pythonhosted.org/packages/f1/47/d7145bf2dc04684935d57d67dff9d6d795b2ba2796806bb109864be3a151/cffi-1.17.1-cp313-cp313-musllinux_1_1_x86_64.whl", hash = "sha256:72e72408cad3d5419375fc87d289076ee319835bdfa2caad331e377589aebba9", size = 488469, upload-time = "2024-09-04T20:44:41.616Z" },
    { url = "https://files.pythonhosted.org/packages/bf/ee/f94057fa6426481d663b88637a9a10e859e492c73d0384514a17d78ee205/cffi-1.17.1-cp313-cp313-win32.whl", hash = "sha256:e03eab0a8677fa80d646b5ddece1cbeaf556c313dcfac435ba11f107ba117b5d", size = 172475, upload-time = "2024-09-04T20:44:43.733Z" },
    { url = "https://files.pythonhosted.org/packages/7c/fc/6a8cb64e5f0324877d503c854da15d76c1e50eb722e320b15345c4d0c6de/cffi-1.17.1-cp313-cp313-win_amd64.whl", hash = "sha256:f6a16c31041f09ead72d69f583767292f750d24913dadacf5756b966aacb3f1a", size = 182009, upload-time = "2024-09-04T20:44:45.309Z" },
]

[[package]]
name = "cfgv"
version = "3.4.0"
source = { registry = "https://pypi.org/simple" }
sdist = { url = "https://files.pythonhosted.org/packages/11/74/539e56497d9bd1d484fd863dd69cbbfa653cd2aa27abfe35653494d85e94/cfgv-3.4.0.tar.gz", hash = "sha256:e52591d4c5f5dead8e0f673fb16db7949d2cfb3f7da4582893288f0ded8fe560", size = 7114, upload-time = "2023-08-12T20:38:17.776Z" }
wheels = [
    { url = "https://files.pythonhosted.org/packages/c5/55/51844dd50c4fc7a33b653bfaba4c2456f06955289ca770a5dbd5fd267374/cfgv-3.4.0-py2.py3-none-any.whl", hash = "sha256:b7265b1f29fd3316bfcd2b330d63d024f2bfd8bcb8b0272f8e19a504856c48f9", size = 7249, upload-time = "2023-08-12T20:38:16.269Z" },
]

[[package]]
name = "charset-normalizer"
version = "3.4.2"
source = { registry = "https://pypi.org/simple" }
sdist = { url = "https://files.pythonhosted.org/packages/e4/33/89c2ced2b67d1c2a61c19c6751aa8902d46ce3dacb23600a283619f5a12d/charset_normalizer-3.4.2.tar.gz", hash = "sha256:5baececa9ecba31eff645232d59845c07aa030f0c81ee70184a90d35099a0e63", size = 126367, upload-time = "2025-05-02T08:34:42.01Z" }
wheels = [
    { url = "https://files.pythonhosted.org/packages/d7/a4/37f4d6035c89cac7930395a35cc0f1b872e652eaafb76a6075943754f095/charset_normalizer-3.4.2-cp312-cp312-macosx_10_13_universal2.whl", hash = "sha256:0c29de6a1a95f24b9a1aa7aefd27d2487263f00dfd55a77719b530788f75cff7", size = 199936, upload-time = "2025-05-02T08:32:33.712Z" },
    { url = "https://files.pythonhosted.org/packages/ee/8a/1a5e33b73e0d9287274f899d967907cd0bf9c343e651755d9307e0dbf2b3/charset_normalizer-3.4.2-cp312-cp312-manylinux_2_17_aarch64.manylinux2014_aarch64.whl", hash = "sha256:cddf7bd982eaa998934a91f69d182aec997c6c468898efe6679af88283b498d3", size = 143790, upload-time = "2025-05-02T08:32:35.768Z" },
    { url = "https://files.pythonhosted.org/packages/66/52/59521f1d8e6ab1482164fa21409c5ef44da3e9f653c13ba71becdd98dec3/charset_normalizer-3.4.2-cp312-cp312-manylinux_2_17_ppc64le.manylinux2014_ppc64le.whl", hash = "sha256:fcbe676a55d7445b22c10967bceaaf0ee69407fbe0ece4d032b6eb8d4565982a", size = 153924, upload-time = "2025-05-02T08:32:37.284Z" },
    { url = "https://files.pythonhosted.org/packages/86/2d/fb55fdf41964ec782febbf33cb64be480a6b8f16ded2dbe8db27a405c09f/charset_normalizer-3.4.2-cp312-cp312-manylinux_2_17_s390x.manylinux2014_s390x.whl", hash = "sha256:d41c4d287cfc69060fa91cae9683eacffad989f1a10811995fa309df656ec214", size = 146626, upload-time = "2025-05-02T08:32:38.803Z" },
    { url = "https://files.pythonhosted.org/packages/8c/73/6ede2ec59bce19b3edf4209d70004253ec5f4e319f9a2e3f2f15601ed5f7/charset_normalizer-3.4.2-cp312-cp312-manylinux_2_17_x86_64.manylinux2014_x86_64.whl", hash = "sha256:4e594135de17ab3866138f496755f302b72157d115086d100c3f19370839dd3a", size = 148567, upload-time = "2025-05-02T08:32:40.251Z" },
    { url = "https://files.pythonhosted.org/packages/09/14/957d03c6dc343c04904530b6bef4e5efae5ec7d7990a7cbb868e4595ee30/charset_normalizer-3.4.2-cp312-cp312-manylinux_2_5_i686.manylinux1_i686.manylinux_2_17_i686.manylinux2014_i686.whl", hash = "sha256:cf713fe9a71ef6fd5adf7a79670135081cd4431c2943864757f0fa3a65b1fafd", size = 150957, upload-time = "2025-05-02T08:32:41.705Z" },
    { url = "https://files.pythonhosted.org/packages/0d/c8/8174d0e5c10ccebdcb1b53cc959591c4c722a3ad92461a273e86b9f5a302/charset_normalizer-3.4.2-cp312-cp312-musllinux_1_2_aarch64.whl", hash = "sha256:a370b3e078e418187da8c3674eddb9d983ec09445c99a3a263c2011993522981", size = 145408, upload-time = "2025-05-02T08:32:43.709Z" },
    { url = "https://files.pythonhosted.org/packages/58/aa/8904b84bc8084ac19dc52feb4f5952c6df03ffb460a887b42615ee1382e8/charset_normalizer-3.4.2-cp312-cp312-musllinux_1_2_i686.whl", hash = "sha256:a955b438e62efdf7e0b7b52a64dc5c3396e2634baa62471768a64bc2adb73d5c", size = 153399, upload-time = "2025-05-02T08:32:46.197Z" },
    { url = "https://files.pythonhosted.org/packages/c2/26/89ee1f0e264d201cb65cf054aca6038c03b1a0c6b4ae998070392a3ce605/charset_normalizer-3.4.2-cp312-cp312-musllinux_1_2_ppc64le.whl", hash = "sha256:7222ffd5e4de8e57e03ce2cef95a4c43c98fcb72ad86909abdfc2c17d227fc1b", size = 156815, upload-time = "2025-05-02T08:32:48.105Z" },
    { url = "https://files.pythonhosted.org/packages/fd/07/68e95b4b345bad3dbbd3a8681737b4338ff2c9df29856a6d6d23ac4c73cb/charset_normalizer-3.4.2-cp312-cp312-musllinux_1_2_s390x.whl", hash = "sha256:bee093bf902e1d8fc0ac143c88902c3dfc8941f7ea1d6a8dd2bcb786d33db03d", size = 154537, upload-time = "2025-05-02T08:32:49.719Z" },
    { url = "https://files.pythonhosted.org/packages/77/1a/5eefc0ce04affb98af07bc05f3bac9094513c0e23b0562d64af46a06aae4/charset_normalizer-3.4.2-cp312-cp312-musllinux_1_2_x86_64.whl", hash = "sha256:dedb8adb91d11846ee08bec4c8236c8549ac721c245678282dcb06b221aab59f", size = 149565, upload-time = "2025-05-02T08:32:51.404Z" },
    { url = "https://files.pythonhosted.org/packages/37/a0/2410e5e6032a174c95e0806b1a6585eb21e12f445ebe239fac441995226a/charset_normalizer-3.4.2-cp312-cp312-win32.whl", hash = "sha256:db4c7bf0e07fc3b7d89ac2a5880a6a8062056801b83ff56d8464b70f65482b6c", size = 98357, upload-time = "2025-05-02T08:32:53.079Z" },
    { url = "https://files.pythonhosted.org/packages/6c/4f/c02d5c493967af3eda9c771ad4d2bbc8df6f99ddbeb37ceea6e8716a32bc/charset_normalizer-3.4.2-cp312-cp312-win_amd64.whl", hash = "sha256:5a9979887252a82fefd3d3ed2a8e3b937a7a809f65dcb1e068b090e165bbe99e", size = 105776, upload-time = "2025-05-02T08:32:54.573Z" },
    { url = "https://files.pythonhosted.org/packages/ea/12/a93df3366ed32db1d907d7593a94f1fe6293903e3e92967bebd6950ed12c/charset_normalizer-3.4.2-cp313-cp313-macosx_10_13_universal2.whl", hash = "sha256:926ca93accd5d36ccdabd803392ddc3e03e6d4cd1cf17deff3b989ab8e9dbcf0", size = 199622, upload-time = "2025-05-02T08:32:56.363Z" },
    { url = "https://files.pythonhosted.org/packages/04/93/bf204e6f344c39d9937d3c13c8cd5bbfc266472e51fc8c07cb7f64fcd2de/charset_normalizer-3.4.2-cp313-cp313-manylinux_2_17_aarch64.manylinux2014_aarch64.whl", hash = "sha256:eba9904b0f38a143592d9fc0e19e2df0fa2e41c3c3745554761c5f6447eedabf", size = 143435, upload-time = "2025-05-02T08:32:58.551Z" },
    { url = "https://files.pythonhosted.org/packages/22/2a/ea8a2095b0bafa6c5b5a55ffdc2f924455233ee7b91c69b7edfcc9e02284/charset_normalizer-3.4.2-cp313-cp313-manylinux_2_17_ppc64le.manylinux2014_ppc64le.whl", hash = "sha256:3fddb7e2c84ac87ac3a947cb4e66d143ca5863ef48e4a5ecb83bd48619e4634e", size = 153653, upload-time = "2025-05-02T08:33:00.342Z" },
    { url = "https://files.pythonhosted.org/packages/b6/57/1b090ff183d13cef485dfbe272e2fe57622a76694061353c59da52c9a659/charset_normalizer-3.4.2-cp313-cp313-manylinux_2_17_s390x.manylinux2014_s390x.whl", hash = "sha256:98f862da73774290f251b9df8d11161b6cf25b599a66baf087c1ffe340e9bfd1", size = 146231, upload-time = "2025-05-02T08:33:02.081Z" },
    { url = "https://files.pythonhosted.org/packages/e2/28/ffc026b26f441fc67bd21ab7f03b313ab3fe46714a14b516f931abe1a2d8/charset_normalizer-3.4.2-cp313-cp313-manylinux_2_17_x86_64.manylinux2014_x86_64.whl", hash = "sha256:6c9379d65defcab82d07b2a9dfbfc2e95bc8fe0ebb1b176a3190230a3ef0e07c", size = 148243, upload-time = "2025-05-02T08:33:04.063Z" },
    { url = "https://files.pythonhosted.org/packages/c0/0f/9abe9bd191629c33e69e47c6ef45ef99773320e9ad8e9cb08b8ab4a8d4cb/charset_normalizer-3.4.2-cp313-cp313-manylinux_2_5_i686.manylinux1_i686.manylinux_2_17_i686.manylinux2014_i686.whl", hash = "sha256:e635b87f01ebc977342e2697d05b56632f5f879a4f15955dfe8cef2448b51691", size = 150442, upload-time = "2025-05-02T08:33:06.418Z" },
    { url = "https://files.pythonhosted.org/packages/67/7c/a123bbcedca91d5916c056407f89a7f5e8fdfce12ba825d7d6b9954a1a3c/charset_normalizer-3.4.2-cp313-cp313-musllinux_1_2_aarch64.whl", hash = "sha256:1c95a1e2902a8b722868587c0e1184ad5c55631de5afc0eb96bc4b0d738092c0", size = 145147, upload-time = "2025-05-02T08:33:08.183Z" },
    { url = "https://files.pythonhosted.org/packages/ec/fe/1ac556fa4899d967b83e9893788e86b6af4d83e4726511eaaad035e36595/charset_normalizer-3.4.2-cp313-cp313-musllinux_1_2_i686.whl", hash = "sha256:ef8de666d6179b009dce7bcb2ad4c4a779f113f12caf8dc77f0162c29d20490b", size = 153057, upload-time = "2025-05-02T08:33:09.986Z" },
    { url = "https://files.pythonhosted.org/packages/2b/ff/acfc0b0a70b19e3e54febdd5301a98b72fa07635e56f24f60502e954c461/charset_normalizer-3.4.2-cp313-cp313-musllinux_1_2_ppc64le.whl", hash = "sha256:32fc0341d72e0f73f80acb0a2c94216bd704f4f0bce10aedea38f30502b271ff", size = 156454, upload-time = "2025-05-02T08:33:11.814Z" },
    { url = "https://files.pythonhosted.org/packages/92/08/95b458ce9c740d0645feb0e96cea1f5ec946ea9c580a94adfe0b617f3573/charset_normalizer-3.4.2-cp313-cp313-musllinux_1_2_s390x.whl", hash = "sha256:289200a18fa698949d2b39c671c2cc7a24d44096784e76614899a7ccf2574b7b", size = 154174, upload-time = "2025-05-02T08:33:13.707Z" },
    { url = "https://files.pythonhosted.org/packages/78/be/8392efc43487ac051eee6c36d5fbd63032d78f7728cb37aebcc98191f1ff/charset_normalizer-3.4.2-cp313-cp313-musllinux_1_2_x86_64.whl", hash = "sha256:4a476b06fbcf359ad25d34a057b7219281286ae2477cc5ff5e3f70a246971148", size = 149166, upload-time = "2025-05-02T08:33:15.458Z" },
    { url = "https://files.pythonhosted.org/packages/44/96/392abd49b094d30b91d9fbda6a69519e95802250b777841cf3bda8fe136c/charset_normalizer-3.4.2-cp313-cp313-win32.whl", hash = "sha256:aaeeb6a479c7667fbe1099af9617c83aaca22182d6cf8c53966491a0f1b7ffb7", size = 98064, upload-time = "2025-05-02T08:33:17.06Z" },
    { url = "https://files.pythonhosted.org/packages/e9/b0/0200da600134e001d91851ddc797809e2fe0ea72de90e09bec5a2fbdaccb/charset_normalizer-3.4.2-cp313-cp313-win_amd64.whl", hash = "sha256:aa6af9e7d59f9c12b33ae4e9450619cf2488e2bbe9b44030905877f0b2324980", size = 105641, upload-time = "2025-05-02T08:33:18.753Z" },
    { url = "https://files.pythonhosted.org/packages/20/94/c5790835a017658cbfabd07f3bfb549140c3ac458cfc196323996b10095a/charset_normalizer-3.4.2-py3-none-any.whl", hash = "sha256:7f56930ab0abd1c45cd15be65cc741c28b1c9a34876ce8c17a2fa107810c0af0", size = 52626, upload-time = "2025-05-02T08:34:40.053Z" },
]

[[package]]
name = "click"
version = "8.2.1"
source = { registry = "https://pypi.org/simple" }
dependencies = [
    { name = "colorama", marker = "sys_platform == 'win32'" },
]
sdist = { url = "https://files.pythonhosted.org/packages/60/6c/8ca2efa64cf75a977a0d7fac081354553ebe483345c734fb6b6515d96bbc/click-8.2.1.tar.gz", hash = "sha256:27c491cc05d968d271d5a1db13e3b5a184636d9d930f148c50b038f0d0646202", size = 286342, upload-time = "2025-05-20T23:19:49.832Z" }
wheels = [
    { url = "https://files.pythonhosted.org/packages/85/32/10bb5764d90a8eee674e9dc6f4db6a0ab47c8c4d0d83c27f7c39ac415a4d/click-8.2.1-py3-none-any.whl", hash = "sha256:61a3265b914e850b85317d0b3109c7f8cd35a670f963866005d6ef1d5175a12b", size = 102215, upload-time = "2025-05-20T23:19:47.796Z" },
]

[[package]]
name = "colorama"
version = "0.4.6"
source = { registry = "https://pypi.org/simple" }
sdist = { url = "https://files.pythonhosted.org/packages/d8/53/6f443c9a4a8358a93a6792e2acffb9d9d5cb0a5cfd8802644b7b1c9a02e4/colorama-0.4.6.tar.gz", hash = "sha256:08695f5cb7ed6e0531a20572697297273c47b8cae5a63ffc6d6ed5c201be6e44", size = 27697, upload-time = "2022-10-25T02:36:22.414Z" }
wheels = [
    { url = "https://files.pythonhosted.org/packages/d1/d6/3965ed04c63042e047cb6a3e6ed1a63a35087b6a609aa3a15ed8ac56c221/colorama-0.4.6-py2.py3-none-any.whl", hash = "sha256:4f1d9991f5acc0ca119f9d443620b77f9d6b33703e51011c16baf57afb285fc6", size = 25335, upload-time = "2022-10-25T02:36:20.889Z" },
]

[[package]]
name = "comm"
version = "0.2.2"
source = { registry = "https://pypi.org/simple" }
dependencies = [
    { name = "traitlets" },
]
sdist = { url = "https://files.pythonhosted.org/packages/e9/a8/fb783cb0abe2b5fded9f55e5703015cdf1c9c85b3669087c538dd15a6a86/comm-0.2.2.tar.gz", hash = "sha256:3fd7a84065306e07bea1773df6eb8282de51ba82f77c72f9c85716ab11fe980e", size = 6210, upload-time = "2024-03-12T16:53:41.133Z" }
wheels = [
    { url = "https://files.pythonhosted.org/packages/e6/75/49e5bfe642f71f272236b5b2d2691cf915a7283cc0ceda56357b61daa538/comm-0.2.2-py3-none-any.whl", hash = "sha256:e6fb86cb70ff661ee8c9c14e7d36d6de3b4066f1441be4063df9c5009f0a64d3", size = 7180, upload-time = "2024-03-12T16:53:39.226Z" },
]

[[package]]
name = "contourpy"
version = "1.3.2"
source = { registry = "https://pypi.org/simple" }
dependencies = [
    { name = "numpy" },
]
sdist = { url = "https://files.pythonhosted.org/packages/66/54/eb9bfc647b19f2009dd5c7f5ec51c4e6ca831725f1aea7a993034f483147/contourpy-1.3.2.tar.gz", hash = "sha256:b6945942715a034c671b7fc54f9588126b0b8bf23db2696e3ca8328f3ff0ab54", size = 13466130, upload-time = "2025-04-15T17:47:53.79Z" }
wheels = [
    { url = "https://files.pythonhosted.org/packages/34/f7/44785876384eff370c251d58fd65f6ad7f39adce4a093c934d4a67a7c6b6/contourpy-1.3.2-cp312-cp312-macosx_10_13_x86_64.whl", hash = "sha256:4caf2bcd2969402bf77edc4cb6034c7dd7c0803213b3523f111eb7460a51b8d2", size = 271580, upload-time = "2025-04-15T17:37:03.105Z" },
    { url = "https://files.pythonhosted.org/packages/93/3b/0004767622a9826ea3d95f0e9d98cd8729015768075d61f9fea8eeca42a8/contourpy-1.3.2-cp312-cp312-macosx_11_0_arm64.whl", hash = "sha256:82199cb78276249796419fe36b7386bd8d2cc3f28b3bc19fe2454fe2e26c4c15", size = 255530, upload-time = "2025-04-15T17:37:07.026Z" },
    { url = "https://files.pythonhosted.org/packages/e7/bb/7bd49e1f4fa805772d9fd130e0d375554ebc771ed7172f48dfcd4ca61549/contourpy-1.3.2-cp312-cp312-manylinux_2_17_aarch64.manylinux2014_aarch64.whl", hash = "sha256:106fab697af11456fcba3e352ad50effe493a90f893fca6c2ca5c033820cea92", size = 307688, upload-time = "2025-04-15T17:37:11.481Z" },
    { url = "https://files.pythonhosted.org/packages/fc/97/e1d5dbbfa170725ef78357a9a0edc996b09ae4af170927ba8ce977e60a5f/contourpy-1.3.2-cp312-cp312-manylinux_2_17_ppc64le.manylinux2014_ppc64le.whl", hash = "sha256:d14f12932a8d620e307f715857107b1d1845cc44fdb5da2bc8e850f5ceba9f87", size = 347331, upload-time = "2025-04-15T17:37:18.212Z" },
    { url = "https://files.pythonhosted.org/packages/6f/66/e69e6e904f5ecf6901be3dd16e7e54d41b6ec6ae3405a535286d4418ffb4/contourpy-1.3.2-cp312-cp312-manylinux_2_17_s390x.manylinux2014_s390x.whl", hash = "sha256:532fd26e715560721bb0d5fc7610fce279b3699b018600ab999d1be895b09415", size = 318963, upload-time = "2025-04-15T17:37:22.76Z" },
    { url = "https://files.pythonhosted.org/packages/a8/32/b8a1c8965e4f72482ff2d1ac2cd670ce0b542f203c8e1d34e7c3e6925da7/contourpy-1.3.2-cp312-cp312-manylinux_2_17_x86_64.manylinux2014_x86_64.whl", hash = "sha256:f26b383144cf2d2c29f01a1e8170f50dacf0eac02d64139dcd709a8ac4eb3cfe", size = 323681, upload-time = "2025-04-15T17:37:33.001Z" },
    { url = "https://files.pythonhosted.org/packages/30/c6/12a7e6811d08757c7162a541ca4c5c6a34c0f4e98ef2b338791093518e40/contourpy-1.3.2-cp312-cp312-musllinux_1_2_aarch64.whl", hash = "sha256:c49f73e61f1f774650a55d221803b101d966ca0c5a2d6d5e4320ec3997489441", size = 1308674, upload-time = "2025-04-15T17:37:48.64Z" },
    { url = "https://files.pythonhosted.org/packages/2a/8a/bebe5a3f68b484d3a2b8ffaf84704b3e343ef1addea528132ef148e22b3b/contourpy-1.3.2-cp312-cp312-musllinux_1_2_x86_64.whl", hash = "sha256:3d80b2c0300583228ac98d0a927a1ba6a2ba6b8a742463c564f1d419ee5b211e", size = 1380480, upload-time = "2025-04-15T17:38:06.7Z" },
    { url = "https://files.pythonhosted.org/packages/34/db/fcd325f19b5978fb509a7d55e06d99f5f856294c1991097534360b307cf1/contourpy-1.3.2-cp312-cp312-win32.whl", hash = "sha256:90df94c89a91b7362e1142cbee7568f86514412ab8a2c0d0fca72d7e91b62912", size = 178489, upload-time = "2025-04-15T17:38:10.338Z" },
    { url = "https://files.pythonhosted.org/packages/01/c8/fadd0b92ffa7b5eb5949bf340a63a4a496a6930a6c37a7ba0f12acb076d6/contourpy-1.3.2-cp312-cp312-win_amd64.whl", hash = "sha256:8c942a01d9163e2e5cfb05cb66110121b8d07ad438a17f9e766317bcb62abf73", size = 223042, upload-time = "2025-04-15T17:38:14.239Z" },
    { url = "https://files.pythonhosted.org/packages/2e/61/5673f7e364b31e4e7ef6f61a4b5121c5f170f941895912f773d95270f3a2/contourpy-1.3.2-cp313-cp313-macosx_10_13_x86_64.whl", hash = "sha256:de39db2604ae755316cb5967728f4bea92685884b1e767b7c24e983ef5f771cb", size = 271630, upload-time = "2025-04-15T17:38:19.142Z" },
    { url = "https://files.pythonhosted.org/packages/ff/66/a40badddd1223822c95798c55292844b7e871e50f6bfd9f158cb25e0bd39/contourpy-1.3.2-cp313-cp313-macosx_11_0_arm64.whl", hash = "sha256:3f9e896f447c5c8618f1edb2bafa9a4030f22a575ec418ad70611450720b5b08", size = 255670, upload-time = "2025-04-15T17:38:23.688Z" },
    { url = "https://files.pythonhosted.org/packages/1e/c7/cf9fdee8200805c9bc3b148f49cb9482a4e3ea2719e772602a425c9b09f8/contourpy-1.3.2-cp313-cp313-manylinux_2_17_aarch64.manylinux2014_aarch64.whl", hash = "sha256:71e2bd4a1c4188f5c2b8d274da78faab884b59df20df63c34f74aa1813c4427c", size = 306694, upload-time = "2025-04-15T17:38:28.238Z" },
    { url = "https://files.pythonhosted.org/packages/dd/e7/ccb9bec80e1ba121efbffad7f38021021cda5be87532ec16fd96533bb2e0/contourpy-1.3.2-cp313-cp313-manylinux_2_17_ppc64le.manylinux2014_ppc64le.whl", hash = "sha256:de425af81b6cea33101ae95ece1f696af39446db9682a0b56daaa48cfc29f38f", size = 345986, upload-time = "2025-04-15T17:38:33.502Z" },
    { url = "https://files.pythonhosted.org/packages/dc/49/ca13bb2da90391fa4219fdb23b078d6065ada886658ac7818e5441448b78/contourpy-1.3.2-cp313-cp313-manylinux_2_17_s390x.manylinux2014_s390x.whl", hash = "sha256:977e98a0e0480d3fe292246417239d2d45435904afd6d7332d8455981c408b85", size = 318060, upload-time = "2025-04-15T17:38:38.672Z" },
    { url = "https://files.pythonhosted.org/packages/c8/65/5245ce8c548a8422236c13ffcdcdada6a2a812c361e9e0c70548bb40b661/contourpy-1.3.2-cp313-cp313-manylinux_2_17_x86_64.manylinux2014_x86_64.whl", hash = "sha256:434f0adf84911c924519d2b08fc10491dd282b20bdd3fa8f60fd816ea0b48841", size = 322747, upload-time = "2025-04-15T17:38:43.712Z" },
    { url = "https://files.pythonhosted.org/packages/72/30/669b8eb48e0a01c660ead3752a25b44fdb2e5ebc13a55782f639170772f9/contourpy-1.3.2-cp313-cp313-musllinux_1_2_aarch64.whl", hash = "sha256:c66c4906cdbc50e9cba65978823e6e00b45682eb09adbb78c9775b74eb222422", size = 1308895, upload-time = "2025-04-15T17:39:00.224Z" },
    { url = "https://files.pythonhosted.org/packages/05/5a/b569f4250decee6e8d54498be7bdf29021a4c256e77fe8138c8319ef8eb3/contourpy-1.3.2-cp313-cp313-musllinux_1_2_x86_64.whl", hash = "sha256:8b7fc0cd78ba2f4695fd0a6ad81a19e7e3ab825c31b577f384aa9d7817dc3bef", size = 1379098, upload-time = "2025-04-15T17:43:29.649Z" },
    { url = "https://files.pythonhosted.org/packages/19/ba/b227c3886d120e60e41b28740ac3617b2f2b971b9f601c835661194579f1/contourpy-1.3.2-cp313-cp313-win32.whl", hash = "sha256:15ce6ab60957ca74cff444fe66d9045c1fd3e92c8936894ebd1f3eef2fff075f", size = 178535, upload-time = "2025-04-15T17:44:44.532Z" },
    { url = "https://files.pythonhosted.org/packages/12/6e/2fed56cd47ca739b43e892707ae9a13790a486a3173be063681ca67d2262/contourpy-1.3.2-cp313-cp313-win_amd64.whl", hash = "sha256:e1578f7eafce927b168752ed7e22646dad6cd9bca673c60bff55889fa236ebf9", size = 223096, upload-time = "2025-04-15T17:44:48.194Z" },
    { url = "https://files.pythonhosted.org/packages/54/4c/e76fe2a03014a7c767d79ea35c86a747e9325537a8b7627e0e5b3ba266b4/contourpy-1.3.2-cp313-cp313t-macosx_10_13_x86_64.whl", hash = "sha256:0475b1f6604896bc7c53bb070e355e9321e1bc0d381735421a2d2068ec56531f", size = 285090, upload-time = "2025-04-15T17:43:34.084Z" },
    { url = "https://files.pythonhosted.org/packages/7b/e2/5aba47debd55d668e00baf9651b721e7733975dc9fc27264a62b0dd26eb8/contourpy-1.3.2-cp313-cp313t-macosx_11_0_arm64.whl", hash = "sha256:c85bb486e9be652314bb5b9e2e3b0d1b2e643d5eec4992c0fbe8ac71775da739", size = 268643, upload-time = "2025-04-15T17:43:38.626Z" },
    { url = "https://files.pythonhosted.org/packages/a1/37/cd45f1f051fe6230f751cc5cdd2728bb3a203f5619510ef11e732109593c/contourpy-1.3.2-cp313-cp313t-manylinux_2_17_aarch64.manylinux2014_aarch64.whl", hash = "sha256:745b57db7758f3ffc05a10254edd3182a2a83402a89c00957a8e8a22f5582823", size = 310443, upload-time = "2025-04-15T17:43:44.522Z" },
    { url = "https://files.pythonhosted.org/packages/8b/a2/36ea6140c306c9ff6dd38e3bcec80b3b018474ef4d17eb68ceecd26675f4/contourpy-1.3.2-cp313-cp313t-manylinux_2_17_ppc64le.manylinux2014_ppc64le.whl", hash = "sha256:970e9173dbd7eba9b4e01aab19215a48ee5dd3f43cef736eebde064a171f89a5", size = 349865, upload-time = "2025-04-15T17:43:49.545Z" },
    { url = "https://files.pythonhosted.org/packages/95/b7/2fc76bc539693180488f7b6cc518da7acbbb9e3b931fd9280504128bf956/contourpy-1.3.2-cp313-cp313t-manylinux_2_17_s390x.manylinux2014_s390x.whl", hash = "sha256:c6c4639a9c22230276b7bffb6a850dfc8258a2521305e1faefe804d006b2e532", size = 321162, upload-time = "2025-04-15T17:43:54.203Z" },
    { url = "https://files.pythonhosted.org/packages/f4/10/76d4f778458b0aa83f96e59d65ece72a060bacb20cfbee46cf6cd5ceba41/contourpy-1.3.2-cp313-cp313t-manylinux_2_17_x86_64.manylinux2014_x86_64.whl", hash = "sha256:cc829960f34ba36aad4302e78eabf3ef16a3a100863f0d4eeddf30e8a485a03b", size = 327355, upload-time = "2025-04-15T17:44:01.025Z" },
    { url = "https://files.pythonhosted.org/packages/43/a3/10cf483ea683f9f8ab096c24bad3cce20e0d1dd9a4baa0e2093c1c962d9d/contourpy-1.3.2-cp313-cp313t-musllinux_1_2_aarch64.whl", hash = "sha256:d32530b534e986374fc19eaa77fcb87e8a99e5431499949b828312bdcd20ac52", size = 1307935, upload-time = "2025-04-15T17:44:17.322Z" },
    { url = "https://files.pythonhosted.org/packages/78/73/69dd9a024444489e22d86108e7b913f3528f56cfc312b5c5727a44188471/contourpy-1.3.2-cp313-cp313t-musllinux_1_2_x86_64.whl", hash = "sha256:e298e7e70cf4eb179cc1077be1c725b5fd131ebc81181bf0c03525c8abc297fd", size = 1372168, upload-time = "2025-04-15T17:44:33.43Z" },
    { url = "https://files.pythonhosted.org/packages/0f/1b/96d586ccf1b1a9d2004dd519b25fbf104a11589abfd05484ff12199cca21/contourpy-1.3.2-cp313-cp313t-win32.whl", hash = "sha256:d0e589ae0d55204991450bb5c23f571c64fe43adaa53f93fc902a84c96f52fe1", size = 189550, upload-time = "2025-04-15T17:44:37.092Z" },
    { url = "https://files.pythonhosted.org/packages/b0/e6/6000d0094e8a5e32ad62591c8609e269febb6e4db83a1c75ff8868b42731/contourpy-1.3.2-cp313-cp313t-win_amd64.whl", hash = "sha256:78e9253c3de756b3f6a5174d024c4835acd59eb3f8e2ca13e775dbffe1558f69", size = 238214, upload-time = "2025-04-15T17:44:40.827Z" },
]

[[package]]
name = "coverage"
version = "7.10.7"
source = { registry = "https://pypi.org/simple" }
sdist = { url = "https://files.pythonhosted.org/packages/51/26/d22c300112504f5f9a9fd2297ce33c35f3d353e4aeb987c8419453b2a7c2/coverage-7.10.7.tar.gz", hash = "sha256:f4ab143ab113be368a3e9b795f9cd7906c5ef407d6173fe9675a902e1fffc239", size = 827704, upload-time = "2025-09-21T20:03:56.815Z" }
wheels = [
    { url = "https://files.pythonhosted.org/packages/13/e4/eb12450f71b542a53972d19117ea5a5cea1cab3ac9e31b0b5d498df1bd5a/coverage-7.10.7-cp312-cp312-macosx_10_13_x86_64.whl", hash = "sha256:7bb3b9ddb87ef7725056572368040c32775036472d5a033679d1fa6c8dc08417", size = 218290, upload-time = "2025-09-21T20:01:36.455Z" },
    { url = "https://files.pythonhosted.org/packages/37/66/593f9be12fc19fb36711f19a5371af79a718537204d16ea1d36f16bd78d2/coverage-7.10.7-cp312-cp312-macosx_11_0_arm64.whl", hash = "sha256:18afb24843cbc175687225cab1138c95d262337f5473512010e46831aa0c2973", size = 218515, upload-time = "2025-09-21T20:01:37.982Z" },
    { url = "https://files.pythonhosted.org/packages/66/80/4c49f7ae09cafdacc73fbc30949ffe77359635c168f4e9ff33c9ebb07838/coverage-7.10.7-cp312-cp312-manylinux1_i686.manylinux_2_28_i686.manylinux_2_5_i686.whl", hash = "sha256:399a0b6347bcd3822be369392932884b8216d0944049ae22925631a9b3d4ba4c", size = 250020, upload-time = "2025-09-21T20:01:39.617Z" },
    { url = "https://files.pythonhosted.org/packages/a6/90/a64aaacab3b37a17aaedd83e8000142561a29eb262cede42d94a67f7556b/coverage-7.10.7-cp312-cp312-manylinux1_x86_64.manylinux_2_28_x86_64.manylinux_2_5_x86_64.whl", hash = "sha256:314f2c326ded3f4b09be11bc282eb2fc861184bc95748ae67b360ac962770be7", size = 252769, upload-time = "2025-09-21T20:01:41.341Z" },
    { url = "https://files.pythonhosted.org/packages/98/2e/2dda59afd6103b342e096f246ebc5f87a3363b5412609946c120f4e7750d/coverage-7.10.7-cp312-cp312-manylinux2014_aarch64.manylinux_2_17_aarch64.manylinux_2_28_aarch64.whl", hash = "sha256:c41e71c9cfb854789dee6fc51e46743a6d138b1803fab6cb860af43265b42ea6", size = 253901, upload-time = "2025-09-21T20:01:43.042Z" },
    { url = "https://files.pythonhosted.org/packages/53/dc/8d8119c9051d50f3119bb4a75f29f1e4a6ab9415cd1fa8bf22fcc3fb3b5f/coverage-7.10.7-cp312-cp312-manylinux_2_31_riscv64.manylinux_2_39_riscv64.whl", hash = "sha256:bc01f57ca26269c2c706e838f6422e2a8788e41b3e3c65e2f41148212e57cd59", size = 250413, upload-time = "2025-09-21T20:01:44.469Z" },
    { url = "https://files.pythonhosted.org/packages/98/b3/edaff9c5d79ee4d4b6d3fe046f2b1d799850425695b789d491a64225d493/coverage-7.10.7-cp312-cp312-musllinux_1_2_aarch64.whl", hash = "sha256:a6442c59a8ac8b85812ce33bc4d05bde3fb22321fa8294e2a5b487c3505f611b", size = 251820, upload-time = "2025-09-21T20:01:45.915Z" },
    { url = "https://files.pythonhosted.org/packages/11/25/9a0728564bb05863f7e513e5a594fe5ffef091b325437f5430e8cfb0d530/coverage-7.10.7-cp312-cp312-musllinux_1_2_i686.whl", hash = "sha256:78a384e49f46b80fb4c901d52d92abe098e78768ed829c673fbb53c498bef73a", size = 249941, upload-time = "2025-09-21T20:01:47.296Z" },
    { url = "https://files.pythonhosted.org/packages/e0/fd/ca2650443bfbef5b0e74373aac4df67b08180d2f184b482c41499668e258/coverage-7.10.7-cp312-cp312-musllinux_1_2_riscv64.whl", hash = "sha256:5e1e9802121405ede4b0133aa4340ad8186a1d2526de5b7c3eca519db7bb89fb", size = 249519, upload-time = "2025-09-21T20:01:48.73Z" },
    { url = "https://files.pythonhosted.org/packages/24/79/f692f125fb4299b6f963b0745124998ebb8e73ecdfce4ceceb06a8c6bec5/coverage-7.10.7-cp312-cp312-musllinux_1_2_x86_64.whl", hash = "sha256:d41213ea25a86f69efd1575073d34ea11aabe075604ddf3d148ecfec9e1e96a1", size = 251375, upload-time = "2025-09-21T20:01:50.529Z" },
    { url = "https://files.pythonhosted.org/packages/5e/75/61b9bbd6c7d24d896bfeec57acba78e0f8deac68e6baf2d4804f7aae1f88/coverage-7.10.7-cp312-cp312-win32.whl", hash = "sha256:77eb4c747061a6af8d0f7bdb31f1e108d172762ef579166ec84542f711d90256", size = 220699, upload-time = "2025-09-21T20:01:51.941Z" },
    { url = "https://files.pythonhosted.org/packages/ca/f3/3bf7905288b45b075918d372498f1cf845b5b579b723c8fd17168018d5f5/coverage-7.10.7-cp312-cp312-win_amd64.whl", hash = "sha256:f51328ffe987aecf6d09f3cd9d979face89a617eacdaea43e7b3080777f647ba", size = 221512, upload-time = "2025-09-21T20:01:53.481Z" },
    { url = "https://files.pythonhosted.org/packages/5c/44/3e32dbe933979d05cf2dac5e697c8599cfe038aaf51223ab901e208d5a62/coverage-7.10.7-cp312-cp312-win_arm64.whl", hash = "sha256:bda5e34f8a75721c96085903c6f2197dc398c20ffd98df33f866a9c8fd95f4bf", size = 220147, upload-time = "2025-09-21T20:01:55.2Z" },
    { url = "https://files.pythonhosted.org/packages/9a/94/b765c1abcb613d103b64fcf10395f54d69b0ef8be6a0dd9c524384892cc7/coverage-7.10.7-cp313-cp313-macosx_10_13_x86_64.whl", hash = "sha256:981a651f543f2854abd3b5fcb3263aac581b18209be49863ba575de6edf4c14d", size = 218320, upload-time = "2025-09-21T20:01:56.629Z" },
    { url = "https://files.pythonhosted.org/packages/72/4f/732fff31c119bb73b35236dd333030f32c4bfe909f445b423e6c7594f9a2/coverage-7.10.7-cp313-cp313-macosx_11_0_arm64.whl", hash = "sha256:73ab1601f84dc804f7812dc297e93cd99381162da39c47040a827d4e8dafe63b", size = 218575, upload-time = "2025-09-21T20:01:58.203Z" },
    { url = "https://files.pythonhosted.org/packages/87/02/ae7e0af4b674be47566707777db1aa375474f02a1d64b9323e5813a6cdd5/coverage-7.10.7-cp313-cp313-manylinux1_i686.manylinux_2_28_i686.manylinux_2_5_i686.whl", hash = "sha256:a8b6f03672aa6734e700bbcd65ff050fd19cddfec4b031cc8cf1c6967de5a68e", size = 249568, upload-time = "2025-09-21T20:01:59.748Z" },
    { url = "https://files.pythonhosted.org/packages/a2/77/8c6d22bf61921a59bce5471c2f1f7ac30cd4ac50aadde72b8c48d5727902/coverage-7.10.7-cp313-cp313-manylinux1_x86_64.manylinux_2_28_x86_64.manylinux_2_5_x86_64.whl", hash = "sha256:10b6ba00ab1132a0ce4428ff68cf50a25efd6840a42cdf4239c9b99aad83be8b", size = 252174, upload-time = "2025-09-21T20:02:01.192Z" },
    { url = "https://files.pythonhosted.org/packages/b1/20/b6ea4f69bbb52dac0aebd62157ba6a9dddbfe664f5af8122dac296c3ee15/coverage-7.10.7-cp313-cp313-manylinux2014_aarch64.manylinux_2_17_aarch64.manylinux_2_28_aarch64.whl", hash = "sha256:c79124f70465a150e89340de5963f936ee97097d2ef76c869708c4248c63ca49", size = 253447, upload-time = "2025-09-21T20:02:02.701Z" },
    { url = "https://files.pythonhosted.org/packages/f9/28/4831523ba483a7f90f7b259d2018fef02cb4d5b90bc7c1505d6e5a84883c/coverage-7.10.7-cp313-cp313-manylinux_2_31_riscv64.manylinux_2_39_riscv64.whl", hash = "sha256:69212fbccdbd5b0e39eac4067e20a4a5256609e209547d86f740d68ad4f04911", size = 249779, upload-time = "2025-09-21T20:02:04.185Z" },
    { url = "https://files.pythonhosted.org/packages/a7/9f/4331142bc98c10ca6436d2d620c3e165f31e6c58d43479985afce6f3191c/coverage-7.10.7-cp313-cp313-musllinux_1_2_aarch64.whl", hash = "sha256:7ea7c6c9d0d286d04ed3541747e6597cbe4971f22648b68248f7ddcd329207f0", size = 251604, upload-time = "2025-09-21T20:02:06.034Z" },
    { url = "https://files.pythonhosted.org/packages/ce/60/bda83b96602036b77ecf34e6393a3836365481b69f7ed7079ab85048202b/coverage-7.10.7-cp313-cp313-musllinux_1_2_i686.whl", hash = "sha256:b9be91986841a75042b3e3243d0b3cb0b2434252b977baaf0cd56e960fe1e46f", size = 249497, upload-time = "2025-09-21T20:02:07.619Z" },
    { url = "https://files.pythonhosted.org/packages/5f/af/152633ff35b2af63977edd835d8e6430f0caef27d171edf2fc76c270ef31/coverage-7.10.7-cp313-cp313-musllinux_1_2_riscv64.whl", hash = "sha256:b281d5eca50189325cfe1f365fafade89b14b4a78d9b40b05ddd1fc7d2a10a9c", size = 249350, upload-time = "2025-09-21T20:02:10.34Z" },
    { url = "https://files.pythonhosted.org/packages/9d/71/d92105d122bd21cebba877228990e1646d862e34a98bb3374d3fece5a794/coverage-7.10.7-cp313-cp313-musllinux_1_2_x86_64.whl", hash = "sha256:99e4aa63097ab1118e75a848a28e40d68b08a5e19ce587891ab7fd04475e780f", size = 251111, upload-time = "2025-09-21T20:02:12.122Z" },
    { url = "https://files.pythonhosted.org/packages/a2/9e/9fdb08f4bf476c912f0c3ca292e019aab6712c93c9344a1653986c3fd305/coverage-7.10.7-cp313-cp313-win32.whl", hash = "sha256:dc7c389dce432500273eaf48f410b37886be9208b2dd5710aaf7c57fd442c698", size = 220746, upload-time = "2025-09-21T20:02:13.919Z" },
    { url = "https://files.pythonhosted.org/packages/b1/b1/a75fd25df44eab52d1931e89980d1ada46824c7a3210be0d3c88a44aaa99/coverage-7.10.7-cp313-cp313-win_amd64.whl", hash = "sha256:cac0fdca17b036af3881a9d2729a850b76553f3f716ccb0360ad4dbc06b3b843", size = 221541, upload-time = "2025-09-21T20:02:15.57Z" },
    { url = "https://files.pythonhosted.org/packages/14/3a/d720d7c989562a6e9a14b2c9f5f2876bdb38e9367126d118495b89c99c37/coverage-7.10.7-cp313-cp313-win_arm64.whl", hash = "sha256:4b6f236edf6e2f9ae8fcd1332da4e791c1b6ba0dc16a2dc94590ceccb482e546", size = 220170, upload-time = "2025-09-21T20:02:17.395Z" },
    { url = "https://files.pythonhosted.org/packages/bb/22/e04514bf2a735d8b0add31d2b4ab636fc02370730787c576bb995390d2d5/coverage-7.10.7-cp313-cp313t-macosx_10_13_x86_64.whl", hash = "sha256:a0ec07fd264d0745ee396b666d47cef20875f4ff2375d7c4f58235886cc1ef0c", size = 219029, upload-time = "2025-09-21T20:02:18.936Z" },
    { url = "https://files.pythonhosted.org/packages/11/0b/91128e099035ece15da3445d9015e4b4153a6059403452d324cbb0a575fa/coverage-7.10.7-cp313-cp313t-macosx_11_0_arm64.whl", hash = "sha256:dd5e856ebb7bfb7672b0086846db5afb4567a7b9714b8a0ebafd211ec7ce6a15", size = 219259, upload-time = "2025-09-21T20:02:20.44Z" },
    { url = "https://files.pythonhosted.org/packages/8b/51/66420081e72801536a091a0c8f8c1f88a5c4bf7b9b1bdc6222c7afe6dc9b/coverage-7.10.7-cp313-cp313t-manylinux1_i686.manylinux_2_28_i686.manylinux_2_5_i686.whl", hash = "sha256:f57b2a3c8353d3e04acf75b3fed57ba41f5c0646bbf1d10c7c282291c97936b4", size = 260592, upload-time = "2025-09-21T20:02:22.313Z" },
    { url = "https://files.pythonhosted.org/packages/5d/22/9b8d458c2881b22df3db5bb3e7369e63d527d986decb6c11a591ba2364f7/coverage-7.10.7-cp313-cp313t-manylinux1_x86_64.manylinux_2_28_x86_64.manylinux_2_5_x86_64.whl", hash = "sha256:1ef2319dd15a0b009667301a3f84452a4dc6fddfd06b0c5c53ea472d3989fbf0", size = 262768, upload-time = "2025-09-21T20:02:24.287Z" },
    { url = "https://files.pythonhosted.org/packages/f7/08/16bee2c433e60913c610ea200b276e8eeef084b0d200bdcff69920bd5828/coverage-7.10.7-cp313-cp313t-manylinux2014_aarch64.manylinux_2_17_aarch64.manylinux_2_28_aarch64.whl", hash = "sha256:83082a57783239717ceb0ad584de3c69cf581b2a95ed6bf81ea66034f00401c0", size = 264995, upload-time = "2025-09-21T20:02:26.133Z" },
    { url = "https://files.pythonhosted.org/packages/20/9d/e53eb9771d154859b084b90201e5221bca7674ba449a17c101a5031d4054/coverage-7.10.7-cp313-cp313t-manylinux_2_31_riscv64.manylinux_2_39_riscv64.whl", hash = "sha256:50aa94fb1fb9a397eaa19c0d5ec15a5edd03a47bf1a3a6111a16b36e190cff65", size = 259546, upload-time = "2025-09-21T20:02:27.716Z" },
    { url = "https://files.pythonhosted.org/packages/ad/b0/69bc7050f8d4e56a89fb550a1577d5d0d1db2278106f6f626464067b3817/coverage-7.10.7-cp313-cp313t-musllinux_1_2_aarch64.whl", hash = "sha256:2120043f147bebb41c85b97ac45dd173595ff14f2a584f2963891cbcc3091541", size = 262544, upload-time = "2025-09-21T20:02:29.216Z" },
    { url = "https://files.pythonhosted.org/packages/ef/4b/2514b060dbd1bc0aaf23b852c14bb5818f244c664cb16517feff6bb3a5ab/coverage-7.10.7-cp313-cp313t-musllinux_1_2_i686.whl", hash = "sha256:2fafd773231dd0378fdba66d339f84904a8e57a262f583530f4f156ab83863e6", size = 260308, upload-time = "2025-09-21T20:02:31.226Z" },
    { url = "https://files.pythonhosted.org/packages/54/78/7ba2175007c246d75e496f64c06e94122bdb914790a1285d627a918bd271/coverage-7.10.7-cp313-cp313t-musllinux_1_2_riscv64.whl", hash = "sha256:0b944ee8459f515f28b851728ad224fa2d068f1513ef6b7ff1efafeb2185f999", size = 258920, upload-time = "2025-09-21T20:02:32.823Z" },
    { url = "https://files.pythonhosted.org/packages/c0/b3/fac9f7abbc841409b9a410309d73bfa6cfb2e51c3fada738cb607ce174f8/coverage-7.10.7-cp313-cp313t-musllinux_1_2_x86_64.whl", hash = "sha256:4b583b97ab2e3efe1b3e75248a9b333bd3f8b0b1b8e5b45578e05e5850dfb2c2", size = 261434, upload-time = "2025-09-21T20:02:34.86Z" },
    { url = "https://files.pythonhosted.org/packages/ee/51/a03bec00d37faaa891b3ff7387192cef20f01604e5283a5fabc95346befa/coverage-7.10.7-cp313-cp313t-win32.whl", hash = "sha256:2a78cd46550081a7909b3329e2266204d584866e8d97b898cd7fb5ac8d888b1a", size = 221403, upload-time = "2025-09-21T20:02:37.034Z" },
    { url = "https://files.pythonhosted.org/packages/53/22/3cf25d614e64bf6d8e59c7c669b20d6d940bb337bdee5900b9ca41c820bb/coverage-7.10.7-cp313-cp313t-win_amd64.whl", hash = "sha256:33a5e6396ab684cb43dc7befa386258acb2d7fae7f67330ebb85ba4ea27938eb", size = 222469, upload-time = "2025-09-21T20:02:39.011Z" },
    { url = "https://files.pythonhosted.org/packages/49/a1/00164f6d30d8a01c3c9c48418a7a5be394de5349b421b9ee019f380df2a0/coverage-7.10.7-cp313-cp313t-win_arm64.whl", hash = "sha256:86b0e7308289ddde73d863b7683f596d8d21c7d8664ce1dee061d0bcf3fbb4bb", size = 220731, upload-time = "2025-09-21T20:02:40.939Z" },
    { url = "https://files.pythonhosted.org/packages/23/9c/5844ab4ca6a4dd97a1850e030a15ec7d292b5c5cb93082979225126e35dd/coverage-7.10.7-cp314-cp314-macosx_10_13_x86_64.whl", hash = "sha256:b06f260b16ead11643a5a9f955bd4b5fd76c1a4c6796aeade8520095b75de520", size = 218302, upload-time = "2025-09-21T20:02:42.527Z" },
    { url = "https://files.pythonhosted.org/packages/f0/89/673f6514b0961d1f0e20ddc242e9342f6da21eaba3489901b565c0689f34/coverage-7.10.7-cp314-cp314-macosx_11_0_arm64.whl", hash = "sha256:212f8f2e0612778f09c55dd4872cb1f64a1f2b074393d139278ce902064d5b32", size = 218578, upload-time = "2025-09-21T20:02:44.468Z" },
    { url = "https://files.pythonhosted.org/packages/05/e8/261cae479e85232828fb17ad536765c88dd818c8470aca690b0ac6feeaa3/coverage-7.10.7-cp314-cp314-manylinux1_i686.manylinux_2_28_i686.manylinux_2_5_i686.whl", hash = "sha256:3445258bcded7d4aa630ab8296dea4d3f15a255588dd535f980c193ab6b95f3f", size = 249629, upload-time = "2025-09-21T20:02:46.503Z" },
    { url = "https://files.pythonhosted.org/packages/82/62/14ed6546d0207e6eda876434e3e8475a3e9adbe32110ce896c9e0c06bb9a/coverage-7.10.7-cp314-cp314-manylinux1_x86_64.manylinux_2_28_x86_64.manylinux_2_5_x86_64.whl", hash = "sha256:bb45474711ba385c46a0bfe696c695a929ae69ac636cda8f532be9e8c93d720a", size = 252162, upload-time = "2025-09-21T20:02:48.689Z" },
    { url = "https://files.pythonhosted.org/packages/ff/49/07f00db9ac6478e4358165a08fb41b469a1b053212e8a00cb02f0d27a05f/coverage-7.10.7-cp314-cp314-manylinux2014_aarch64.manylinux_2_17_aarch64.manylinux_2_28_aarch64.whl", hash = "sha256:813922f35bd800dca9994c5971883cbc0d291128a5de6b167c7aa697fcf59360", size = 253517, upload-time = "2025-09-21T20:02:50.31Z" },
    { url = "https://files.pythonhosted.org/packages/a2/59/c5201c62dbf165dfbc91460f6dbbaa85a8b82cfa6131ac45d6c1bfb52deb/coverage-7.10.7-cp314-cp314-manylinux_2_31_riscv64.manylinux_2_39_riscv64.whl", hash = "sha256:93c1b03552081b2a4423091d6fb3787265b8f86af404cff98d1b5342713bdd69", size = 249632, upload-time = "2025-09-21T20:02:51.971Z" },
    { url = "https://files.pythonhosted.org/packages/07/ae/5920097195291a51fb00b3a70b9bbd2edbfe3c84876a1762bd1ef1565ebc/coverage-7.10.7-cp314-cp314-musllinux_1_2_aarch64.whl", hash = "sha256:cc87dd1b6eaf0b848eebb1c86469b9f72a1891cb42ac7adcfbce75eadb13dd14", size = 251520, upload-time = "2025-09-21T20:02:53.858Z" },
    { url = "https://files.pythonhosted.org/packages/b9/3c/a815dde77a2981f5743a60b63df31cb322c944843e57dbd579326625a413/coverage-7.10.7-cp314-cp314-musllinux_1_2_i686.whl", hash = "sha256:39508ffda4f343c35f3236fe8d1a6634a51f4581226a1262769d7f970e73bffe", size = 249455, upload-time = "2025-09-21T20:02:55.807Z" },
    { url = "https://files.pythonhosted.org/packages/aa/99/f5cdd8421ea656abefb6c0ce92556709db2265c41e8f9fc6c8ae0f7824c9/coverage-7.10.7-cp314-cp314-musllinux_1_2_riscv64.whl", hash = "sha256:925a1edf3d810537c5a3abe78ec5530160c5f9a26b1f4270b40e62cc79304a1e", size = 249287, upload-time = "2025-09-21T20:02:57.784Z" },
    { url = "https://files.pythonhosted.org/packages/c3/7a/e9a2da6a1fc5d007dd51fca083a663ab930a8c4d149c087732a5dbaa0029/coverage-7.10.7-cp314-cp314-musllinux_1_2_x86_64.whl", hash = "sha256:2c8b9a0636f94c43cd3576811e05b89aa9bc2d0a85137affc544ae5cb0e4bfbd", size = 250946, upload-time = "2025-09-21T20:02:59.431Z" },
    { url = "https://files.pythonhosted.org/packages/ef/5b/0b5799aa30380a949005a353715095d6d1da81927d6dbed5def2200a4e25/coverage-7.10.7-cp314-cp314-win32.whl", hash = "sha256:b7b8288eb7cdd268b0304632da8cb0bb93fadcfec2fe5712f7b9cc8f4d487be2", size = 221009, upload-time = "2025-09-21T20:03:01.324Z" },
    { url = "https://files.pythonhosted.org/packages/da/b0/e802fbb6eb746de006490abc9bb554b708918b6774b722bb3a0e6aa1b7de/coverage-7.10.7-cp314-cp314-win_amd64.whl", hash = "sha256:1ca6db7c8807fb9e755d0379ccc39017ce0a84dcd26d14b5a03b78563776f681", size = 221804, upload-time = "2025-09-21T20:03:03.4Z" },
    { url = "https://files.pythonhosted.org/packages/9e/e8/71d0c8e374e31f39e3389bb0bd19e527d46f00ea8571ec7ec8fd261d8b44/coverage-7.10.7-cp314-cp314-win_arm64.whl", hash = "sha256:097c1591f5af4496226d5783d036bf6fd6cd0cbc132e071b33861de756efb880", size = 220384, upload-time = "2025-09-21T20:03:05.111Z" },
    { url = "https://files.pythonhosted.org/packages/62/09/9a5608d319fa3eba7a2019addeacb8c746fb50872b57a724c9f79f146969/coverage-7.10.7-cp314-cp314t-macosx_10_13_x86_64.whl", hash = "sha256:a62c6ef0d50e6de320c270ff91d9dd0a05e7250cac2a800b7784bae474506e63", size = 219047, upload-time = "2025-09-21T20:03:06.795Z" },
    { url = "https://files.pythonhosted.org/packages/f5/6f/f58d46f33db9f2e3647b2d0764704548c184e6f5e014bef528b7f979ef84/coverage-7.10.7-cp314-cp314t-macosx_11_0_arm64.whl", hash = "sha256:9fa6e4dd51fe15d8738708a973470f67a855ca50002294852e9571cdbd9433f2", size = 219266, upload-time = "2025-09-21T20:03:08.495Z" },
    { url = "https://files.pythonhosted.org/packages/74/5c/183ffc817ba68e0b443b8c934c8795553eb0c14573813415bd59941ee165/coverage-7.10.7-cp314-cp314t-manylinux1_i686.manylinux_2_28_i686.manylinux_2_5_i686.whl", hash = "sha256:8fb190658865565c549b6b4706856d6a7b09302c797eb2cf8e7fe9dabb043f0d", size = 260767, upload-time = "2025-09-21T20:03:10.172Z" },
    { url = "https://files.pythonhosted.org/packages/0f/48/71a8abe9c1ad7e97548835e3cc1adbf361e743e9d60310c5f75c9e7bf847/coverage-7.10.7-cp314-cp314t-manylinux1_x86_64.manylinux_2_28_x86_64.manylinux_2_5_x86_64.whl", hash = "sha256:affef7c76a9ef259187ef31599a9260330e0335a3011732c4b9effa01e1cd6e0", size = 262931, upload-time = "2025-09-21T20:03:11.861Z" },
    { url = "https://files.pythonhosted.org/packages/84/fd/193a8fb132acfc0a901f72020e54be5e48021e1575bb327d8ee1097a28fd/coverage-7.10.7-cp314-cp314t-manylinux2014_aarch64.manylinux_2_17_aarch64.manylinux_2_28_aarch64.whl", hash = "sha256:6e16e07d85ca0cf8bafe5f5d23a0b850064e8e945d5677492b06bbe6f09cc699", size = 265186, upload-time = "2025-09-21T20:03:13.539Z" },
    { url = "https://files.pythonhosted.org/packages/b1/8f/74ecc30607dd95ad50e3034221113ccb1c6d4e8085cc761134782995daae/coverage-7.10.7-cp314-cp314t-manylinux_2_31_riscv64.manylinux_2_39_riscv64.whl", hash = "sha256:03ffc58aacdf65d2a82bbeb1ffe4d01ead4017a21bfd0454983b88ca73af94b9", size = 259470, upload-time = "2025-09-21T20:03:15.584Z" },
    { url = "https://files.pythonhosted.org/packages/0f/55/79ff53a769f20d71b07023ea115c9167c0bb56f281320520cf64c5298a96/coverage-7.10.7-cp314-cp314t-musllinux_1_2_aarch64.whl", hash = "sha256:1b4fd784344d4e52647fd7857b2af5b3fbe6c239b0b5fa63e94eb67320770e0f", size = 262626, upload-time = "2025-09-21T20:03:17.673Z" },
    { url = "https://files.pythonhosted.org/packages/88/e2/dac66c140009b61ac3fc13af673a574b00c16efdf04f9b5c740703e953c0/coverage-7.10.7-cp314-cp314t-musllinux_1_2_i686.whl", hash = "sha256:0ebbaddb2c19b71912c6f2518e791aa8b9f054985a0769bdb3a53ebbc765c6a1", size = 260386, upload-time = "2025-09-21T20:03:19.36Z" },
    { url = "https://files.pythonhosted.org/packages/a2/f1/f48f645e3f33bb9ca8a496bc4a9671b52f2f353146233ebd7c1df6160440/coverage-7.10.7-cp314-cp314t-musllinux_1_2_riscv64.whl", hash = "sha256:a2d9a3b260cc1d1dbdb1c582e63ddcf5363426a1a68faa0f5da28d8ee3c722a0", size = 258852, upload-time = "2025-09-21T20:03:21.007Z" },
    { url = "https://files.pythonhosted.org/packages/bb/3b/8442618972c51a7affeead957995cfa8323c0c9bcf8fa5a027421f720ff4/coverage-7.10.7-cp314-cp314t-musllinux_1_2_x86_64.whl", hash = "sha256:a3cc8638b2480865eaa3926d192e64ce6c51e3d29c849e09d5b4ad95efae5399", size = 261534, upload-time = "2025-09-21T20:03:23.12Z" },
    { url = "https://files.pythonhosted.org/packages/b2/dc/101f3fa3a45146db0cb03f5b4376e24c0aac818309da23e2de0c75295a91/coverage-7.10.7-cp314-cp314t-win32.whl", hash = "sha256:67f8c5cbcd3deb7a60b3345dffc89a961a484ed0af1f6f73de91705cc6e31235", size = 221784, upload-time = "2025-09-21T20:03:24.769Z" },
    { url = "https://files.pythonhosted.org/packages/4c/a1/74c51803fc70a8a40d7346660379e144be772bab4ac7bb6e6b905152345c/coverage-7.10.7-cp314-cp314t-win_amd64.whl", hash = "sha256:e1ed71194ef6dea7ed2d5cb5f7243d4bcd334bfb63e59878519be558078f848d", size = 222905, upload-time = "2025-09-21T20:03:26.93Z" },
    { url = "https://files.pythonhosted.org/packages/12/65/f116a6d2127df30bcafbceef0302d8a64ba87488bf6f73a6d8eebf060873/coverage-7.10.7-cp314-cp314t-win_arm64.whl", hash = "sha256:7fe650342addd8524ca63d77b2362b02345e5f1a093266787d210c70a50b471a", size = 220922, upload-time = "2025-09-21T20:03:28.672Z" },
    { url = "https://files.pythonhosted.org/packages/ec/16/114df1c291c22cac3b0c127a73e0af5c12ed7bbb6558d310429a0ae24023/coverage-7.10.7-py3-none-any.whl", hash = "sha256:f7941f6f2fe6dd6807a1208737b8a0cbcf1cc6d7b07d24998ad2d63590868260", size = 209952, upload-time = "2025-09-21T20:03:53.918Z" },
]

[[package]]
name = "cycler"
version = "0.12.1"
source = { registry = "https://pypi.org/simple" }
sdist = { url = "https://files.pythonhosted.org/packages/a9/95/a3dbbb5028f35eafb79008e7522a75244477d2838f38cbb722248dabc2a8/cycler-0.12.1.tar.gz", hash = "sha256:88bb128f02ba341da8ef447245a9e138fae777f6a23943da4540077d3601eb1c", size = 7615, upload-time = "2023-10-07T05:32:18.335Z" }
wheels = [
    { url = "https://files.pythonhosted.org/packages/e7/05/c19819d5e3d95294a6f5947fb9b9629efb316b96de511b418c53d245aae6/cycler-0.12.1-py3-none-any.whl", hash = "sha256:85cef7cff222d8644161529808465972e51340599459b8ac3ccbac5a854e0d30", size = 8321, upload-time = "2023-10-07T05:32:16.783Z" },
]

[[package]]
name = "cytriangle"
version = "2.0.0"
source = { registry = "https://pypi.org/simple" }
dependencies = [
    { name = "numpy" },
]
sdist = { url = "https://files.pythonhosted.org/packages/b1/fc/71ad0b689d8637f76626f2f5bb648cbd2c0643a9a0e93df7b4b58b856958/cytriangle-2.0.0.tar.gz", hash = "sha256:1464b08dae29741430e56f5b018faf17bf7c01863d27d136d19a200092fe3f00", size = 336399, upload-time = "2025-02-12T19:11:39.328Z" }
wheels = [
    { url = "https://files.pythonhosted.org/packages/66/b0/5b76359b91e86531a96371774b2c8a8c72442833be81917333ef77cbd81c/cytriangle-2.0.0-cp312-cp312-macosx_13_0_x86_64.whl", hash = "sha256:e5fda8667bab06073f2d44c50884ed4b28b21a9bf4d9d0ba3a045d6bd338dc2a", size = 678821, upload-time = "2025-02-12T19:11:17.374Z" },
    { url = "https://files.pythonhosted.org/packages/09/af/4f6ebc74f8e9beced09b352f1c2c4ed8495227138aa98cd95cb564364963/cytriangle-2.0.0-cp312-cp312-macosx_14_0_arm64.whl", hash = "sha256:72469c4c453e77d2bce4fa90ae954636f4ac3fb37663e1ceebcf6ea6cf0edbf9", size = 678394, upload-time = "2025-02-12T19:11:25.247Z" },
    { url = "https://files.pythonhosted.org/packages/0c/63/b2749c2b00789e999e07a6c1adbaab6ffc8ac871d4e5ce33f5750097425d/cytriangle-2.0.0-cp312-cp312-manylinux_2_39_x86_64.whl", hash = "sha256:1ded172cf321aee8d399b9aad8c04bf9d025663836c469964d137a1ee40c8b17", size = 1376175, upload-time = "2025-02-12T19:11:31.858Z" },
    { url = "https://files.pythonhosted.org/packages/49/55/5e4297e7e242573eeeebf7117c0f9063883a9022bac015875f049b40d506/cytriangle-2.0.0-cp312-cp312-win_amd64.whl", hash = "sha256:c4fb9f27b5b499810a4178dfc40aefb346b4b042adea2a7743708ab1b61fe4f9", size = 342149, upload-time = "2025-02-12T19:11:36.747Z" },
    { url = "https://files.pythonhosted.org/packages/8b/3c/9535f885ff175f29003c7acc3d303fb6bd9810ea40e85e2bc17eaf398021/cytriangle-2.0.0-cp313-cp313-macosx_13_0_x86_64.whl", hash = "sha256:07d71da109fa51f7f0ef0905320d6093183fa25d857f3231c7a37a9091978b43", size = 673881, upload-time = "2025-02-12T19:11:19.553Z" },
    { url = "https://files.pythonhosted.org/packages/7e/bc/a93ee02c4d022853dafccfe5a65c4c2b597e8f88f85b6bbdbae2f663bd99/cytriangle-2.0.0-cp313-cp313-macosx_14_0_arm64.whl", hash = "sha256:9517c25ad700c31481b7afbb1f4c3ab30de029fa0d67333dba75e69588dd978f", size = 673417, upload-time = "2025-02-12T19:11:26.483Z" },
    { url = "https://files.pythonhosted.org/packages/97/09/b79b89a1dd6147e97f823b3b35fefa00a68c6571d4e46a632f8f3a74f321/cytriangle-2.0.0-cp313-cp313-manylinux_2_39_x86_64.whl", hash = "sha256:a12254af013a855bd205786774326bb1db59b6003959810cbbc35f479994fe05", size = 1374572, upload-time = "2025-02-12T19:11:33.067Z" },
    { url = "https://files.pythonhosted.org/packages/5b/ff/4b5d34592a8aa83d0f182ce0d3f69cb9e1d29831f90c6318a98639fd2d63/cytriangle-2.0.0-cp313-cp313-win_amd64.whl", hash = "sha256:012eed662dab2c5c131794643bba2e9a25f8772360a376edc312b10b7c12bc08", size = 341283, upload-time = "2025-02-12T19:11:38.211Z" },
]

[[package]]
name = "debugpy"
version = "1.8.14"
source = { registry = "https://pypi.org/simple" }
sdist = { url = "https://files.pythonhosted.org/packages/bd/75/087fe07d40f490a78782ff3b0a30e3968936854105487decdb33446d4b0e/debugpy-1.8.14.tar.gz", hash = "sha256:7cd287184318416850aa8b60ac90105837bb1e59531898c07569d197d2ed5322", size = 1641444, upload-time = "2025-04-10T19:46:10.981Z" }
wheels = [
    { url = "https://files.pythonhosted.org/packages/d9/2a/ac2df0eda4898f29c46eb6713a5148e6f8b2b389c8ec9e425a4a1d67bf07/debugpy-1.8.14-cp312-cp312-macosx_14_0_universal2.whl", hash = "sha256:8899c17920d089cfa23e6005ad9f22582fd86f144b23acb9feeda59e84405b84", size = 2501268, upload-time = "2025-04-10T19:46:26.044Z" },
    { url = "https://files.pythonhosted.org/packages/10/53/0a0cb5d79dd9f7039169f8bf94a144ad3efa52cc519940b3b7dde23bcb89/debugpy-1.8.14-cp312-cp312-manylinux_2_5_x86_64.manylinux1_x86_64.manylinux_2_17_x86_64.manylinux2014_x86_64.whl", hash = "sha256:f6bb5c0dcf80ad5dbc7b7d6eac484e2af34bdacdf81df09b6a3e62792b722826", size = 4221077, upload-time = "2025-04-10T19:46:27.464Z" },
    { url = "https://files.pythonhosted.org/packages/f8/d5/84e01821f362327bf4828728aa31e907a2eca7c78cd7c6ec062780d249f8/debugpy-1.8.14-cp312-cp312-win32.whl", hash = "sha256:281d44d248a0e1791ad0eafdbbd2912ff0de9eec48022a5bfbc332957487ed3f", size = 5255127, upload-time = "2025-04-10T19:46:29.467Z" },
    { url = "https://files.pythonhosted.org/packages/33/16/1ed929d812c758295cac7f9cf3dab5c73439c83d9091f2d91871e648093e/debugpy-1.8.14-cp312-cp312-win_amd64.whl", hash = "sha256:5aa56ef8538893e4502a7d79047fe39b1dae08d9ae257074c6464a7b290b806f", size = 5297249, upload-time = "2025-04-10T19:46:31.538Z" },
    { url = "https://files.pythonhosted.org/packages/4d/e4/395c792b243f2367d84202dc33689aa3d910fb9826a7491ba20fc9e261f5/debugpy-1.8.14-cp313-cp313-macosx_14_0_universal2.whl", hash = "sha256:329a15d0660ee09fec6786acdb6e0443d595f64f5d096fc3e3ccf09a4259033f", size = 2485676, upload-time = "2025-04-10T19:46:32.96Z" },
    { url = "https://files.pythonhosted.org/packages/ba/f1/6f2ee3f991327ad9e4c2f8b82611a467052a0fb0e247390192580e89f7ff/debugpy-1.8.14-cp313-cp313-manylinux_2_5_x86_64.manylinux1_x86_64.manylinux_2_17_x86_64.manylinux2014_x86_64.whl", hash = "sha256:0f920c7f9af409d90f5fd26e313e119d908b0dd2952c2393cd3247a462331f15", size = 4217514, upload-time = "2025-04-10T19:46:34.336Z" },
    { url = "https://files.pythonhosted.org/packages/79/28/b9d146f8f2dc535c236ee09ad3e5ac899adb39d7a19b49f03ac95d216beb/debugpy-1.8.14-cp313-cp313-win32.whl", hash = "sha256:3784ec6e8600c66cbdd4ca2726c72d8ca781e94bce2f396cc606d458146f8f4e", size = 5254756, upload-time = "2025-04-10T19:46:36.199Z" },
    { url = "https://files.pythonhosted.org/packages/e0/62/a7b4a57013eac4ccaef6977966e6bec5c63906dd25a86e35f155952e29a1/debugpy-1.8.14-cp313-cp313-win_amd64.whl", hash = "sha256:684eaf43c95a3ec39a96f1f5195a7ff3d4144e4a18d69bb66beeb1a6de605d6e", size = 5297119, upload-time = "2025-04-10T19:46:38.141Z" },
    { url = "https://files.pythonhosted.org/packages/97/1a/481f33c37ee3ac8040d3d51fc4c4e4e7e61cb08b8bc8971d6032acc2279f/debugpy-1.8.14-py2.py3-none-any.whl", hash = "sha256:5cd9a579d553b6cb9759a7908a41988ee6280b961f24f63336835d9418216a20", size = 5256230, upload-time = "2025-04-10T19:46:54.077Z" },
]

[[package]]
name = "decorator"
version = "5.2.1"
source = { registry = "https://pypi.org/simple" }
sdist = { url = "https://files.pythonhosted.org/packages/43/fa/6d96a0978d19e17b68d634497769987b16c8f4cd0a7a05048bec693caa6b/decorator-5.2.1.tar.gz", hash = "sha256:65f266143752f734b0a7cc83c46f4618af75b8c5911b00ccb61d0ac9b6da0360", size = 56711, upload-time = "2025-02-24T04:41:34.073Z" }
wheels = [
    { url = "https://files.pythonhosted.org/packages/4e/8c/f3147f5c4b73e7550fe5f9352eaa956ae838d5c51eb58e7a25b9f3e2643b/decorator-5.2.1-py3-none-any.whl", hash = "sha256:d316bb415a2d9e2d2b3abcc4084c6502fc09240e292cd76a76afc106a1c8e04a", size = 9190, upload-time = "2025-02-24T04:41:32.565Z" },
]

[[package]]
name = "defusedxml"
version = "0.7.1"
source = { registry = "https://pypi.org/simple" }
sdist = { url = "https://files.pythonhosted.org/packages/0f/d5/c66da9b79e5bdb124974bfe172b4daf3c984ebd9c2a06e2b8a4dc7331c72/defusedxml-0.7.1.tar.gz", hash = "sha256:1bb3032db185915b62d7c6209c5a8792be6a32ab2fedacc84e01b52c51aa3e69", size = 75520, upload-time = "2021-03-08T10:59:26.269Z" }
wheels = [
    { url = "https://files.pythonhosted.org/packages/07/6c/aa3f2f849e01cb6a001cd8554a88d4c77c5c1a31c95bdf1cf9301e6d9ef4/defusedxml-0.7.1-py2.py3-none-any.whl", hash = "sha256:a352e7e428770286cc899e2542b6cdaedb2b4953ff269a210103ec58f6198a61", size = 25604, upload-time = "2021-03-08T10:59:24.45Z" },
]

[[package]]
name = "distlib"
version = "0.3.9"
source = { registry = "https://pypi.org/simple" }
sdist = { url = "https://files.pythonhosted.org/packages/0d/dd/1bec4c5ddb504ca60fc29472f3d27e8d4da1257a854e1d96742f15c1d02d/distlib-0.3.9.tar.gz", hash = "sha256:a60f20dea646b8a33f3e7772f74dc0b2d0772d2837ee1342a00645c81edf9403", size = 613923, upload-time = "2024-10-09T18:35:47.551Z" }
wheels = [
    { url = "https://files.pythonhosted.org/packages/91/a1/cf2472db20f7ce4a6be1253a81cfdf85ad9c7885ffbed7047fb72c24cf87/distlib-0.3.9-py2.py3-none-any.whl", hash = "sha256:47f8c22fd27c27e25a65601af709b38e4f0a45ea4fc2e710f65755fa8caaaf87", size = 468973, upload-time = "2024-10-09T18:35:44.272Z" },
]

[[package]]
name = "execnet"
version = "2.1.1"
source = { registry = "https://pypi.org/simple" }
sdist = { url = "https://files.pythonhosted.org/packages/bb/ff/b4c0dc78fbe20c3e59c0c7334de0c27eb4001a2b2017999af398bf730817/execnet-2.1.1.tar.gz", hash = "sha256:5189b52c6121c24feae288166ab41b32549c7e2348652736540b9e6e7d4e72e3", size = 166524, upload-time = "2024-04-08T09:04:19.245Z" }
wheels = [
    { url = "https://files.pythonhosted.org/packages/43/09/2aea36ff60d16dd8879bdb2f5b3ee0ba8d08cbbdcdfe870e695ce3784385/execnet-2.1.1-py3-none-any.whl", hash = "sha256:26dee51f1b80cebd6d0ca8e74dd8745419761d3bef34163928cbebbdc4749fdc", size = 40612, upload-time = "2024-04-08T09:04:17.414Z" },
]

[[package]]
name = "executing"
version = "2.2.0"
source = { registry = "https://pypi.org/simple" }
sdist = { url = "https://files.pythonhosted.org/packages/91/50/a9d80c47ff289c611ff12e63f7c5d13942c65d68125160cefd768c73e6e4/executing-2.2.0.tar.gz", hash = "sha256:5d108c028108fe2551d1a7b2e8b713341e2cb4fc0aa7dcf966fa4327a5226755", size = 978693, upload-time = "2025-01-22T15:41:29.403Z" }
wheels = [
    { url = "https://files.pythonhosted.org/packages/7b/8f/c4d9bafc34ad7ad5d8dc16dd1347ee0e507a52c3adb6bfa8887e1c6a26ba/executing-2.2.0-py2.py3-none-any.whl", hash = "sha256:11387150cad388d62750327a53d3339fad4888b39a6fe233c3afbb54ecffd3aa", size = 26702, upload-time = "2025-01-22T15:41:25.929Z" },
]

[[package]]
name = "fastjsonschema"
version = "2.21.1"
source = { registry = "https://pypi.org/simple" }
sdist = { url = "https://files.pythonhosted.org/packages/8b/50/4b769ce1ac4071a1ef6d86b1a3fb56cdc3a37615e8c5519e1af96cdac366/fastjsonschema-2.21.1.tar.gz", hash = "sha256:794d4f0a58f848961ba16af7b9c85a3e88cd360df008c59aac6fc5ae9323b5d4", size = 373939, upload-time = "2024-12-02T10:55:15.133Z" }
wheels = [
    { url = "https://files.pythonhosted.org/packages/90/2b/0817a2b257fe88725c25589d89aec060581aabf668707a8d03b2e9e0cb2a/fastjsonschema-2.21.1-py3-none-any.whl", hash = "sha256:c9e5b7e908310918cf494a434eeb31384dd84a98b57a30bcb1f535015b554667", size = 23924, upload-time = "2024-12-02T10:55:07.599Z" },
]

[[package]]
name = "filelock"
version = "3.18.0"
source = { registry = "https://pypi.org/simple" }
sdist = { url = "https://files.pythonhosted.org/packages/0a/10/c23352565a6544bdc5353e0b15fc1c563352101f30e24bf500207a54df9a/filelock-3.18.0.tar.gz", hash = "sha256:adbc88eabb99d2fec8c9c1b229b171f18afa655400173ddc653d5d01501fb9f2", size = 18075, upload-time = "2025-03-14T07:11:40.47Z" }
wheels = [
    { url = "https://files.pythonhosted.org/packages/4d/36/2a115987e2d8c300a974597416d9de88f2444426de9571f4b59b2cca3acc/filelock-3.18.0-py3-none-any.whl", hash = "sha256:c401f4f8377c4464e6db25fff06205fd89bdd83b65eb0488ed1b160f780e21de", size = 16215, upload-time = "2025-03-14T07:11:39.145Z" },
]

[[package]]
name = "fonttools"
version = "4.58.2"
source = { registry = "https://pypi.org/simple" }
sdist = { url = "https://files.pythonhosted.org/packages/b6/a9/3319c6ae07fd9dde51064ddc6d82a2b707efad8ed407d700a01091121bbc/fonttools-4.58.2.tar.gz", hash = "sha256:4b491ddbfd50b856e84b0648b5f7941af918f6d32f938f18e62b58426a8d50e2", size = 3524285, upload-time = "2025-06-06T14:50:58.643Z" }
wheels = [
    { url = "https://files.pythonhosted.org/packages/eb/68/7ec64584dc592faf944d540307c3562cd893256c48bb028c90de489e4750/fonttools-4.58.2-cp312-cp312-macosx_10_13_universal2.whl", hash = "sha256:c6eeaed9c54c1d33c1db928eb92b4e180c7cb93b50b1ee3e79b2395cb01f25e9", size = 2741645, upload-time = "2025-06-06T14:50:08.706Z" },
    { url = "https://files.pythonhosted.org/packages/8f/0c/b327838f63baa7ebdd6db3ffdf5aff638e883f9236d928be4f32c692e1bd/fonttools-4.58.2-cp312-cp312-macosx_10_13_x86_64.whl", hash = "sha256:bbe1d9c72b7f981bed5c2a61443d5e3127c1b3aca28ca76386d1ad93268a803f", size = 2311100, upload-time = "2025-06-06T14:50:10.401Z" },
    { url = "https://files.pythonhosted.org/packages/ae/c7/dec024a1c873c79a4db98fe0104755fa62ec2b4518e09d6fda28246c3c9b/fonttools-4.58.2-cp312-cp312-manylinux_2_17_aarch64.manylinux2014_aarch64.whl", hash = "sha256:85babe5b3ce2cbe57fc0d09c0ee92bbd4d594fd7ea46a65eb43510a74a4ce773", size = 4815841, upload-time = "2025-06-06T14:50:12.496Z" },
    { url = "https://files.pythonhosted.org/packages/94/33/57c81abad641d6ec9c8b06c99cd28d687cb4849efb6168625b5c6b8f9fa4/fonttools-4.58.2-cp312-cp312-manylinux_2_5_x86_64.manylinux1_x86_64.manylinux_2_17_x86_64.manylinux2014_x86_64.whl", hash = "sha256:918a2854537fcdc662938057ad58b633bc9e0698f04a2f4894258213283a7932", size = 4882659, upload-time = "2025-06-06T14:50:14.361Z" },
    { url = "https://files.pythonhosted.org/packages/a5/37/2f8faa2bf8bd1ba016ea86a94c72a5e8ef8ea1c52ec64dada617191f0515/fonttools-4.58.2-cp312-cp312-musllinux_1_2_aarch64.whl", hash = "sha256:3b379cf05bf776c336a0205632596b1c7d7ab5f7135e3935f2ca2a0596d2d092", size = 4876128, upload-time = "2025-06-06T14:50:16.653Z" },
    { url = "https://files.pythonhosted.org/packages/a0/ca/f1caac24ae7028a33f2a95e66c640571ff0ce5cb06c4c9ca1f632e98e22c/fonttools-4.58.2-cp312-cp312-musllinux_1_2_x86_64.whl", hash = "sha256:99ab3547a15a5d168c265e139e21756bbae1de04782ac9445c9ef61b8c0a32ce", size = 5027843, upload-time = "2025-06-06T14:50:18.582Z" },
    { url = "https://files.pythonhosted.org/packages/52/6e/3200fa2bafeed748a3017e4e6594751fd50cce544270919265451b21b75c/fonttools-4.58.2-cp312-cp312-win32.whl", hash = "sha256:6764e7a3188ce36eea37b477cdeca602ae62e63ae9fc768ebc176518072deb04", size = 2177374, upload-time = "2025-06-06T14:50:20.454Z" },
    { url = "https://files.pythonhosted.org/packages/55/ab/8f3e726f3f3ef3062ce9bbb615727c55beb11eea96d1f443f79cafca93ee/fonttools-4.58.2-cp312-cp312-win_amd64.whl", hash = "sha256:41f02182a1d41b79bae93c1551855146868b04ec3e7f9c57d6fef41a124e6b29", size = 2226685, upload-time = "2025-06-06T14:50:22.087Z" },
    { url = "https://files.pythonhosted.org/packages/ac/01/29f81970a508408af20b434ff5136cd1c7ef92198957eb8ddadfbb9ef177/fonttools-4.58.2-cp313-cp313-macosx_10_13_universal2.whl", hash = "sha256:829048ef29dbefec35d95cc6811014720371c95bdc6ceb0afd2f8e407c41697c", size = 2732398, upload-time = "2025-06-06T14:50:23.821Z" },
    { url = "https://files.pythonhosted.org/packages/0c/f1/095f2338359333adb2f1c51b8b2ad94bf9a2fa17e5fcbdf8a7b8e3672d2d/fonttools-4.58.2-cp313-cp313-macosx_10_13_x86_64.whl", hash = "sha256:64998c5993431e45b474ed5f579f18555f45309dd1cf8008b594d2fe0a94be59", size = 2306390, upload-time = "2025-06-06T14:50:25.942Z" },
    { url = "https://files.pythonhosted.org/packages/bf/d4/9eba134c7666a26668c28945355cd86e5d57828b6b8d952a5489fe45d7e2/fonttools-4.58.2-cp313-cp313-manylinux_2_17_aarch64.manylinux2014_aarch64.whl", hash = "sha256:b887a1cf9fbcb920980460ee4a489c8aba7e81341f6cdaeefa08c0ab6529591c", size = 4795100, upload-time = "2025-06-06T14:50:27.653Z" },
    { url = "https://files.pythonhosted.org/packages/2a/34/345f153a24c1340daa62340c3be2d1e5ee6c1ee57e13f6d15613209e688b/fonttools-4.58.2-cp313-cp313-manylinux_2_5_x86_64.manylinux1_x86_64.manylinux_2_17_x86_64.manylinux2014_x86_64.whl", hash = "sha256:27d74b9f6970cefbcda33609a3bee1618e5e57176c8b972134c4e22461b9c791", size = 4864585, upload-time = "2025-06-06T14:50:29.915Z" },
    { url = "https://files.pythonhosted.org/packages/01/5f/091979a25c9a6c4ba064716cfdfe9431f78ed6ffba4bd05ae01eee3532e9/fonttools-4.58.2-cp313-cp313-musllinux_1_2_aarch64.whl", hash = "sha256:ec26784610056a770e15a60f9920cee26ae10d44d1e43271ea652dadf4e7a236", size = 4866191, upload-time = "2025-06-06T14:50:32.188Z" },
    { url = "https://files.pythonhosted.org/packages/9d/09/3944d0ece4a39560918cba37c2e0453a5f826b665a6db0b43abbd9dbe7e1/fonttools-4.58.2-cp313-cp313-musllinux_1_2_x86_64.whl", hash = "sha256:ed0a71d57dd427c0fb89febd08cac9b925284d2a8888e982a6c04714b82698d7", size = 5003867, upload-time = "2025-06-06T14:50:34.323Z" },
    { url = "https://files.pythonhosted.org/packages/68/97/190b8f9ba22f8b7d07df2faa9fd7087b453776d0705d3cb5b0cbd89b8ef0/fonttools-4.58.2-cp313-cp313-win32.whl", hash = "sha256:994e362b01460aa863ef0cb41a29880bc1a498c546952df465deff7abf75587a", size = 2175688, upload-time = "2025-06-06T14:50:36.211Z" },
    { url = "https://files.pythonhosted.org/packages/94/ea/0e6d4a39528dbb6e0f908c2ad219975be0a506ed440fddf5453b90f76981/fonttools-4.58.2-cp313-cp313-win_amd64.whl", hash = "sha256:f95dec862d7c395f2d4efe0535d9bdaf1e3811e51b86432fa2a77e73f8195756", size = 2226464, upload-time = "2025-06-06T14:50:38.862Z" },
    { url = "https://files.pythonhosted.org/packages/e8/e5/c1cb8ebabb80be76d4d28995da9416816653f8f572920ab5e3d2e3ac8285/fonttools-4.58.2-py3-none-any.whl", hash = "sha256:84f4b0bcfa046254a65ee7117094b4907e22dc98097a220ef108030eb3c15596", size = 1114597, upload-time = "2025-06-06T14:50:56.619Z" },
]

[[package]]
name = "ghp-import"
version = "2.1.0"
source = { registry = "https://pypi.org/simple" }
dependencies = [
    { name = "python-dateutil" },
]
sdist = { url = "https://files.pythonhosted.org/packages/d9/29/d40217cbe2f6b1359e00c6c307bb3fc876ba74068cbab3dde77f03ca0dc4/ghp-import-2.1.0.tar.gz", hash = "sha256:9c535c4c61193c2df8871222567d7fd7e5014d835f97dc7b7439069e2413d343", size = 10943, upload-time = "2022-05-02T15:47:16.11Z" }
wheels = [
    { url = "https://files.pythonhosted.org/packages/f7/ec/67fbef5d497f86283db54c22eec6f6140243aae73265799baaaa19cd17fb/ghp_import-2.1.0-py3-none-any.whl", hash = "sha256:8337dd7b50877f163d4c0289bc1f1c7f127550241988d568c1db512c4324a619", size = 11034, upload-time = "2022-05-02T15:47:14.552Z" },
]

[[package]]
name = "gitdb"
version = "4.0.12"
source = { registry = "https://pypi.org/simple" }
dependencies = [
    { name = "smmap" },
]
sdist = { url = "https://files.pythonhosted.org/packages/72/94/63b0fc47eb32792c7ba1fe1b694daec9a63620db1e313033d18140c2320a/gitdb-4.0.12.tar.gz", hash = "sha256:5ef71f855d191a3326fcfbc0d5da835f26b13fbcba60c32c21091c349ffdb571", size = 394684, upload-time = "2025-01-02T07:20:46.413Z" }
wheels = [
    { url = "https://files.pythonhosted.org/packages/a0/61/5c78b91c3143ed5c14207f463aecfc8f9dbb5092fb2869baf37c273b2705/gitdb-4.0.12-py3-none-any.whl", hash = "sha256:67073e15955400952c6565cc3e707c554a4eea2e428946f7a4c162fab9bd9bcf", size = 62794, upload-time = "2025-01-02T07:20:43.624Z" },
]

[[package]]
name = "gitpython"
version = "3.1.44"
source = { registry = "https://pypi.org/simple" }
dependencies = [
    { name = "gitdb" },
]
sdist = { url = "https://files.pythonhosted.org/packages/c0/89/37df0b71473153574a5cdef8f242de422a0f5d26d7a9e231e6f169b4ad14/gitpython-3.1.44.tar.gz", hash = "sha256:c87e30b26253bf5418b01b0660f818967f3c503193838337fe5e573331249269", size = 214196, upload-time = "2025-01-02T07:32:43.59Z" }
wheels = [
    { url = "https://files.pythonhosted.org/packages/1d/9a/4114a9057db2f1462d5c8f8390ab7383925fe1ac012eaa42402ad65c2963/GitPython-3.1.44-py3-none-any.whl", hash = "sha256:9e0e10cda9bed1ee64bc9a6de50e7e38a9c9943241cd7f585f6df3ed28011110", size = 207599, upload-time = "2025-01-02T07:32:40.731Z" },
]

[[package]]
name = "griffe"
version = "1.7.3"
source = { registry = "https://pypi.org/simple" }
dependencies = [
    { name = "colorama" },
]
sdist = { url = "https://files.pythonhosted.org/packages/a9/3e/5aa9a61f7c3c47b0b52a1d930302992229d191bf4bc76447b324b731510a/griffe-1.7.3.tar.gz", hash = "sha256:52ee893c6a3a968b639ace8015bec9d36594961e156e23315c8e8e51401fa50b", size = 395137, upload-time = "2025-04-23T11:29:09.147Z" }
wheels = [
    { url = "https://files.pythonhosted.org/packages/58/c6/5c20af38c2a57c15d87f7f38bee77d63c1d2a3689f74fefaf35915dd12b2/griffe-1.7.3-py3-none-any.whl", hash = "sha256:c6b3ee30c2f0f17f30bcdef5068d6ab7a2a4f1b8bf1a3e74b56fffd21e1c5f75", size = 129303, upload-time = "2025-04-23T11:29:07.145Z" },
]

[[package]]
name = "icecream"
version = "2.1.8"
source = { registry = "https://pypi.org/simple" }
dependencies = [
    { name = "asttokens" },
    { name = "colorama" },
    { name = "executing" },
    { name = "pygments" },
]
sdist = { url = "https://files.pythonhosted.org/packages/d0/be/a89ec4132ddb4481f9587f736b8a01a07378f9e71de73549223ff1cd41f7/icecream-2.1.8.tar.gz", hash = "sha256:37269bbc62b02f0d85bfaf3a0eb4df272c967fad059f7ddcdaee5303ea2b2a62", size = 18337, upload-time = "2025-09-14T09:31:09.938Z" }
wheels = [
    { url = "https://files.pythonhosted.org/packages/c1/5f/f877d2cfcad41c0db98b120872f67b805fde5e6d407e584e9edfc9dec35c/icecream-2.1.8-py3-none-any.whl", hash = "sha256:10b1c39dcb54cb28eb487bac56c35dbf9c2b2f406d24340e1a615c3f17274852", size = 15714, upload-time = "2025-09-14T09:31:08.647Z" },
]

[[package]]
name = "identify"
version = "2.6.12"
source = { registry = "https://pypi.org/simple" }
sdist = { url = "https://files.pythonhosted.org/packages/a2/88/d193a27416618628a5eea64e3223acd800b40749a96ffb322a9b55a49ed1/identify-2.6.12.tar.gz", hash = "sha256:d8de45749f1efb108badef65ee8386f0f7bb19a7f26185f74de6367bffbaf0e6", size = 99254, upload-time = "2025-05-23T20:37:53.3Z" }
wheels = [
    { url = "https://files.pythonhosted.org/packages/7a/cd/18f8da995b658420625f7ef13f037be53ae04ec5ad33f9b718240dcfd48c/identify-2.6.12-py2.py3-none-any.whl", hash = "sha256:ad9672d5a72e0d2ff7c5c8809b62dfa60458626352fb0eb7b55e69bdc45334a2", size = 99145, upload-time = "2025-05-23T20:37:51.495Z" },
]

[[package]]
name = "idna"
version = "3.10"
source = { registry = "https://pypi.org/simple" }
sdist = { url = "https://files.pythonhosted.org/packages/f1/70/7703c29685631f5a7590aa73f1f1d3fa9a380e654b86af429e0934a32f7d/idna-3.10.tar.gz", hash = "sha256:12f65c9b470abda6dc35cf8e63cc574b1c52b11df2c86030af0ac09b01b13ea9", size = 190490, upload-time = "2024-09-15T18:07:39.745Z" }
wheels = [
    { url = "https://files.pythonhosted.org/packages/76/c6/c88e154df9c4e1a2a66ccf0005a88dfb2650c1dffb6f5ce603dfbd452ce3/idna-3.10-py3-none-any.whl", hash = "sha256:946d195a0d259cbba61165e88e65941f16e9b36ea6ddb97f00452bae8b1287d3", size = 70442, upload-time = "2024-09-15T18:07:37.964Z" },
]

[[package]]
name = "iniconfig"
version = "2.1.0"
source = { registry = "https://pypi.org/simple" }
sdist = { url = "https://files.pythonhosted.org/packages/f2/97/ebf4da567aa6827c909642694d71c9fcf53e5b504f2d96afea02718862f3/iniconfig-2.1.0.tar.gz", hash = "sha256:3abbd2e30b36733fee78f9c7f7308f2d0050e88f0087fd25c2645f63c773e1c7", size = 4793, upload-time = "2025-03-19T20:09:59.721Z" }
wheels = [
    { url = "https://files.pythonhosted.org/packages/2c/e1/e6716421ea10d38022b952c159d5161ca1193197fb744506875fbb87ea7b/iniconfig-2.1.0-py3-none-any.whl", hash = "sha256:9deba5723312380e77435581c6bf4935c94cbfab9b1ed33ef8d238ea168eb760", size = 6050, upload-time = "2025-03-19T20:10:01.071Z" },
]

[[package]]
name = "ipykernel"
version = "6.29.5"
source = { registry = "https://pypi.org/simple" }
dependencies = [
    { name = "appnope", marker = "sys_platform == 'darwin'" },
    { name = "comm" },
    { name = "debugpy" },
    { name = "ipython" },
    { name = "jupyter-client" },
    { name = "jupyter-core" },
    { name = "matplotlib-inline" },
    { name = "nest-asyncio" },
    { name = "packaging" },
    { name = "psutil" },
    { name = "pyzmq" },
    { name = "tornado" },
    { name = "traitlets" },
]
sdist = { url = "https://files.pythonhosted.org/packages/e9/5c/67594cb0c7055dc50814b21731c22a601101ea3b1b50a9a1b090e11f5d0f/ipykernel-6.29.5.tar.gz", hash = "sha256:f093a22c4a40f8828f8e330a9c297cb93dcab13bd9678ded6de8e5cf81c56215", size = 163367, upload-time = "2024-07-01T14:07:22.543Z" }
wheels = [
    { url = "https://files.pythonhosted.org/packages/94/5c/368ae6c01c7628438358e6d337c19b05425727fbb221d2a3c4303c372f42/ipykernel-6.29.5-py3-none-any.whl", hash = "sha256:afdb66ba5aa354b09b91379bac28ae4afebbb30e8b39510c9690afb7a10421b5", size = 117173, upload-time = "2024-07-01T14:07:19.603Z" },
]

[[package]]
name = "ipython"
version = "9.3.0"
source = { registry = "https://pypi.org/simple" }
dependencies = [
    { name = "colorama", marker = "sys_platform == 'win32'" },
    { name = "decorator" },
    { name = "ipython-pygments-lexers" },
    { name = "jedi" },
    { name = "matplotlib-inline" },
    { name = "pexpect", marker = "sys_platform != 'emscripten' and sys_platform != 'win32'" },
    { name = "prompt-toolkit" },
    { name = "pygments" },
    { name = "stack-data" },
    { name = "traitlets" },
]
sdist = { url = "https://files.pythonhosted.org/packages/dc/09/4c7e06b96fbd203e06567b60fb41b06db606b6a82db6db7b2c85bb72a15c/ipython-9.3.0.tar.gz", hash = "sha256:79eb896f9f23f50ad16c3bc205f686f6e030ad246cc309c6279a242b14afe9d8", size = 4426460, upload-time = "2025-05-31T16:34:55.678Z" }
wheels = [
    { url = "https://files.pythonhosted.org/packages/3c/99/9ed3d52d00f1846679e3aa12e2326ac7044b5e7f90dc822b60115fa533ca/ipython-9.3.0-py3-none-any.whl", hash = "sha256:1a0b6dd9221a1f5dddf725b57ac0cb6fddc7b5f470576231ae9162b9b3455a04", size = 605320, upload-time = "2025-05-31T16:34:52.154Z" },
]

[[package]]
name = "ipython-pygments-lexers"
version = "1.1.1"
source = { registry = "https://pypi.org/simple" }
dependencies = [
    { name = "pygments" },
]
sdist = { url = "https://files.pythonhosted.org/packages/ef/4c/5dd1d8af08107f88c7f741ead7a40854b8ac24ddf9ae850afbcf698aa552/ipython_pygments_lexers-1.1.1.tar.gz", hash = "sha256:09c0138009e56b6854f9535736f4171d855c8c08a563a0dcd8022f78355c7e81", size = 8393, upload-time = "2025-01-17T11:24:34.505Z" }
wheels = [
    { url = "https://files.pythonhosted.org/packages/d9/33/1f075bf72b0b747cb3288d011319aaf64083cf2efef8354174e3ed4540e2/ipython_pygments_lexers-1.1.1-py3-none-any.whl", hash = "sha256:a9462224a505ade19a605f71f8fa63c2048833ce50abc86768a0d81d876dc81c", size = 8074, upload-time = "2025-01-17T11:24:33.271Z" },
]

[[package]]
name = "ipywidgets"
version = "8.1.7"
source = { registry = "https://pypi.org/simple" }
dependencies = [
    { name = "comm" },
    { name = "ipython" },
    { name = "jupyterlab-widgets" },
    { name = "traitlets" },
    { name = "widgetsnbextension" },
]
sdist = { url = "https://files.pythonhosted.org/packages/3e/48/d3dbac45c2814cb73812f98dd6b38bbcc957a4e7bb31d6ea9c03bf94ed87/ipywidgets-8.1.7.tar.gz", hash = "sha256:15f1ac050b9ccbefd45dccfbb2ef6bed0029d8278682d569d71b8dd96bee0376", size = 116721, upload-time = "2025-05-05T12:42:03.489Z" }
wheels = [
    { url = "https://files.pythonhosted.org/packages/58/6a/9166369a2f092bd286d24e6307de555d63616e8ddb373ebad2b5635ca4cd/ipywidgets-8.1.7-py3-none-any.whl", hash = "sha256:764f2602d25471c213919b8a1997df04bef869251db4ca8efba1b76b1bd9f7bb", size = 139806, upload-time = "2025-05-05T12:41:56.833Z" },
]

[[package]]
name = "jedi"
version = "0.19.2"
source = { registry = "https://pypi.org/simple" }
dependencies = [
    { name = "parso" },
]
sdist = { url = "https://files.pythonhosted.org/packages/72/3a/79a912fbd4d8dd6fbb02bf69afd3bb72cf0c729bb3063c6f4498603db17a/jedi-0.19.2.tar.gz", hash = "sha256:4770dc3de41bde3966b02eb84fbcf557fb33cce26ad23da12c742fb50ecb11f0", size = 1231287, upload-time = "2024-11-11T01:41:42.873Z" }
wheels = [
    { url = "https://files.pythonhosted.org/packages/c0/5a/9cac0c82afec3d09ccd97c8b6502d48f165f9124db81b4bcb90b4af974ee/jedi-0.19.2-py2.py3-none-any.whl", hash = "sha256:a8ef22bde8490f57fe5c7681a3c83cb58874daf72b4784de3cce5b6ef6edb5b9", size = 1572278, upload-time = "2024-11-11T01:41:40.175Z" },
]

[[package]]
name = "jinja2"
version = "3.1.6"
source = { registry = "https://pypi.org/simple" }
dependencies = [
    { name = "markupsafe" },
]
sdist = { url = "https://files.pythonhosted.org/packages/df/bf/f7da0350254c0ed7c72f3e33cef02e048281fec7ecec5f032d4aac52226b/jinja2-3.1.6.tar.gz", hash = "sha256:0137fb05990d35f1275a587e9aee6d56da821fc83491a0fb838183be43f66d6d", size = 245115, upload-time = "2025-03-05T20:05:02.478Z" }
wheels = [
    { url = "https://files.pythonhosted.org/packages/62/a1/3d680cbfd5f4b8f15abc1d571870c5fc3e594bb582bc3b64ea099db13e56/jinja2-3.1.6-py3-none-any.whl", hash = "sha256:85ece4451f492d0c13c5dd7c13a64681a86afae63a5f347908daf103ce6d2f67", size = 134899, upload-time = "2025-03-05T20:05:00.369Z" },
]

[[package]]
name = "jsonschema"
version = "4.24.0"
source = { registry = "https://pypi.org/simple" }
dependencies = [
    { name = "attrs" },
    { name = "jsonschema-specifications" },
    { name = "referencing" },
    { name = "rpds-py" },
]
sdist = { url = "https://files.pythonhosted.org/packages/bf/d3/1cf5326b923a53515d8f3a2cd442e6d7e94fcc444716e879ea70a0ce3177/jsonschema-4.24.0.tar.gz", hash = "sha256:0b4e8069eb12aedfa881333004bccaec24ecef5a8a6a4b6df142b2cc9599d196", size = 353480, upload-time = "2025-05-26T18:48:10.459Z" }
wheels = [
    { url = "https://files.pythonhosted.org/packages/a2/3d/023389198f69c722d039351050738d6755376c8fd343e91dc493ea485905/jsonschema-4.24.0-py3-none-any.whl", hash = "sha256:a462455f19f5faf404a7902952b6f0e3ce868f3ee09a359b05eca6673bd8412d", size = 88709, upload-time = "2025-05-26T18:48:08.417Z" },
]

[[package]]
name = "jsonschema-specifications"
version = "2025.4.1"
source = { registry = "https://pypi.org/simple" }
dependencies = [
    { name = "referencing" },
]
sdist = { url = "https://files.pythonhosted.org/packages/bf/ce/46fbd9c8119cfc3581ee5643ea49464d168028cfb5caff5fc0596d0cf914/jsonschema_specifications-2025.4.1.tar.gz", hash = "sha256:630159c9f4dbea161a6a2205c3011cc4f18ff381b189fff48bb39b9bf26ae608", size = 15513, upload-time = "2025-04-23T12:34:07.418Z" }
wheels = [
    { url = "https://files.pythonhosted.org/packages/01/0e/b27cdbaccf30b890c40ed1da9fd4a3593a5cf94dae54fb34f8a4b74fcd3f/jsonschema_specifications-2025.4.1-py3-none-any.whl", hash = "sha256:4653bffbd6584f7de83a67e0d620ef16900b390ddc7939d56684d6c81e33f1af", size = 18437, upload-time = "2025-04-23T12:34:05.422Z" },
]

[[package]]
name = "jupyter-client"
version = "8.6.3"
source = { registry = "https://pypi.org/simple" }
dependencies = [
    { name = "jupyter-core" },
    { name = "python-dateutil" },
    { name = "pyzmq" },
    { name = "tornado" },
    { name = "traitlets" },
]
sdist = { url = "https://files.pythonhosted.org/packages/71/22/bf9f12fdaeae18019a468b68952a60fe6dbab5d67cd2a103cac7659b41ca/jupyter_client-8.6.3.tar.gz", hash = "sha256:35b3a0947c4a6e9d589eb97d7d4cd5e90f910ee73101611f01283732bd6d9419", size = 342019, upload-time = "2024-09-17T10:44:17.613Z" }
wheels = [
    { url = "https://files.pythonhosted.org/packages/11/85/b0394e0b6fcccd2c1eeefc230978a6f8cb0c5df1e4cd3e7625735a0d7d1e/jupyter_client-8.6.3-py3-none-any.whl", hash = "sha256:e8a19cc986cc45905ac3362915f410f3af85424b4c0905e94fa5f2cb08e8f23f", size = 106105, upload-time = "2024-09-17T10:44:15.218Z" },
]

[[package]]
name = "jupyter-core"
version = "5.8.1"
source = { registry = "https://pypi.org/simple" }
dependencies = [
    { name = "platformdirs" },
    { name = "pywin32", marker = "platform_python_implementation != 'PyPy' and sys_platform == 'win32'" },
    { name = "traitlets" },
]
sdist = { url = "https://files.pythonhosted.org/packages/99/1b/72906d554acfeb588332eaaa6f61577705e9ec752ddb486f302dafa292d9/jupyter_core-5.8.1.tar.gz", hash = "sha256:0a5f9706f70e64786b75acba995988915ebd4601c8a52e534a40b51c95f59941", size = 88923, upload-time = "2025-05-27T07:38:16.655Z" }
wheels = [
    { url = "https://files.pythonhosted.org/packages/2f/57/6bffd4b20b88da3800c5d691e0337761576ee688eb01299eae865689d2df/jupyter_core-5.8.1-py3-none-any.whl", hash = "sha256:c28d268fc90fb53f1338ded2eb410704c5449a358406e8a948b75706e24863d0", size = 28880, upload-time = "2025-05-27T07:38:15.137Z" },
]

[[package]]
name = "jupyterlab-pygments"
version = "0.3.0"
source = { registry = "https://pypi.org/simple" }
sdist = { url = "https://files.pythonhosted.org/packages/90/51/9187be60d989df97f5f0aba133fa54e7300f17616e065d1ada7d7646b6d6/jupyterlab_pygments-0.3.0.tar.gz", hash = "sha256:721aca4d9029252b11cfa9d185e5b5af4d54772bb8072f9b7036f4170054d35d", size = 512900, upload-time = "2023-11-23T09:26:37.44Z" }
wheels = [
    { url = "https://files.pythonhosted.org/packages/b1/dd/ead9d8ea85bf202d90cc513b533f9c363121c7792674f78e0d8a854b63b4/jupyterlab_pygments-0.3.0-py3-none-any.whl", hash = "sha256:841a89020971da1d8693f1a99997aefc5dc424bb1b251fd6322462a1b8842780", size = 15884, upload-time = "2023-11-23T09:26:34.325Z" },
]

[[package]]
name = "jupyterlab-widgets"
version = "3.0.15"
source = { registry = "https://pypi.org/simple" }
sdist = { url = "https://files.pythonhosted.org/packages/b9/7d/160595ca88ee87ac6ba95d82177d29ec60aaa63821d3077babb22ce031a5/jupyterlab_widgets-3.0.15.tar.gz", hash = "sha256:2920888a0c2922351a9202817957a68c07d99673504d6cd37345299e971bb08b", size = 213149, upload-time = "2025-05-05T12:32:31.004Z" }
wheels = [
    { url = "https://files.pythonhosted.org/packages/43/6a/ca128561b22b60bd5a0c4ea26649e68c8556b82bc70a0c396eebc977fe86/jupyterlab_widgets-3.0.15-py3-none-any.whl", hash = "sha256:d59023d7d7ef71400d51e6fee9a88867f6e65e10a4201605d2d7f3e8f012a31c", size = 216571, upload-time = "2025-05-05T12:32:29.534Z" },
]

[[package]]
name = "jupytext"
version = "1.17.2"
source = { registry = "https://pypi.org/simple" }
dependencies = [
    { name = "markdown-it-py" },
    { name = "mdit-py-plugins" },
    { name = "nbformat" },
    { name = "packaging" },
    { name = "pyyaml" },
]
sdist = { url = "https://files.pythonhosted.org/packages/30/ce/0bd5290ca4978777154e2683413dca761781aacf57f7dc0146f5210df8b1/jupytext-1.17.2.tar.gz", hash = "sha256:772d92898ac1f2ded69106f897b34af48ce4a85c985fa043a378ff5a65455f02", size = 3748577, upload-time = "2025-06-01T21:31:48.231Z" }
wheels = [
    { url = "https://files.pythonhosted.org/packages/ed/f1/82ea8e783433707cafd9790099a2d19f113c22f32a31c8bb5abdc7a61dbb/jupytext-1.17.2-py3-none-any.whl", hash = "sha256:4f85dc43bb6a24b75491c5c434001ad5ef563932f68f15dd3e1c8ce12a4a426b", size = 164401, upload-time = "2025-06-01T21:31:46.319Z" },
]

[[package]]
name = "kiwisolver"
version = "1.4.8"
source = { registry = "https://pypi.org/simple" }
sdist = { url = "https://files.pythonhosted.org/packages/82/59/7c91426a8ac292e1cdd53a63b6d9439abd573c875c3f92c146767dd33faf/kiwisolver-1.4.8.tar.gz", hash = "sha256:23d5f023bdc8c7e54eb65f03ca5d5bb25b601eac4d7f1a042888a1f45237987e", size = 97538, upload-time = "2024-12-24T18:30:51.519Z" }
wheels = [
    { url = "https://files.pythonhosted.org/packages/fc/aa/cea685c4ab647f349c3bc92d2daf7ae34c8e8cf405a6dcd3a497f58a2ac3/kiwisolver-1.4.8-cp312-cp312-macosx_10_13_universal2.whl", hash = "sha256:d6af5e8815fd02997cb6ad9bbed0ee1e60014438ee1a5c2444c96f87b8843502", size = 124152, upload-time = "2024-12-24T18:29:16.85Z" },
    { url = "https://files.pythonhosted.org/packages/c5/0b/8db6d2e2452d60d5ebc4ce4b204feeb16176a851fd42462f66ade6808084/kiwisolver-1.4.8-cp312-cp312-macosx_10_13_x86_64.whl", hash = "sha256:bade438f86e21d91e0cf5dd7c0ed00cda0f77c8c1616bd83f9fc157fa6760d31", size = 66555, upload-time = "2024-12-24T18:29:19.146Z" },
    { url = "https://files.pythonhosted.org/packages/60/26/d6a0db6785dd35d3ba5bf2b2df0aedc5af089962c6eb2cbf67a15b81369e/kiwisolver-1.4.8-cp312-cp312-macosx_11_0_arm64.whl", hash = "sha256:b83dc6769ddbc57613280118fb4ce3cd08899cc3369f7d0e0fab518a7cf37fdb", size = 65067, upload-time = "2024-12-24T18:29:20.096Z" },
    { url = "https://files.pythonhosted.org/packages/c9/ed/1d97f7e3561e09757a196231edccc1bcf59d55ddccefa2afc9c615abd8e0/kiwisolver-1.4.8-cp312-cp312-manylinux_2_12_i686.manylinux2010_i686.manylinux_2_17_i686.manylinux2014_i686.whl", hash = "sha256:111793b232842991be367ed828076b03d96202c19221b5ebab421ce8bcad016f", size = 1378443, upload-time = "2024-12-24T18:29:22.843Z" },
    { url = "https://files.pythonhosted.org/packages/29/61/39d30b99954e6b46f760e6289c12fede2ab96a254c443639052d1b573fbc/kiwisolver-1.4.8-cp312-cp312-manylinux_2_17_aarch64.manylinux2014_aarch64.whl", hash = "sha256:257af1622860e51b1a9d0ce387bf5c2c4f36a90594cb9514f55b074bcc787cfc", size = 1472728, upload-time = "2024-12-24T18:29:24.463Z" },
    { url = "https://files.pythonhosted.org/packages/0c/3e/804163b932f7603ef256e4a715e5843a9600802bb23a68b4e08c8c0ff61d/kiwisolver-1.4.8-cp312-cp312-manylinux_2_17_ppc64le.manylinux2014_ppc64le.whl", hash = "sha256:69b5637c3f316cab1ec1c9a12b8c5f4750a4c4b71af9157645bf32830e39c03a", size = 1478388, upload-time = "2024-12-24T18:29:25.776Z" },
    { url = "https://files.pythonhosted.org/packages/8a/9e/60eaa75169a154700be74f875a4d9961b11ba048bef315fbe89cb6999056/kiwisolver-1.4.8-cp312-cp312-manylinux_2_17_s390x.manylinux2014_s390x.whl", hash = "sha256:782bb86f245ec18009890e7cb8d13a5ef54dcf2ebe18ed65f795e635a96a1c6a", size = 1413849, upload-time = "2024-12-24T18:29:27.202Z" },
    { url = "https://files.pythonhosted.org/packages/bc/b3/9458adb9472e61a998c8c4d95cfdfec91c73c53a375b30b1428310f923e4/kiwisolver-1.4.8-cp312-cp312-manylinux_2_17_x86_64.manylinux2014_x86_64.whl", hash = "sha256:cc978a80a0db3a66d25767b03688f1147a69e6237175c0f4ffffaaedf744055a", size = 1475533, upload-time = "2024-12-24T18:29:28.638Z" },
    { url = "https://files.pythonhosted.org/packages/e4/7a/0a42d9571e35798de80aef4bb43a9b672aa7f8e58643d7bd1950398ffb0a/kiwisolver-1.4.8-cp312-cp312-musllinux_1_2_aarch64.whl", hash = "sha256:36dbbfd34838500a31f52c9786990d00150860e46cd5041386f217101350f0d3", size = 2268898, upload-time = "2024-12-24T18:29:30.368Z" },
    { url = "https://files.pythonhosted.org/packages/d9/07/1255dc8d80271400126ed8db35a1795b1a2c098ac3a72645075d06fe5c5d/kiwisolver-1.4.8-cp312-cp312-musllinux_1_2_i686.whl", hash = "sha256:eaa973f1e05131de5ff3569bbba7f5fd07ea0595d3870ed4a526d486fe57fa1b", size = 2425605, upload-time = "2024-12-24T18:29:33.151Z" },
    { url = "https://files.pythonhosted.org/packages/84/df/5a3b4cf13780ef6f6942df67b138b03b7e79e9f1f08f57c49957d5867f6e/kiwisolver-1.4.8-cp312-cp312-musllinux_1_2_ppc64le.whl", hash = "sha256:a66f60f8d0c87ab7f59b6fb80e642ebb29fec354a4dfad687ca4092ae69d04f4", size = 2375801, upload-time = "2024-12-24T18:29:34.584Z" },
    { url = "https://files.pythonhosted.org/packages/8f/10/2348d068e8b0f635c8c86892788dac7a6b5c0cb12356620ab575775aad89/kiwisolver-1.4.8-cp312-cp312-musllinux_1_2_s390x.whl", hash = "sha256:858416b7fb777a53f0c59ca08190ce24e9abbd3cffa18886a5781b8e3e26f65d", size = 2520077, upload-time = "2024-12-24T18:29:36.138Z" },
    { url = "https://files.pythonhosted.org/packages/32/d8/014b89fee5d4dce157d814303b0fce4d31385a2af4c41fed194b173b81ac/kiwisolver-1.4.8-cp312-cp312-musllinux_1_2_x86_64.whl", hash = "sha256:085940635c62697391baafaaeabdf3dd7a6c3643577dde337f4d66eba021b2b8", size = 2338410, upload-time = "2024-12-24T18:29:39.991Z" },
    { url = "https://files.pythonhosted.org/packages/bd/72/dfff0cc97f2a0776e1c9eb5bef1ddfd45f46246c6533b0191887a427bca5/kiwisolver-1.4.8-cp312-cp312-win_amd64.whl", hash = "sha256:01c3d31902c7db5fb6182832713d3b4122ad9317c2c5877d0539227d96bb2e50", size = 71853, upload-time = "2024-12-24T18:29:42.006Z" },
    { url = "https://files.pythonhosted.org/packages/dc/85/220d13d914485c0948a00f0b9eb419efaf6da81b7d72e88ce2391f7aed8d/kiwisolver-1.4.8-cp312-cp312-win_arm64.whl", hash = "sha256:a3c44cb68861de93f0c4a8175fbaa691f0aa22550c331fefef02b618a9dcb476", size = 65424, upload-time = "2024-12-24T18:29:44.38Z" },
    { url = "https://files.pythonhosted.org/packages/79/b3/e62464a652f4f8cd9006e13d07abad844a47df1e6537f73ddfbf1bc997ec/kiwisolver-1.4.8-cp313-cp313-macosx_10_13_universal2.whl", hash = "sha256:1c8ceb754339793c24aee1c9fb2485b5b1f5bb1c2c214ff13368431e51fc9a09", size = 124156, upload-time = "2024-12-24T18:29:45.368Z" },
    { url = "https://files.pythonhosted.org/packages/8d/2d/f13d06998b546a2ad4f48607a146e045bbe48030774de29f90bdc573df15/kiwisolver-1.4.8-cp313-cp313-macosx_10_13_x86_64.whl", hash = "sha256:54a62808ac74b5e55a04a408cda6156f986cefbcf0ada13572696b507cc92fa1", size = 66555, upload-time = "2024-12-24T18:29:46.37Z" },
    { url = "https://files.pythonhosted.org/packages/59/e3/b8bd14b0a54998a9fd1e8da591c60998dc003618cb19a3f94cb233ec1511/kiwisolver-1.4.8-cp313-cp313-macosx_11_0_arm64.whl", hash = "sha256:68269e60ee4929893aad82666821aaacbd455284124817af45c11e50a4b42e3c", size = 65071, upload-time = "2024-12-24T18:29:47.333Z" },
    { url = "https://files.pythonhosted.org/packages/f0/1c/6c86f6d85ffe4d0ce04228d976f00674f1df5dc893bf2dd4f1928748f187/kiwisolver-1.4.8-cp313-cp313-manylinux_2_12_i686.manylinux2010_i686.manylinux_2_17_i686.manylinux2014_i686.whl", hash = "sha256:34d142fba9c464bc3bbfeff15c96eab0e7310343d6aefb62a79d51421fcc5f1b", size = 1378053, upload-time = "2024-12-24T18:29:49.636Z" },
    { url = "https://files.pythonhosted.org/packages/4e/b9/1c6e9f6dcb103ac5cf87cb695845f5fa71379021500153566d8a8a9fc291/kiwisolver-1.4.8-cp313-cp313-manylinux_2_17_aarch64.manylinux2014_aarch64.whl", hash = "sha256:3ddc373e0eef45b59197de815b1b28ef89ae3955e7722cc9710fb91cd77b7f47", size = 1472278, upload-time = "2024-12-24T18:29:51.164Z" },
    { url = "https://files.pythonhosted.org/packages/ee/81/aca1eb176de671f8bda479b11acdc42c132b61a2ac861c883907dde6debb/kiwisolver-1.4.8-cp313-cp313-manylinux_2_17_ppc64le.manylinux2014_ppc64le.whl", hash = "sha256:77e6f57a20b9bd4e1e2cedda4d0b986ebd0216236f0106e55c28aea3d3d69b16", size = 1478139, upload-time = "2024-12-24T18:29:52.594Z" },
    { url = "https://files.pythonhosted.org/packages/49/f4/e081522473671c97b2687d380e9e4c26f748a86363ce5af48b4a28e48d06/kiwisolver-1.4.8-cp313-cp313-manylinux_2_17_s390x.manylinux2014_s390x.whl", hash = "sha256:08e77738ed7538f036cd1170cbed942ef749137b1311fa2bbe2a7fda2f6bf3cc", size = 1413517, upload-time = "2024-12-24T18:29:53.941Z" },
    { url = "https://files.pythonhosted.org/packages/8f/e9/6a7d025d8da8c4931522922cd706105aa32b3291d1add8c5427cdcd66e63/kiwisolver-1.4.8-cp313-cp313-manylinux_2_17_x86_64.manylinux2014_x86_64.whl", hash = "sha256:a5ce1e481a74b44dd5e92ff03ea0cb371ae7a0268318e202be06c8f04f4f1246", size = 1474952, upload-time = "2024-12-24T18:29:56.523Z" },
    { url = "https://files.pythonhosted.org/packages/82/13/13fa685ae167bee5d94b415991c4fc7bb0a1b6ebea6e753a87044b209678/kiwisolver-1.4.8-cp313-cp313-musllinux_1_2_aarch64.whl", hash = "sha256:fc2ace710ba7c1dfd1a3b42530b62b9ceed115f19a1656adefce7b1782a37794", size = 2269132, upload-time = "2024-12-24T18:29:57.989Z" },
    { url = "https://files.pythonhosted.org/packages/ef/92/bb7c9395489b99a6cb41d502d3686bac692586db2045adc19e45ee64ed23/kiwisolver-1.4.8-cp313-cp313-musllinux_1_2_i686.whl", hash = "sha256:3452046c37c7692bd52b0e752b87954ef86ee2224e624ef7ce6cb21e8c41cc1b", size = 2425997, upload-time = "2024-12-24T18:29:59.393Z" },
    { url = "https://files.pythonhosted.org/packages/ed/12/87f0e9271e2b63d35d0d8524954145837dd1a6c15b62a2d8c1ebe0f182b4/kiwisolver-1.4.8-cp313-cp313-musllinux_1_2_ppc64le.whl", hash = "sha256:7e9a60b50fe8b2ec6f448fe8d81b07e40141bfced7f896309df271a0b92f80f3", size = 2376060, upload-time = "2024-12-24T18:30:01.338Z" },
    { url = "https://files.pythonhosted.org/packages/02/6e/c8af39288edbce8bf0fa35dee427b082758a4b71e9c91ef18fa667782138/kiwisolver-1.4.8-cp313-cp313-musllinux_1_2_s390x.whl", hash = "sha256:918139571133f366e8362fa4a297aeba86c7816b7ecf0bc79168080e2bd79957", size = 2520471, upload-time = "2024-12-24T18:30:04.574Z" },
    { url = "https://files.pythonhosted.org/packages/13/78/df381bc7b26e535c91469f77f16adcd073beb3e2dd25042efd064af82323/kiwisolver-1.4.8-cp313-cp313-musllinux_1_2_x86_64.whl", hash = "sha256:e063ef9f89885a1d68dd8b2e18f5ead48653176d10a0e324e3b0030e3a69adeb", size = 2338793, upload-time = "2024-12-24T18:30:06.25Z" },
    { url = "https://files.pythonhosted.org/packages/d0/dc/c1abe38c37c071d0fc71c9a474fd0b9ede05d42f5a458d584619cfd2371a/kiwisolver-1.4.8-cp313-cp313-win_amd64.whl", hash = "sha256:a17b7c4f5b2c51bb68ed379defd608a03954a1845dfed7cc0117f1cc8a9b7fd2", size = 71855, upload-time = "2024-12-24T18:30:07.535Z" },
    { url = "https://files.pythonhosted.org/packages/a0/b6/21529d595b126ac298fdd90b705d87d4c5693de60023e0efcb4f387ed99e/kiwisolver-1.4.8-cp313-cp313-win_arm64.whl", hash = "sha256:3cd3bc628b25f74aedc6d374d5babf0166a92ff1317f46267f12d2ed54bc1d30", size = 65430, upload-time = "2024-12-24T18:30:08.504Z" },
    { url = "https://files.pythonhosted.org/packages/34/bd/b89380b7298e3af9b39f49334e3e2a4af0e04819789f04b43d560516c0c8/kiwisolver-1.4.8-cp313-cp313t-macosx_10_13_universal2.whl", hash = "sha256:370fd2df41660ed4e26b8c9d6bbcad668fbe2560462cba151a721d49e5b6628c", size = 126294, upload-time = "2024-12-24T18:30:09.508Z" },
    { url = "https://files.pythonhosted.org/packages/83/41/5857dc72e5e4148eaac5aa76e0703e594e4465f8ab7ec0fc60e3a9bb8fea/kiwisolver-1.4.8-cp313-cp313t-macosx_10_13_x86_64.whl", hash = "sha256:84a2f830d42707de1d191b9490ac186bf7997a9495d4e9072210a1296345f7dc", size = 67736, upload-time = "2024-12-24T18:30:11.039Z" },
    { url = "https://files.pythonhosted.org/packages/e1/d1/be059b8db56ac270489fb0b3297fd1e53d195ba76e9bbb30e5401fa6b759/kiwisolver-1.4.8-cp313-cp313t-macosx_11_0_arm64.whl", hash = "sha256:7a3ad337add5148cf51ce0b55642dc551c0b9d6248458a757f98796ca7348712", size = 66194, upload-time = "2024-12-24T18:30:14.886Z" },
    { url = "https://files.pythonhosted.org/packages/e1/83/4b73975f149819eb7dcf9299ed467eba068ecb16439a98990dcb12e63fdd/kiwisolver-1.4.8-cp313-cp313t-manylinux_2_12_i686.manylinux2010_i686.manylinux_2_17_i686.manylinux2014_i686.whl", hash = "sha256:7506488470f41169b86d8c9aeff587293f530a23a23a49d6bc64dab66bedc71e", size = 1465942, upload-time = "2024-12-24T18:30:18.927Z" },
    { url = "https://files.pythonhosted.org/packages/c7/2c/30a5cdde5102958e602c07466bce058b9d7cb48734aa7a4327261ac8e002/kiwisolver-1.4.8-cp313-cp313t-manylinux_2_17_aarch64.manylinux2014_aarch64.whl", hash = "sha256:2f0121b07b356a22fb0414cec4666bbe36fd6d0d759db3d37228f496ed67c880", size = 1595341, upload-time = "2024-12-24T18:30:22.102Z" },
    { url = "https://files.pythonhosted.org/packages/ff/9b/1e71db1c000385aa069704f5990574b8244cce854ecd83119c19e83c9586/kiwisolver-1.4.8-cp313-cp313t-manylinux_2_17_ppc64le.manylinux2014_ppc64le.whl", hash = "sha256:d6d6bd87df62c27d4185de7c511c6248040afae67028a8a22012b010bc7ad062", size = 1598455, upload-time = "2024-12-24T18:30:24.947Z" },
    { url = "https://files.pythonhosted.org/packages/85/92/c8fec52ddf06231b31cbb779af77e99b8253cd96bd135250b9498144c78b/kiwisolver-1.4.8-cp313-cp313t-manylinux_2_17_s390x.manylinux2014_s390x.whl", hash = "sha256:291331973c64bb9cce50bbe871fb2e675c4331dab4f31abe89f175ad7679a4d7", size = 1522138, upload-time = "2024-12-24T18:30:26.286Z" },
    { url = "https://files.pythonhosted.org/packages/0b/51/9eb7e2cd07a15d8bdd976f6190c0164f92ce1904e5c0c79198c4972926b7/kiwisolver-1.4.8-cp313-cp313t-manylinux_2_17_x86_64.manylinux2014_x86_64.whl", hash = "sha256:893f5525bb92d3d735878ec00f781b2de998333659507d29ea4466208df37bed", size = 1582857, upload-time = "2024-12-24T18:30:28.86Z" },
    { url = "https://files.pythonhosted.org/packages/0f/95/c5a00387a5405e68ba32cc64af65ce881a39b98d73cc394b24143bebc5b8/kiwisolver-1.4.8-cp313-cp313t-musllinux_1_2_aarch64.whl", hash = "sha256:b47a465040146981dc9db8647981b8cb96366fbc8d452b031e4f8fdffec3f26d", size = 2293129, upload-time = "2024-12-24T18:30:30.34Z" },
    { url = "https://files.pythonhosted.org/packages/44/83/eeb7af7d706b8347548313fa3a3a15931f404533cc54fe01f39e830dd231/kiwisolver-1.4.8-cp313-cp313t-musllinux_1_2_i686.whl", hash = "sha256:99cea8b9dd34ff80c521aef46a1dddb0dcc0283cf18bde6d756f1e6f31772165", size = 2421538, upload-time = "2024-12-24T18:30:33.334Z" },
    { url = "https://files.pythonhosted.org/packages/05/f9/27e94c1b3eb29e6933b6986ffc5fa1177d2cd1f0c8efc5f02c91c9ac61de/kiwisolver-1.4.8-cp313-cp313t-musllinux_1_2_ppc64le.whl", hash = "sha256:151dffc4865e5fe6dafce5480fab84f950d14566c480c08a53c663a0020504b6", size = 2390661, upload-time = "2024-12-24T18:30:34.939Z" },
    { url = "https://files.pythonhosted.org/packages/d9/d4/3c9735faa36ac591a4afcc2980d2691000506050b7a7e80bcfe44048daa7/kiwisolver-1.4.8-cp313-cp313t-musllinux_1_2_s390x.whl", hash = "sha256:577facaa411c10421314598b50413aa1ebcf5126f704f1e5d72d7e4e9f020d90", size = 2546710, upload-time = "2024-12-24T18:30:37.281Z" },
    { url = "https://files.pythonhosted.org/packages/4c/fa/be89a49c640930180657482a74970cdcf6f7072c8d2471e1babe17a222dc/kiwisolver-1.4.8-cp313-cp313t-musllinux_1_2_x86_64.whl", hash = "sha256:be4816dc51c8a471749d664161b434912eee82f2ea66bd7628bd14583a833e85", size = 2349213, upload-time = "2024-12-24T18:30:40.019Z" },
]

[[package]]
name = "markdown"
version = "3.8"
source = { registry = "https://pypi.org/simple" }
sdist = { url = "https://files.pythonhosted.org/packages/2f/15/222b423b0b88689c266d9eac4e61396fe2cc53464459d6a37618ac863b24/markdown-3.8.tar.gz", hash = "sha256:7df81e63f0df5c4b24b7d156eb81e4690595239b7d70937d0409f1b0de319c6f", size = 360906, upload-time = "2025-04-11T14:42:50.928Z" }
wheels = [
    { url = "https://files.pythonhosted.org/packages/51/3f/afe76f8e2246ffbc867440cbcf90525264df0e658f8a5ca1f872b3f6192a/markdown-3.8-py3-none-any.whl", hash = "sha256:794a929b79c5af141ef5ab0f2f642d0f7b1872981250230e72682346f7cc90dc", size = 106210, upload-time = "2025-04-11T14:42:49.178Z" },
]

[[package]]
name = "markdown-it-py"
version = "3.0.0"
source = { registry = "https://pypi.org/simple" }
dependencies = [
    { name = "mdurl" },
]
sdist = { url = "https://files.pythonhosted.org/packages/38/71/3b932df36c1a044d397a1f92d1cf91ee0a503d91e470cbd670aa66b07ed0/markdown-it-py-3.0.0.tar.gz", hash = "sha256:e3f60a94fa066dc52ec76661e37c851cb232d92f9886b15cb560aaada2df8feb", size = 74596, upload-time = "2023-06-03T06:41:14.443Z" }
wheels = [
    { url = "https://files.pythonhosted.org/packages/42/d7/1ec15b46af6af88f19b8e5ffea08fa375d433c998b8a7639e76935c14f1f/markdown_it_py-3.0.0-py3-none-any.whl", hash = "sha256:355216845c60bd96232cd8d8c40e8f9765cc86f46880e43a8fd22dc1a1a8cab1", size = 87528, upload-time = "2023-06-03T06:41:11.019Z" },
]

[[package]]
name = "markupsafe"
version = "3.0.2"
source = { registry = "https://pypi.org/simple" }
sdist = { url = "https://files.pythonhosted.org/packages/b2/97/5d42485e71dfc078108a86d6de8fa46db44a1a9295e89c5d6d4a06e23a62/markupsafe-3.0.2.tar.gz", hash = "sha256:ee55d3edf80167e48ea11a923c7386f4669df67d7994554387f84e7d8b0a2bf0", size = 20537, upload-time = "2024-10-18T15:21:54.129Z" }
wheels = [
    { url = "https://files.pythonhosted.org/packages/22/09/d1f21434c97fc42f09d290cbb6350d44eb12f09cc62c9476effdb33a18aa/MarkupSafe-3.0.2-cp312-cp312-macosx_10_13_universal2.whl", hash = "sha256:9778bd8ab0a994ebf6f84c2b949e65736d5575320a17ae8984a77fab08db94cf", size = 14274, upload-time = "2024-10-18T15:21:13.777Z" },
    { url = "https://files.pythonhosted.org/packages/6b/b0/18f76bba336fa5aecf79d45dcd6c806c280ec44538b3c13671d49099fdd0/MarkupSafe-3.0.2-cp312-cp312-macosx_11_0_arm64.whl", hash = "sha256:846ade7b71e3536c4e56b386c2a47adf5741d2d8b94ec9dc3e92e5e1ee1e2225", size = 12348, upload-time = "2024-10-18T15:21:14.822Z" },
    { url = "https://files.pythonhosted.org/packages/e0/25/dd5c0f6ac1311e9b40f4af06c78efde0f3b5cbf02502f8ef9501294c425b/MarkupSafe-3.0.2-cp312-cp312-manylinux_2_17_aarch64.manylinux2014_aarch64.whl", hash = "sha256:1c99d261bd2d5f6b59325c92c73df481e05e57f19837bdca8413b9eac4bd8028", size = 24149, upload-time = "2024-10-18T15:21:15.642Z" },
    { url = "https://files.pythonhosted.org/packages/f3/f0/89e7aadfb3749d0f52234a0c8c7867877876e0a20b60e2188e9850794c17/MarkupSafe-3.0.2-cp312-cp312-manylinux_2_17_x86_64.manylinux2014_x86_64.whl", hash = "sha256:e17c96c14e19278594aa4841ec148115f9c7615a47382ecb6b82bd8fea3ab0c8", size = 23118, upload-time = "2024-10-18T15:21:17.133Z" },
    { url = "https://files.pythonhosted.org/packages/d5/da/f2eeb64c723f5e3777bc081da884b414671982008c47dcc1873d81f625b6/MarkupSafe-3.0.2-cp312-cp312-manylinux_2_5_i686.manylinux1_i686.manylinux_2_17_i686.manylinux2014_i686.whl", hash = "sha256:88416bd1e65dcea10bc7569faacb2c20ce071dd1f87539ca2ab364bf6231393c", size = 22993, upload-time = "2024-10-18T15:21:18.064Z" },
    { url = "https://files.pythonhosted.org/packages/da/0e/1f32af846df486dce7c227fe0f2398dc7e2e51d4a370508281f3c1c5cddc/MarkupSafe-3.0.2-cp312-cp312-musllinux_1_2_aarch64.whl", hash = "sha256:2181e67807fc2fa785d0592dc2d6206c019b9502410671cc905d132a92866557", size = 24178, upload-time = "2024-10-18T15:21:18.859Z" },
    { url = "https://files.pythonhosted.org/packages/c4/f6/bb3ca0532de8086cbff5f06d137064c8410d10779c4c127e0e47d17c0b71/MarkupSafe-3.0.2-cp312-cp312-musllinux_1_2_i686.whl", hash = "sha256:52305740fe773d09cffb16f8ed0427942901f00adedac82ec8b67752f58a1b22", size = 23319, upload-time = "2024-10-18T15:21:19.671Z" },
    { url = "https://files.pythonhosted.org/packages/a2/82/8be4c96ffee03c5b4a034e60a31294daf481e12c7c43ab8e34a1453ee48b/MarkupSafe-3.0.2-cp312-cp312-musllinux_1_2_x86_64.whl", hash = "sha256:ad10d3ded218f1039f11a75f8091880239651b52e9bb592ca27de44eed242a48", size = 23352, upload-time = "2024-10-18T15:21:20.971Z" },
    { url = "https://files.pythonhosted.org/packages/51/ae/97827349d3fcffee7e184bdf7f41cd6b88d9919c80f0263ba7acd1bbcb18/MarkupSafe-3.0.2-cp312-cp312-win32.whl", hash = "sha256:0f4ca02bea9a23221c0182836703cbf8930c5e9454bacce27e767509fa286a30", size = 15097, upload-time = "2024-10-18T15:21:22.646Z" },
    { url = "https://files.pythonhosted.org/packages/c1/80/a61f99dc3a936413c3ee4e1eecac96c0da5ed07ad56fd975f1a9da5bc630/MarkupSafe-3.0.2-cp312-cp312-win_amd64.whl", hash = "sha256:8e06879fc22a25ca47312fbe7c8264eb0b662f6db27cb2d3bbbc74b1df4b9b87", size = 15601, upload-time = "2024-10-18T15:21:23.499Z" },
    { url = "https://files.pythonhosted.org/packages/83/0e/67eb10a7ecc77a0c2bbe2b0235765b98d164d81600746914bebada795e97/MarkupSafe-3.0.2-cp313-cp313-macosx_10_13_universal2.whl", hash = "sha256:ba9527cdd4c926ed0760bc301f6728ef34d841f405abf9d4f959c478421e4efd", size = 14274, upload-time = "2024-10-18T15:21:24.577Z" },
    { url = "https://files.pythonhosted.org/packages/2b/6d/9409f3684d3335375d04e5f05744dfe7e9f120062c9857df4ab490a1031a/MarkupSafe-3.0.2-cp313-cp313-macosx_11_0_arm64.whl", hash = "sha256:f8b3d067f2e40fe93e1ccdd6b2e1d16c43140e76f02fb1319a05cf2b79d99430", size = 12352, upload-time = "2024-10-18T15:21:25.382Z" },
    { url = "https://files.pythonhosted.org/packages/d2/f5/6eadfcd3885ea85fe2a7c128315cc1bb7241e1987443d78c8fe712d03091/MarkupSafe-3.0.2-cp313-cp313-manylinux_2_17_aarch64.manylinux2014_aarch64.whl", hash = "sha256:569511d3b58c8791ab4c2e1285575265991e6d8f8700c7be0e88f86cb0672094", size = 24122, upload-time = "2024-10-18T15:21:26.199Z" },
    { url = "https://files.pythonhosted.org/packages/0c/91/96cf928db8236f1bfab6ce15ad070dfdd02ed88261c2afafd4b43575e9e9/MarkupSafe-3.0.2-cp313-cp313-manylinux_2_17_x86_64.manylinux2014_x86_64.whl", hash = "sha256:15ab75ef81add55874e7ab7055e9c397312385bd9ced94920f2802310c930396", size = 23085, upload-time = "2024-10-18T15:21:27.029Z" },
    { url = "https://files.pythonhosted.org/packages/c2/cf/c9d56af24d56ea04daae7ac0940232d31d5a8354f2b457c6d856b2057d69/MarkupSafe-3.0.2-cp313-cp313-manylinux_2_5_i686.manylinux1_i686.manylinux_2_17_i686.manylinux2014_i686.whl", hash = "sha256:f3818cb119498c0678015754eba762e0d61e5b52d34c8b13d770f0719f7b1d79", size = 22978, upload-time = "2024-10-18T15:21:27.846Z" },
    { url = "https://files.pythonhosted.org/packages/2a/9f/8619835cd6a711d6272d62abb78c033bda638fdc54c4e7f4272cf1c0962b/MarkupSafe-3.0.2-cp313-cp313-musllinux_1_2_aarch64.whl", hash = "sha256:cdb82a876c47801bb54a690c5ae105a46b392ac6099881cdfb9f6e95e4014c6a", size = 24208, upload-time = "2024-10-18T15:21:28.744Z" },
    { url = "https://files.pythonhosted.org/packages/f9/bf/176950a1792b2cd2102b8ffeb5133e1ed984547b75db47c25a67d3359f77/MarkupSafe-3.0.2-cp313-cp313-musllinux_1_2_i686.whl", hash = "sha256:cabc348d87e913db6ab4aa100f01b08f481097838bdddf7c7a84b7575b7309ca", size = 23357, upload-time = "2024-10-18T15:21:29.545Z" },
    { url = "https://files.pythonhosted.org/packages/ce/4f/9a02c1d335caabe5c4efb90e1b6e8ee944aa245c1aaaab8e8a618987d816/MarkupSafe-3.0.2-cp313-cp313-musllinux_1_2_x86_64.whl", hash = "sha256:444dcda765c8a838eaae23112db52f1efaf750daddb2d9ca300bcae1039adc5c", size = 23344, upload-time = "2024-10-18T15:21:30.366Z" },
    { url = "https://files.pythonhosted.org/packages/ee/55/c271b57db36f748f0e04a759ace9f8f759ccf22b4960c270c78a394f58be/MarkupSafe-3.0.2-cp313-cp313-win32.whl", hash = "sha256:bcf3e58998965654fdaff38e58584d8937aa3096ab5354d493c77d1fdd66d7a1", size = 15101, upload-time = "2024-10-18T15:21:31.207Z" },
    { url = "https://files.pythonhosted.org/packages/29/88/07df22d2dd4df40aba9f3e402e6dc1b8ee86297dddbad4872bd5e7b0094f/MarkupSafe-3.0.2-cp313-cp313-win_amd64.whl", hash = "sha256:e6a2a455bd412959b57a172ce6328d2dd1f01cb2135efda2e4576e8a23fa3b0f", size = 15603, upload-time = "2024-10-18T15:21:32.032Z" },
    { url = "https://files.pythonhosted.org/packages/62/6a/8b89d24db2d32d433dffcd6a8779159da109842434f1dd2f6e71f32f738c/MarkupSafe-3.0.2-cp313-cp313t-macosx_10_13_universal2.whl", hash = "sha256:b5a6b3ada725cea8a5e634536b1b01c30bcdcd7f9c6fff4151548d5bf6b3a36c", size = 14510, upload-time = "2024-10-18T15:21:33.625Z" },
    { url = "https://files.pythonhosted.org/packages/7a/06/a10f955f70a2e5a9bf78d11a161029d278eeacbd35ef806c3fd17b13060d/MarkupSafe-3.0.2-cp313-cp313t-macosx_11_0_arm64.whl", hash = "sha256:a904af0a6162c73e3edcb969eeeb53a63ceeb5d8cf642fade7d39e7963a22ddb", size = 12486, upload-time = "2024-10-18T15:21:34.611Z" },
    { url = "https://files.pythonhosted.org/packages/34/cf/65d4a571869a1a9078198ca28f39fba5fbb910f952f9dbc5220afff9f5e6/MarkupSafe-3.0.2-cp313-cp313t-manylinux_2_17_aarch64.manylinux2014_aarch64.whl", hash = "sha256:4aa4e5faecf353ed117801a068ebab7b7e09ffb6e1d5e412dc852e0da018126c", size = 25480, upload-time = "2024-10-18T15:21:35.398Z" },
    { url = "https://files.pythonhosted.org/packages/0c/e3/90e9651924c430b885468b56b3d597cabf6d72be4b24a0acd1fa0e12af67/MarkupSafe-3.0.2-cp313-cp313t-manylinux_2_17_x86_64.manylinux2014_x86_64.whl", hash = "sha256:c0ef13eaeee5b615fb07c9a7dadb38eac06a0608b41570d8ade51c56539e509d", size = 23914, upload-time = "2024-10-18T15:21:36.231Z" },
    { url = "https://files.pythonhosted.org/packages/66/8c/6c7cf61f95d63bb866db39085150df1f2a5bd3335298f14a66b48e92659c/MarkupSafe-3.0.2-cp313-cp313t-manylinux_2_5_i686.manylinux1_i686.manylinux_2_17_i686.manylinux2014_i686.whl", hash = "sha256:d16a81a06776313e817c951135cf7340a3e91e8c1ff2fac444cfd75fffa04afe", size = 23796, upload-time = "2024-10-18T15:21:37.073Z" },
    { url = "https://files.pythonhosted.org/packages/bb/35/cbe9238ec3f47ac9a7c8b3df7a808e7cb50fe149dc7039f5f454b3fba218/MarkupSafe-3.0.2-cp313-cp313t-musllinux_1_2_aarch64.whl", hash = "sha256:6381026f158fdb7c72a168278597a5e3a5222e83ea18f543112b2662a9b699c5", size = 25473, upload-time = "2024-10-18T15:21:37.932Z" },
    { url = "https://files.pythonhosted.org/packages/e6/32/7621a4382488aa283cc05e8984a9c219abad3bca087be9ec77e89939ded9/MarkupSafe-3.0.2-cp313-cp313t-musllinux_1_2_i686.whl", hash = "sha256:3d79d162e7be8f996986c064d1c7c817f6df3a77fe3d6859f6f9e7be4b8c213a", size = 24114, upload-time = "2024-10-18T15:21:39.799Z" },
    { url = "https://files.pythonhosted.org/packages/0d/80/0985960e4b89922cb5a0bac0ed39c5b96cbc1a536a99f30e8c220a996ed9/MarkupSafe-3.0.2-cp313-cp313t-musllinux_1_2_x86_64.whl", hash = "sha256:131a3c7689c85f5ad20f9f6fb1b866f402c445b220c19fe4308c0b147ccd2ad9", size = 24098, upload-time = "2024-10-18T15:21:40.813Z" },
    { url = "https://files.pythonhosted.org/packages/82/78/fedb03c7d5380df2427038ec8d973587e90561b2d90cd472ce9254cf348b/MarkupSafe-3.0.2-cp313-cp313t-win32.whl", hash = "sha256:ba8062ed2cf21c07a9e295d5b8a2a5ce678b913b45fdf68c32d95d6c1291e0b6", size = 15208, upload-time = "2024-10-18T15:21:41.814Z" },
    { url = "https://files.pythonhosted.org/packages/4f/65/6079a46068dfceaeabb5dcad6d674f5f5c61a6fa5673746f42a9f4c233b3/MarkupSafe-3.0.2-cp313-cp313t-win_amd64.whl", hash = "sha256:e444a31f8db13eb18ada366ab3cf45fd4b31e4db1236a4448f68778c1d1a5a2f", size = 15739, upload-time = "2024-10-18T15:21:42.784Z" },
]

[[package]]
name = "matplotlib"
version = "3.10.6"
source = { registry = "https://pypi.org/simple" }
dependencies = [
    { name = "contourpy" },
    { name = "cycler" },
    { name = "fonttools" },
    { name = "kiwisolver" },
    { name = "numpy" },
    { name = "packaging" },
    { name = "pillow" },
    { name = "pyparsing" },
    { name = "python-dateutil" },
]
sdist = { url = "https://files.pythonhosted.org/packages/a0/59/c3e6453a9676ffba145309a73c462bb407f4400de7de3f2b41af70720a3c/matplotlib-3.10.6.tar.gz", hash = "sha256:ec01b645840dd1996df21ee37f208cd8ba57644779fa20464010638013d3203c", size = 34804264, upload-time = "2025-08-30T00:14:25.137Z" }
wheels = [
    { url = "https://files.pythonhosted.org/packages/ea/1a/7042f7430055d567cc3257ac409fcf608599ab27459457f13772c2d9778b/matplotlib-3.10.6-cp312-cp312-macosx_10_13_x86_64.whl", hash = "sha256:31ca662df6a80bd426f871105fdd69db7543e28e73a9f2afe80de7e531eb2347", size = 8272404, upload-time = "2025-08-30T00:12:59.112Z" },
    { url = "https://files.pythonhosted.org/packages/a9/5d/1d5f33f5b43f4f9e69e6a5fe1fb9090936ae7bc8e2ff6158e7a76542633b/matplotlib-3.10.6-cp312-cp312-macosx_11_0_arm64.whl", hash = "sha256:1678bb61d897bb4ac4757b5ecfb02bfb3fddf7f808000fb81e09c510712fda75", size = 8128262, upload-time = "2025-08-30T00:13:01.141Z" },
    { url = "https://files.pythonhosted.org/packages/67/c3/135fdbbbf84e0979712df58e5e22b4f257b3f5e52a3c4aacf1b8abec0d09/matplotlib-3.10.6-cp312-cp312-manylinux2014_x86_64.manylinux_2_17_x86_64.whl", hash = "sha256:56cd2d20842f58c03d2d6e6c1f1cf5548ad6f66b91e1e48f814e4fb5abd1cb95", size = 8697008, upload-time = "2025-08-30T00:13:03.24Z" },
    { url = "https://files.pythonhosted.org/packages/9c/be/c443ea428fb2488a3ea7608714b1bd85a82738c45da21b447dc49e2f8e5d/matplotlib-3.10.6-cp312-cp312-manylinux_2_27_aarch64.manylinux_2_28_aarch64.whl", hash = "sha256:662df55604a2f9a45435566d6e2660e41efe83cd94f4288dfbf1e6d1eae4b0bb", size = 9530166, upload-time = "2025-08-30T00:13:05.951Z" },
    { url = "https://files.pythonhosted.org/packages/a9/35/48441422b044d74034aea2a3e0d1a49023f12150ebc58f16600132b9bbaf/matplotlib-3.10.6-cp312-cp312-musllinux_1_2_x86_64.whl", hash = "sha256:08f141d55148cd1fc870c3387d70ca4df16dee10e909b3b038782bd4bda6ea07", size = 9593105, upload-time = "2025-08-30T00:13:08.356Z" },
    { url = "https://files.pythonhosted.org/packages/45/c3/994ef20eb4154ab84cc08d033834555319e4af970165e6c8894050af0b3c/matplotlib-3.10.6-cp312-cp312-win_amd64.whl", hash = "sha256:590f5925c2d650b5c9d813c5b3b5fc53f2929c3f8ef463e4ecfa7e052044fb2b", size = 8122784, upload-time = "2025-08-30T00:13:10.367Z" },
    { url = "https://files.pythonhosted.org/packages/57/b8/5c85d9ae0e40f04e71bedb053aada5d6bab1f9b5399a0937afb5d6b02d98/matplotlib-3.10.6-cp312-cp312-win_arm64.whl", hash = "sha256:f44c8d264a71609c79a78d50349e724f5d5fc3684ead7c2a473665ee63d868aa", size = 7992823, upload-time = "2025-08-30T00:13:12.24Z" },
    { url = "https://files.pythonhosted.org/packages/a0/db/18380e788bb837e724358287b08e223b32bc8dccb3b0c12fa8ca20bc7f3b/matplotlib-3.10.6-cp313-cp313-macosx_10_13_x86_64.whl", hash = "sha256:819e409653c1106c8deaf62e6de6b8611449c2cd9939acb0d7d4e57a3d95cc7a", size = 8273231, upload-time = "2025-08-30T00:13:13.881Z" },
    { url = "https://files.pythonhosted.org/packages/d3/0f/38dd49445b297e0d4f12a322c30779df0d43cb5873c7847df8a82e82ec67/matplotlib-3.10.6-cp313-cp313-macosx_11_0_arm64.whl", hash = "sha256:59c8ac8382fefb9cb71308dde16a7c487432f5255d8f1fd32473523abecfecdf", size = 8128730, upload-time = "2025-08-30T00:13:15.556Z" },
    { url = "https://files.pythonhosted.org/packages/e5/b8/9eea6630198cb303d131d95d285a024b3b8645b1763a2916fddb44ca8760/matplotlib-3.10.6-cp313-cp313-manylinux2014_x86_64.manylinux_2_17_x86_64.whl", hash = "sha256:84e82d9e0fd70c70bc55739defbd8055c54300750cbacf4740c9673a24d6933a", size = 8698539, upload-time = "2025-08-30T00:13:17.297Z" },
    { url = "https://files.pythonhosted.org/packages/71/34/44c7b1f075e1ea398f88aeabcc2907c01b9cc99e2afd560c1d49845a1227/matplotlib-3.10.6-cp313-cp313-manylinux_2_27_aarch64.manylinux_2_28_aarch64.whl", hash = "sha256:25f7a3eb42d6c1c56e89eacd495661fc815ffc08d9da750bca766771c0fd9110", size = 9529702, upload-time = "2025-08-30T00:13:19.248Z" },
    { url = "https://files.pythonhosted.org/packages/b5/7f/e5c2dc9950c7facaf8b461858d1b92c09dd0cf174fe14e21953b3dda06f7/matplotlib-3.10.6-cp313-cp313-musllinux_1_2_x86_64.whl", hash = "sha256:f9c862d91ec0b7842920a4cfdaaec29662195301914ea54c33e01f1a28d014b2", size = 9593742, upload-time = "2025-08-30T00:13:21.181Z" },
    { url = "https://files.pythonhosted.org/packages/ff/1d/70c28528794f6410ee2856cd729fa1f1756498b8d3126443b0a94e1a8695/matplotlib-3.10.6-cp313-cp313-win_amd64.whl", hash = "sha256:1b53bd6337eba483e2e7d29c5ab10eee644bc3a2491ec67cc55f7b44583ffb18", size = 8122753, upload-time = "2025-08-30T00:13:23.44Z" },
    { url = "https://files.pythonhosted.org/packages/e8/74/0e1670501fc7d02d981564caf7c4df42974464625935424ca9654040077c/matplotlib-3.10.6-cp313-cp313-win_arm64.whl", hash = "sha256:cbd5eb50b7058b2892ce45c2f4e92557f395c9991f5c886d1bb74a1582e70fd6", size = 7992973, upload-time = "2025-08-30T00:13:26.632Z" },
    { url = "https://files.pythonhosted.org/packages/b1/4e/60780e631d73b6b02bd7239f89c451a72970e5e7ec34f621eda55cd9a445/matplotlib-3.10.6-cp313-cp313t-macosx_10_13_x86_64.whl", hash = "sha256:acc86dd6e0e695c095001a7fccff158c49e45e0758fdf5dcdbb0103318b59c9f", size = 8316869, upload-time = "2025-08-30T00:13:28.262Z" },
    { url = "https://files.pythonhosted.org/packages/f8/15/baa662374a579413210fc2115d40c503b7360a08e9cc254aa0d97d34b0c1/matplotlib-3.10.6-cp313-cp313t-macosx_11_0_arm64.whl", hash = "sha256:e228cd2ffb8f88b7d0b29e37f68ca9aaf83e33821f24a5ccc4f082dd8396bc27", size = 8178240, upload-time = "2025-08-30T00:13:30.007Z" },
    { url = "https://files.pythonhosted.org/packages/c6/3f/3c38e78d2aafdb8829fcd0857d25aaf9e7dd2dfcf7ec742765b585774931/matplotlib-3.10.6-cp313-cp313t-manylinux2014_x86_64.manylinux_2_17_x86_64.whl", hash = "sha256:658bc91894adeab669cf4bb4a186d049948262987e80f0857216387d7435d833", size = 8711719, upload-time = "2025-08-30T00:13:31.72Z" },
    { url = "https://files.pythonhosted.org/packages/96/4b/2ec2bbf8cefaa53207cc56118d1fa8a0f9b80642713ea9390235d331ede4/matplotlib-3.10.6-cp313-cp313t-manylinux_2_27_aarch64.manylinux_2_28_aarch64.whl", hash = "sha256:8913b7474f6dd83ac444c9459c91f7f0f2859e839f41d642691b104e0af056aa", size = 9541422, upload-time = "2025-08-30T00:13:33.611Z" },
    { url = "https://files.pythonhosted.org/packages/83/7d/40255e89b3ef11c7871020563b2dd85f6cb1b4eff17c0f62b6eb14c8fa80/matplotlib-3.10.6-cp313-cp313t-musllinux_1_2_x86_64.whl", hash = "sha256:091cea22e059b89f6d7d1a18e2c33a7376c26eee60e401d92a4d6726c4e12706", size = 9594068, upload-time = "2025-08-30T00:13:35.833Z" },
    { url = "https://files.pythonhosted.org/packages/f0/a9/0213748d69dc842537a113493e1c27daf9f96bd7cc316f933dc8ec4de985/matplotlib-3.10.6-cp313-cp313t-win_amd64.whl", hash = "sha256:491e25e02a23d7207629d942c666924a6b61e007a48177fdd231a0097b7f507e", size = 8200100, upload-time = "2025-08-30T00:13:37.668Z" },
    { url = "https://files.pythonhosted.org/packages/be/15/79f9988066ce40b8a6f1759a934ea0cde8dc4adc2262255ee1bc98de6ad0/matplotlib-3.10.6-cp313-cp313t-win_arm64.whl", hash = "sha256:3d80d60d4e54cda462e2cd9a086d85cd9f20943ead92f575ce86885a43a565d5", size = 8042142, upload-time = "2025-08-30T00:13:39.426Z" },
    { url = "https://files.pythonhosted.org/packages/7c/58/e7b6d292beae6fb4283ca6fb7fa47d7c944a68062d6238c07b497dd35493/matplotlib-3.10.6-cp314-cp314-macosx_10_13_x86_64.whl", hash = "sha256:70aaf890ce1d0efd482df969b28a5b30ea0b891224bb315810a3940f67182899", size = 8273802, upload-time = "2025-08-30T00:13:41.006Z" },
    { url = "https://files.pythonhosted.org/packages/9f/f6/7882d05aba16a8cdd594fb9a03a9d3cca751dbb6816adf7b102945522ee9/matplotlib-3.10.6-cp314-cp314-macosx_11_0_arm64.whl", hash = "sha256:1565aae810ab79cb72e402b22facfa6501365e73ebab70a0fdfb98488d2c3c0c", size = 8131365, upload-time = "2025-08-30T00:13:42.664Z" },
    { url = "https://files.pythonhosted.org/packages/94/bf/ff32f6ed76e78514e98775a53715eca4804b12bdcf35902cdd1cf759d324/matplotlib-3.10.6-cp314-cp314-manylinux_2_27_aarch64.manylinux_2_28_aarch64.whl", hash = "sha256:f3b23315a01981689aa4e1a179dbf6ef9fbd17143c3eea77548c2ecfb0499438", size = 9533961, upload-time = "2025-08-30T00:13:44.372Z" },
    { url = "https://files.pythonhosted.org/packages/fe/c3/6bf88c2fc2da7708a2ff8d2eeb5d68943130f50e636d5d3dcf9d4252e971/matplotlib-3.10.6-cp314-cp314-manylinux_2_27_x86_64.manylinux_2_28_x86_64.whl", hash = "sha256:30fdd37edf41a4e6785f9b37969de57aea770696cb637d9946eb37470c94a453", size = 9804262, upload-time = "2025-08-30T00:13:46.614Z" },
    { url = "https://files.pythonhosted.org/packages/0f/7a/e05e6d9446d2d577b459427ad060cd2de5742d0e435db3191fea4fcc7e8b/matplotlib-3.10.6-cp314-cp314-musllinux_1_2_x86_64.whl", hash = "sha256:bc31e693da1c08012c764b053e702c1855378e04102238e6a5ee6a7117c53a47", size = 9595508, upload-time = "2025-08-30T00:13:48.731Z" },
    { url = "https://files.pythonhosted.org/packages/39/fb/af09c463ced80b801629fd73b96f726c9f6124c3603aa2e480a061d6705b/matplotlib-3.10.6-cp314-cp314-win_amd64.whl", hash = "sha256:05be9bdaa8b242bc6ff96330d18c52f1fc59c6fb3a4dd411d953d67e7e1baf98", size = 8252742, upload-time = "2025-08-30T00:13:50.539Z" },
    { url = "https://files.pythonhosted.org/packages/b1/f9/b682f6db9396d9ab8f050c0a3bfbb5f14fb0f6518f08507c04cc02f8f229/matplotlib-3.10.6-cp314-cp314-win_arm64.whl", hash = "sha256:f56a0d1ab05d34c628592435781d185cd99630bdfd76822cd686fb5a0aecd43a", size = 8124237, upload-time = "2025-08-30T00:13:54.3Z" },
    { url = "https://files.pythonhosted.org/packages/b5/d2/b69b4a0923a3c05ab90527c60fdec899ee21ca23ede7f0fb818e6620d6f2/matplotlib-3.10.6-cp314-cp314t-macosx_10_13_x86_64.whl", hash = "sha256:94f0b4cacb23763b64b5dace50d5b7bfe98710fed5f0cef5c08135a03399d98b", size = 8316956, upload-time = "2025-08-30T00:13:55.932Z" },
    { url = "https://files.pythonhosted.org/packages/28/e9/dc427b6f16457ffaeecb2fc4abf91e5adb8827861b869c7a7a6d1836fa73/matplotlib-3.10.6-cp314-cp314t-macosx_11_0_arm64.whl", hash = "sha256:cc332891306b9fb39462673d8225d1b824c89783fee82840a709f96714f17a5c", size = 8178260, upload-time = "2025-08-30T00:14:00.942Z" },
    { url = "https://files.pythonhosted.org/packages/c4/89/1fbd5ad611802c34d1c7ad04607e64a1350b7fb9c567c4ec2c19e066ed35/matplotlib-3.10.6-cp314-cp314t-manylinux_2_27_aarch64.manylinux_2_28_aarch64.whl", hash = "sha256:ee1d607b3fb1590deb04b69f02ea1d53ed0b0bf75b2b1a5745f269afcbd3cdd3", size = 9541422, upload-time = "2025-08-30T00:14:02.664Z" },
    { url = "https://files.pythonhosted.org/packages/b0/3b/65fec8716025b22c1d72d5a82ea079934c76a547696eaa55be6866bc89b1/matplotlib-3.10.6-cp314-cp314t-manylinux_2_27_x86_64.manylinux_2_28_x86_64.whl", hash = "sha256:376a624a218116461696b27b2bbf7a8945053e6d799f6502fc03226d077807bf", size = 9803678, upload-time = "2025-08-30T00:14:04.741Z" },
    { url = "https://files.pythonhosted.org/packages/c7/b0/40fb2b3a1ab9381bb39a952e8390357c8be3bdadcf6d5055d9c31e1b35ae/matplotlib-3.10.6-cp314-cp314t-musllinux_1_2_x86_64.whl", hash = "sha256:83847b47f6524c34b4f2d3ce726bb0541c48c8e7692729865c3df75bfa0f495a", size = 9594077, upload-time = "2025-08-30T00:14:07.012Z" },
    { url = "https://files.pythonhosted.org/packages/76/34/c4b71b69edf5b06e635eee1ed10bfc73cf8df058b66e63e30e6a55e231d5/matplotlib-3.10.6-cp314-cp314t-win_amd64.whl", hash = "sha256:c7e0518e0d223683532a07f4b512e2e0729b62674f1b3a1a69869f98e6b1c7e3", size = 8342822, upload-time = "2025-08-30T00:14:09.041Z" },
    { url = "https://files.pythonhosted.org/packages/e8/62/aeabeef1a842b6226a30d49dd13e8a7a1e81e9ec98212c0b5169f0a12d83/matplotlib-3.10.6-cp314-cp314t-win_arm64.whl", hash = "sha256:4dd83e029f5b4801eeb87c64efd80e732452781c16a9cf7415b7b63ec8f374d7", size = 8172588, upload-time = "2025-08-30T00:14:11.166Z" },
]

[[package]]
name = "matplotlib-inline"
version = "0.1.7"
source = { registry = "https://pypi.org/simple" }
dependencies = [
    { name = "traitlets" },
]
sdist = { url = "https://files.pythonhosted.org/packages/99/5b/a36a337438a14116b16480db471ad061c36c3694df7c2084a0da7ba538b7/matplotlib_inline-0.1.7.tar.gz", hash = "sha256:8423b23ec666be3d16e16b60bdd8ac4e86e840ebd1dd11a30b9f117f2fa0ab90", size = 8159, upload-time = "2024-04-15T13:44:44.803Z" }
wheels = [
    { url = "https://files.pythonhosted.org/packages/8f/8e/9ad090d3553c280a8060fbf6e24dc1c0c29704ee7d1c372f0c174aa59285/matplotlib_inline-0.1.7-py3-none-any.whl", hash = "sha256:df192d39a4ff8f21b1895d72e6a13f5fcc5099f00fa84384e0ea28c2cc0653ca", size = 9899, upload-time = "2024-04-15T13:44:43.265Z" },
]

[[package]]
name = "mdit-py-plugins"
version = "0.4.2"
source = { registry = "https://pypi.org/simple" }
dependencies = [
    { name = "markdown-it-py" },
]
sdist = { url = "https://files.pythonhosted.org/packages/19/03/a2ecab526543b152300717cf232bb4bb8605b6edb946c845016fa9c9c9fd/mdit_py_plugins-0.4.2.tar.gz", hash = "sha256:5f2cd1fdb606ddf152d37ec30e46101a60512bc0e5fa1a7002c36647b09e26b5", size = 43542, upload-time = "2024-09-09T20:27:49.564Z" }
wheels = [
    { url = "https://files.pythonhosted.org/packages/a7/f7/7782a043553ee469c1ff49cfa1cdace2d6bf99a1f333cf38676b3ddf30da/mdit_py_plugins-0.4.2-py3-none-any.whl", hash = "sha256:0c673c3f889399a33b95e88d2f0d111b4447bdfea7f237dab2d488f459835636", size = 55316, upload-time = "2024-09-09T20:27:48.397Z" },
]

[[package]]
name = "mdurl"
version = "0.1.2"
source = { registry = "https://pypi.org/simple" }
sdist = { url = "https://files.pythonhosted.org/packages/d6/54/cfe61301667036ec958cb99bd3efefba235e65cdeb9c84d24a8293ba1d90/mdurl-0.1.2.tar.gz", hash = "sha256:bb413d29f5eea38f31dd4754dd7377d4465116fb207585f97bf925588687c1ba", size = 8729, upload-time = "2022-08-14T12:40:10.846Z" }
wheels = [
    { url = "https://files.pythonhosted.org/packages/b3/38/89ba8ad64ae25be8de66a6d463314cf1eb366222074cfda9ee839c56a4b4/mdurl-0.1.2-py3-none-any.whl", hash = "sha256:84008a41e51615a49fc9966191ff91509e3c40b939176e643fd50a5c2196b8f8", size = 9979, upload-time = "2022-08-14T12:40:09.779Z" },
]

[[package]]
name = "mergedeep"
version = "1.3.4"
source = { registry = "https://pypi.org/simple" }
sdist = { url = "https://files.pythonhosted.org/packages/3a/41/580bb4006e3ed0361b8151a01d324fb03f420815446c7def45d02f74c270/mergedeep-1.3.4.tar.gz", hash = "sha256:0096d52e9dad9939c3d975a774666af186eda617e6ca84df4c94dec30004f2a8", size = 4661, upload-time = "2021-02-05T18:55:30.623Z" }
wheels = [
    { url = "https://files.pythonhosted.org/packages/2c/19/04f9b178c2d8a15b076c8b5140708fa6ffc5601fb6f1e975537072df5b2a/mergedeep-1.3.4-py3-none-any.whl", hash = "sha256:70775750742b25c0d8f36c55aed03d24c3384d17c951b3175d898bd778ef0307", size = 6354, upload-time = "2021-02-05T18:55:29.583Z" },
]

[[package]]
name = "mistune"
version = "3.1.3"
source = { registry = "https://pypi.org/simple" }
sdist = { url = "https://files.pythonhosted.org/packages/c4/79/bda47f7dd7c3c55770478d6d02c9960c430b0cf1773b72366ff89126ea31/mistune-3.1.3.tar.gz", hash = "sha256:a7035c21782b2becb6be62f8f25d3df81ccb4d6fa477a6525b15af06539f02a0", size = 94347, upload-time = "2025-03-19T14:27:24.955Z" }
wheels = [
    { url = "https://files.pythonhosted.org/packages/01/4d/23c4e4f09da849e127e9f123241946c23c1e30f45a88366879e064211815/mistune-3.1.3-py3-none-any.whl", hash = "sha256:1a32314113cff28aa6432e99e522677c8587fd83e3d51c29b82a52409c842bd9", size = 53410, upload-time = "2025-03-19T14:27:23.451Z" },
]

[[package]]
name = "mkdocs"
version = "1.6.1"
source = { registry = "https://pypi.org/simple" }
dependencies = [
    { name = "click" },
    { name = "colorama", marker = "sys_platform == 'win32'" },
    { name = "ghp-import" },
    { name = "jinja2" },
    { name = "markdown" },
    { name = "markupsafe" },
    { name = "mergedeep" },
    { name = "mkdocs-get-deps" },
    { name = "packaging" },
    { name = "pathspec" },
    { name = "pyyaml" },
    { name = "pyyaml-env-tag" },
    { name = "watchdog" },
]
sdist = { url = "https://files.pythonhosted.org/packages/bc/c6/bbd4f061bd16b378247f12953ffcb04786a618ce5e904b8c5a01a0309061/mkdocs-1.6.1.tar.gz", hash = "sha256:7b432f01d928c084353ab39c57282f29f92136665bdd6abf7c1ec8d822ef86f2", size = 3889159, upload-time = "2024-08-30T12:24:06.899Z" }
wheels = [
    { url = "https://files.pythonhosted.org/packages/22/5b/dbc6a8cddc9cfa9c4971d59fb12bb8d42e161b7e7f8cc89e49137c5b279c/mkdocs-1.6.1-py3-none-any.whl", hash = "sha256:db91759624d1647f3f34aa0c3f327dd2601beae39a366d6e064c03468d35c20e", size = 3864451, upload-time = "2024-08-30T12:24:05.054Z" },
]

[[package]]
name = "mkdocs-autorefs"
version = "1.4.2"
source = { registry = "https://pypi.org/simple" }
dependencies = [
    { name = "markdown" },
    { name = "markupsafe" },
    { name = "mkdocs" },
]
sdist = { url = "https://files.pythonhosted.org/packages/47/0c/c9826f35b99c67fa3a7cddfa094c1a6c43fafde558c309c6e4403e5b37dc/mkdocs_autorefs-1.4.2.tar.gz", hash = "sha256:e2ebe1abd2b67d597ed19378c0fff84d73d1dbce411fce7a7cc6f161888b6749", size = 54961, upload-time = "2025-05-20T13:09:09.886Z" }
wheels = [
    { url = "https://files.pythonhosted.org/packages/87/dc/fc063b78f4b769d1956319351704e23ebeba1e9e1d6a41b4b602325fd7e4/mkdocs_autorefs-1.4.2-py3-none-any.whl", hash = "sha256:83d6d777b66ec3c372a1aad4ae0cf77c243ba5bcda5bf0c6b8a2c5e7a3d89f13", size = 24969, upload-time = "2025-05-20T13:09:08.237Z" },
]

[[package]]
name = "mkdocs-awesome-nav"
version = "3.1.2"
source = { registry = "https://pypi.org/simple" }
dependencies = [
    { name = "mkdocs" },
    { name = "natsort" },
    { name = "pydantic" },
    { name = "wcmatch" },
]
sdist = { url = "https://files.pythonhosted.org/packages/6c/18/21f1e8e72b5e2133fba743741f7f0b9eb0b6f2def9e5c141c189a52a62ca/mkdocs_awesome_nav-3.1.2.tar.gz", hash = "sha256:98c5300330ad8e9b665b3f0b38e0116ddc14ce26ac7f3f8c31af5e0faa685a37", size = 8752, upload-time = "2025-05-18T19:12:38.451Z" }
wheels = [
    { url = "https://files.pythonhosted.org/packages/d7/23/2ae189f4bbb5d35bf6dbd202a534b3f7f929c404d056fb0b20e826b9b643/mkdocs_awesome_nav-3.1.2-py3-none-any.whl", hash = "sha256:2ae0e0bd8494c38277a88cb11b70a0e7e2731c1a3bf9c9c3cfcfd2e1b51a4b87", size = 12470, upload-time = "2025-05-18T19:12:36.96Z" },
]

[[package]]
name = "mkdocs-gen-files"
version = "0.5.0"
source = { registry = "https://pypi.org/simple" }
dependencies = [
    { name = "mkdocs" },
]
sdist = { url = "https://files.pythonhosted.org/packages/48/85/2d634462fd59136197d3126ca431ffb666f412e3db38fd5ce3a60566303e/mkdocs_gen_files-0.5.0.tar.gz", hash = "sha256:4c7cf256b5d67062a788f6b1d035e157fc1a9498c2399be9af5257d4ff4d19bc", size = 7539, upload-time = "2023-04-27T19:48:04.894Z" }
wheels = [
    { url = "https://files.pythonhosted.org/packages/e7/0f/1e55b3fd490ad2cecb6e7b31892d27cb9fc4218ec1dab780440ba8579e74/mkdocs_gen_files-0.5.0-py3-none-any.whl", hash = "sha256:7ac060096f3f40bd19039e7277dd3050be9a453c8ac578645844d4d91d7978ea", size = 8380, upload-time = "2023-04-27T19:48:07.059Z" },
]

[[package]]
name = "mkdocs-get-deps"
version = "0.2.0"
source = { registry = "https://pypi.org/simple" }
dependencies = [
    { name = "mergedeep" },
    { name = "platformdirs" },
    { name = "pyyaml" },
]
sdist = { url = "https://files.pythonhosted.org/packages/98/f5/ed29cd50067784976f25ed0ed6fcd3c2ce9eb90650aa3b2796ddf7b6870b/mkdocs_get_deps-0.2.0.tar.gz", hash = "sha256:162b3d129c7fad9b19abfdcb9c1458a651628e4b1dea628ac68790fb3061c60c", size = 10239, upload-time = "2023-11-20T17:51:09.981Z" }
wheels = [
    { url = "https://files.pythonhosted.org/packages/9f/d4/029f984e8d3f3b6b726bd33cafc473b75e9e44c0f7e80a5b29abc466bdea/mkdocs_get_deps-0.2.0-py3-none-any.whl", hash = "sha256:2bf11d0b133e77a0dd036abeeb06dec8775e46efa526dc70667d8863eefc6134", size = 9521, upload-time = "2023-11-20T17:51:08.587Z" },
]

[[package]]
name = "mkdocs-git-revision-date-localized-plugin"
version = "1.4.7"
source = { registry = "https://pypi.org/simple" }
dependencies = [
    { name = "babel" },
    { name = "gitpython" },
    { name = "mkdocs" },
    { name = "pytz" },
]
sdist = { url = "https://files.pythonhosted.org/packages/5e/f8/a17ec39a4fc314d40cc96afdc1d401e393ebd4f42309d454cc940a2cf38a/mkdocs_git_revision_date_localized_plugin-1.4.7.tar.gz", hash = "sha256:10a49eff1e1c3cb766e054b9d8360c904ce4fe8c33ac3f6cc083ac6459c91953", size = 450473, upload-time = "2025-05-28T18:26:20.697Z" }
wheels = [
    { url = "https://files.pythonhosted.org/packages/53/b6/106fcc15287e7228658fbd0ad9e8b0d775becced0a089cc39984641f4a0f/mkdocs_git_revision_date_localized_plugin-1.4.7-py3-none-any.whl", hash = "sha256:056c0a90242409148f1dc94d5c9d2c25b5b8ddd8de45489fa38f7fa7ccad2bc4", size = 25382, upload-time = "2025-05-28T18:26:18.907Z" },
]

[[package]]
name = "mkdocs-jupyter"
version = "0.25.1"
source = { registry = "https://pypi.org/simple" }
dependencies = [
    { name = "ipykernel" },
    { name = "jupytext" },
    { name = "mkdocs" },
    { name = "mkdocs-material" },
    { name = "nbconvert" },
    { name = "pygments" },
]
sdist = { url = "https://files.pythonhosted.org/packages/6c/23/6ffb8d2fd2117aa860a04c6fe2510b21bc3c3c085907ffdd851caba53152/mkdocs_jupyter-0.25.1.tar.gz", hash = "sha256:0e9272ff4947e0ec683c92423a4bfb42a26477c103ab1a6ab8277e2dcc8f7afe", size = 1626747, upload-time = "2024-10-15T14:56:32.373Z" }
wheels = [
    { url = "https://files.pythonhosted.org/packages/08/37/5f1fd5c3f6954b3256f8126275e62af493b96fb6aef6c0dbc4ee326032ad/mkdocs_jupyter-0.25.1-py3-none-any.whl", hash = "sha256:3f679a857609885d322880e72533ef5255561bbfdb13cfee2a1e92ef4d4ad8d8", size = 1456197, upload-time = "2024-10-15T14:56:29.854Z" },
]

[[package]]
name = "mkdocs-material"
version = "9.6.21"
source = { registry = "https://pypi.org/simple" }
dependencies = [
    { name = "babel" },
    { name = "backrefs" },
    { name = "colorama" },
    { name = "jinja2" },
    { name = "markdown" },
    { name = "mkdocs" },
    { name = "mkdocs-material-extensions" },
    { name = "paginate" },
    { name = "pygments" },
    { name = "pymdown-extensions" },
    { name = "requests" },
]
sdist = { url = "https://files.pythonhosted.org/packages/ff/d5/ab83ca9aa314954b0a9e8849780bdd01866a3cfcb15ffb7e3a61ca06ff0b/mkdocs_material-9.6.21.tar.gz", hash = "sha256:b01aa6d2731322438056f360f0e623d3faae981f8f2d8c68b1b973f4f2657870", size = 4043097, upload-time = "2025-09-30T19:11:27.517Z" }
wheels = [
    { url = "https://files.pythonhosted.org/packages/cf/4f/98681c2030375fe9b057dbfb9008b68f46c07dddf583f4df09bf8075e37f/mkdocs_material-9.6.21-py3-none-any.whl", hash = "sha256:aa6a5ab6fb4f6d381588ac51da8782a4d3757cb3d1b174f81a2ec126e1f22c92", size = 9203097, upload-time = "2025-09-30T19:11:24.063Z" },
]

[[package]]
name = "mkdocs-material-extensions"
version = "1.3.1"
source = { registry = "https://pypi.org/simple" }
sdist = { url = "https://files.pythonhosted.org/packages/79/9b/9b4c96d6593b2a541e1cb8b34899a6d021d208bb357042823d4d2cabdbe7/mkdocs_material_extensions-1.3.1.tar.gz", hash = "sha256:10c9511cea88f568257f960358a467d12b970e1f7b2c0e5fb2bb48cab1928443", size = 11847, upload-time = "2023-11-22T19:09:45.208Z" }
wheels = [
    { url = "https://files.pythonhosted.org/packages/5b/54/662a4743aa81d9582ee9339d4ffa3c8fd40a4965e033d77b9da9774d3960/mkdocs_material_extensions-1.3.1-py3-none-any.whl", hash = "sha256:adff8b62700b25cb77b53358dad940f3ef973dd6db797907c49e3c2ef3ab4e31", size = 8728, upload-time = "2023-11-22T19:09:43.465Z" },
]

[[package]]
name = "mkdocs-open-in-new-tab"
version = "1.0.8"
source = { registry = "https://pypi.org/simple" }
dependencies = [
    { name = "mkdocs" },
]
sdist = { url = "https://files.pythonhosted.org/packages/0a/0e/f72a506a21bdb27b807124e00c688226848a388d1fd3980b80ae3cc27203/mkdocs_open_in_new_tab-1.0.8.tar.gz", hash = "sha256:3e0dad08cc9938b0b13097be8e0aa435919de1eeb2d1a648e66b5dee8d57e048", size = 5791, upload-time = "2024-11-18T13:15:13.977Z" }
wheels = [
    { url = "https://files.pythonhosted.org/packages/21/94/44f3c868495481c868d08eea065c82803f1affd8553d3383b782f497613c/mkdocs_open_in_new_tab-1.0.8-py3-none-any.whl", hash = "sha256:051d767a4467b12d89827e1fea0ec660b05b027c726317fe4fceee5456e36ad2", size = 7717, upload-time = "2024-11-18T13:15:12.286Z" },
]

[[package]]
name = "mkdocstrings"
version = "0.29.1"
source = { registry = "https://pypi.org/simple" }
dependencies = [
    { name = "jinja2" },
    { name = "markdown" },
    { name = "markupsafe" },
    { name = "mkdocs" },
    { name = "mkdocs-autorefs" },
    { name = "pymdown-extensions" },
]
sdist = { url = "https://files.pythonhosted.org/packages/41/e8/d22922664a627a0d3d7ff4a6ca95800f5dde54f411982591b4621a76225d/mkdocstrings-0.29.1.tar.gz", hash = "sha256:8722f8f8c5cd75da56671e0a0c1bbed1df9946c0cef74794d6141b34011abd42", size = 1212686, upload-time = "2025-03-31T08:33:11.997Z" }
wheels = [
    { url = "https://files.pythonhosted.org/packages/98/14/22533a578bf8b187e05d67e2c1721ce10e3f526610eebaf7a149d557ea7a/mkdocstrings-0.29.1-py3-none-any.whl", hash = "sha256:37a9736134934eea89cbd055a513d40a020d87dfcae9e3052c2a6b8cd4af09b6", size = 1631075, upload-time = "2025-03-31T08:33:09.661Z" },
]

[package.optional-dependencies]
python = [
    { name = "mkdocstrings-python" },
]

[[package]]
name = "mkdocstrings-python"
version = "1.16.12"
source = { registry = "https://pypi.org/simple" }
dependencies = [
    { name = "griffe" },
    { name = "mkdocs-autorefs" },
    { name = "mkdocstrings" },
]
sdist = { url = "https://files.pythonhosted.org/packages/bf/ed/b886f8c714fd7cccc39b79646b627dbea84cd95c46be43459ef46852caf0/mkdocstrings_python-1.16.12.tar.gz", hash = "sha256:9b9eaa066e0024342d433e332a41095c4e429937024945fea511afe58f63175d", size = 206065, upload-time = "2025-06-03T12:52:49.276Z" }
wheels = [
    { url = "https://files.pythonhosted.org/packages/3b/dd/a24ee3de56954bfafb6ede7cd63c2413bb842cc48eb45e41c43a05a33074/mkdocstrings_python-1.16.12-py3-none-any.whl", hash = "sha256:22ded3a63b3d823d57457a70ff9860d5a4de9e8b1e482876fc9baabaf6f5f374", size = 124287, upload-time = "2025-06-03T12:52:47.819Z" },
]

[[package]]
name = "more-itertools"
version = "10.7.0"
source = { registry = "https://pypi.org/simple" }
sdist = { url = "https://files.pythonhosted.org/packages/ce/a0/834b0cebabbfc7e311f30b46c8188790a37f89fc8d756660346fe5abfd09/more_itertools-10.7.0.tar.gz", hash = "sha256:9fddd5403be01a94b204faadcff459ec3568cf110265d3c54323e1e866ad29d3", size = 127671, upload-time = "2025-04-22T14:17:41.838Z" }
wheels = [
    { url = "https://files.pythonhosted.org/packages/2b/9f/7ba6f94fc1e9ac3d2b853fdff3035fb2fa5afbed898c4a72b8a020610594/more_itertools-10.7.0-py3-none-any.whl", hash = "sha256:d43980384673cb07d2f7d2d918c616b30c659c089ee23953f601d6609c67510e", size = 65278, upload-time = "2025-04-22T14:17:40.49Z" },
]

[[package]]
name = "mypy"
version = "1.18.2"
source = { registry = "https://pypi.org/simple" }
dependencies = [
    { name = "mypy-extensions" },
    { name = "pathspec" },
    { name = "typing-extensions" },
]
sdist = { url = "https://files.pythonhosted.org/packages/c0/77/8f0d0001ffad290cef2f7f216f96c814866248a0b92a722365ed54648e7e/mypy-1.18.2.tar.gz", hash = "sha256:06a398102a5f203d7477b2923dda3634c36727fa5c237d8f859ef90c42a9924b", size = 3448846, upload-time = "2025-09-19T00:11:10.519Z" }
wheels = [
    { url = "https://files.pythonhosted.org/packages/07/06/dfdd2bc60c66611dd8335f463818514733bc763e4760dee289dcc33df709/mypy-1.18.2-cp312-cp312-macosx_10_13_x86_64.whl", hash = "sha256:33eca32dd124b29400c31d7cf784e795b050ace0e1f91b8dc035672725617e34", size = 12908273, upload-time = "2025-09-19T00:10:58.321Z" },
    { url = "https://files.pythonhosted.org/packages/81/14/6a9de6d13a122d5608e1a04130724caf9170333ac5a924e10f670687d3eb/mypy-1.18.2-cp312-cp312-macosx_11_0_arm64.whl", hash = "sha256:a3c47adf30d65e89b2dcd2fa32f3aeb5e94ca970d2c15fcb25e297871c8e4764", size = 11920910, upload-time = "2025-09-19T00:10:20.043Z" },
    { url = "https://files.pythonhosted.org/packages/5f/a9/b29de53e42f18e8cc547e38daa9dfa132ffdc64f7250e353f5c8cdd44bee/mypy-1.18.2-cp312-cp312-manylinux2014_aarch64.manylinux_2_17_aarch64.manylinux_2_28_aarch64.whl", hash = "sha256:5d6c838e831a062f5f29d11c9057c6009f60cb294fea33a98422688181fe2893", size = 12465585, upload-time = "2025-09-19T00:10:33.005Z" },
    { url = "https://files.pythonhosted.org/packages/77/ae/6c3d2c7c61ff21f2bee938c917616c92ebf852f015fb55917fd6e2811db2/mypy-1.18.2-cp312-cp312-manylinux2014_x86_64.manylinux_2_17_x86_64.manylinux_2_28_x86_64.whl", hash = "sha256:01199871b6110a2ce984bde85acd481232d17413868c9807e95c1b0739a58914", size = 13348562, upload-time = "2025-09-19T00:10:11.51Z" },
    { url = "https://files.pythonhosted.org/packages/4d/31/aec68ab3b4aebdf8f36d191b0685d99faa899ab990753ca0fee60fb99511/mypy-1.18.2-cp312-cp312-musllinux_1_2_x86_64.whl", hash = "sha256:a2afc0fa0b0e91b4599ddfe0f91e2c26c2b5a5ab263737e998d6817874c5f7c8", size = 13533296, upload-time = "2025-09-19T00:10:06.568Z" },
    { url = "https://files.pythonhosted.org/packages/9f/83/abcb3ad9478fca3ebeb6a5358bb0b22c95ea42b43b7789c7fb1297ca44f4/mypy-1.18.2-cp312-cp312-win_amd64.whl", hash = "sha256:d8068d0afe682c7c4897c0f7ce84ea77f6de953262b12d07038f4d296d547074", size = 9828828, upload-time = "2025-09-19T00:10:28.203Z" },
    { url = "https://files.pythonhosted.org/packages/5f/04/7f462e6fbba87a72bc8097b93f6842499c428a6ff0c81dd46948d175afe8/mypy-1.18.2-cp313-cp313-macosx_10_13_x86_64.whl", hash = "sha256:07b8b0f580ca6d289e69209ec9d3911b4a26e5abfde32228a288eb79df129fcc", size = 12898728, upload-time = "2025-09-19T00:10:01.33Z" },
    { url = "https://files.pythonhosted.org/packages/99/5b/61ed4efb64f1871b41fd0b82d29a64640f3516078f6c7905b68ab1ad8b13/mypy-1.18.2-cp313-cp313-macosx_11_0_arm64.whl", hash = "sha256:ed4482847168439651d3feee5833ccedbf6657e964572706a2adb1f7fa4dfe2e", size = 11910758, upload-time = "2025-09-19T00:10:42.607Z" },
    { url = "https://files.pythonhosted.org/packages/3c/46/d297d4b683cc89a6e4108c4250a6a6b717f5fa96e1a30a7944a6da44da35/mypy-1.18.2-cp313-cp313-manylinux2014_aarch64.manylinux_2_17_aarch64.manylinux_2_28_aarch64.whl", hash = "sha256:c3ad2afadd1e9fea5cf99a45a822346971ede8685cc581ed9cd4d42eaf940986", size = 12475342, upload-time = "2025-09-19T00:11:00.371Z" },
    { url = "https://files.pythonhosted.org/packages/83/45/4798f4d00df13eae3bfdf726c9244bcb495ab5bd588c0eed93a2f2dd67f3/mypy-1.18.2-cp313-cp313-manylinux2014_x86_64.manylinux_2_17_x86_64.manylinux_2_28_x86_64.whl", hash = "sha256:a431a6f1ef14cf8c144c6b14793a23ec4eae3db28277c358136e79d7d062f62d", size = 13338709, upload-time = "2025-09-19T00:11:03.358Z" },
    { url = "https://files.pythonhosted.org/packages/d7/09/479f7358d9625172521a87a9271ddd2441e1dab16a09708f056e97007207/mypy-1.18.2-cp313-cp313-musllinux_1_2_x86_64.whl", hash = "sha256:7ab28cc197f1dd77a67e1c6f35cd1f8e8b73ed2217e4fc005f9e6a504e46e7ba", size = 13529806, upload-time = "2025-09-19T00:10:26.073Z" },
    { url = "https://files.pythonhosted.org/packages/71/cf/ac0f2c7e9d0ea3c75cd99dff7aec1c9df4a1376537cb90e4c882267ee7e9/mypy-1.18.2-cp313-cp313-win_amd64.whl", hash = "sha256:0e2785a84b34a72ba55fb5daf079a1003a34c05b22238da94fcae2bbe46f3544", size = 9833262, upload-time = "2025-09-19T00:10:40.035Z" },
    { url = "https://files.pythonhosted.org/packages/5a/0c/7d5300883da16f0063ae53996358758b2a2df2a09c72a5061fa79a1f5006/mypy-1.18.2-cp314-cp314-macosx_10_13_x86_64.whl", hash = "sha256:62f0e1e988ad41c2a110edde6c398383a889d95b36b3e60bcf155f5164c4fdce", size = 12893775, upload-time = "2025-09-19T00:10:03.814Z" },
    { url = "https://files.pythonhosted.org/packages/50/df/2cffbf25737bdb236f60c973edf62e3e7b4ee1c25b6878629e88e2cde967/mypy-1.18.2-cp314-cp314-macosx_11_0_arm64.whl", hash = "sha256:8795a039bab805ff0c1dfdb8cd3344642c2b99b8e439d057aba30850b8d3423d", size = 11936852, upload-time = "2025-09-19T00:10:51.631Z" },
    { url = "https://files.pythonhosted.org/packages/be/50/34059de13dd269227fb4a03be1faee6e2a4b04a2051c82ac0a0b5a773c9a/mypy-1.18.2-cp314-cp314-manylinux2014_aarch64.manylinux_2_17_aarch64.manylinux_2_28_aarch64.whl", hash = "sha256:6ca1e64b24a700ab5ce10133f7ccd956a04715463d30498e64ea8715236f9c9c", size = 12480242, upload-time = "2025-09-19T00:11:07.955Z" },
    { url = "https://files.pythonhosted.org/packages/5b/11/040983fad5132d85914c874a2836252bbc57832065548885b5bb5b0d4359/mypy-1.18.2-cp314-cp314-manylinux2014_x86_64.manylinux_2_17_x86_64.manylinux_2_28_x86_64.whl", hash = "sha256:d924eef3795cc89fecf6bedc6ed32b33ac13e8321344f6ddbf8ee89f706c05cb", size = 13326683, upload-time = "2025-09-19T00:09:55.572Z" },
    { url = "https://files.pythonhosted.org/packages/e9/ba/89b2901dd77414dd7a8c8729985832a5735053be15b744c18e4586e506ef/mypy-1.18.2-cp314-cp314-musllinux_1_2_x86_64.whl", hash = "sha256:20c02215a080e3a2be3aa50506c67242df1c151eaba0dcbc1e4e557922a26075", size = 13514749, upload-time = "2025-09-19T00:10:44.827Z" },
    { url = "https://files.pythonhosted.org/packages/25/bc/cc98767cffd6b2928ba680f3e5bc969c4152bf7c2d83f92f5a504b92b0eb/mypy-1.18.2-cp314-cp314-win_amd64.whl", hash = "sha256:749b5f83198f1ca64345603118a6f01a4e99ad4bf9d103ddc5a3200cc4614adf", size = 9982959, upload-time = "2025-09-19T00:10:37.344Z" },
    { url = "https://files.pythonhosted.org/packages/87/e3/be76d87158ebafa0309946c4a73831974d4d6ab4f4ef40c3b53a385a66fd/mypy-1.18.2-py3-none-any.whl", hash = "sha256:22a1748707dd62b58d2ae53562ffc4d7f8bcc727e8ac7cbc69c053ddc874d47e", size = 2352367, upload-time = "2025-09-19T00:10:15.489Z" },
]

[[package]]
name = "mypy-extensions"
version = "1.1.0"
source = { registry = "https://pypi.org/simple" }
sdist = { url = "https://files.pythonhosted.org/packages/a2/6e/371856a3fb9d31ca8dac321cda606860fa4548858c0cc45d9d1d4ca2628b/mypy_extensions-1.1.0.tar.gz", hash = "sha256:52e68efc3284861e772bbcd66823fde5ae21fd2fdb51c62a211403730b916558", size = 6343, upload-time = "2025-04-22T14:54:24.164Z" }
wheels = [
    { url = "https://files.pythonhosted.org/packages/79/7b/2c79738432f5c924bef5071f933bcc9efd0473bac3b4aa584a6f7c1c8df8/mypy_extensions-1.1.0-py3-none-any.whl", hash = "sha256:1be4cccdb0f2482337c4743e60421de3a356cd97508abadd57d47403e94f5505", size = 4963, upload-time = "2025-04-22T14:54:22.983Z" },
]

[[package]]
name = "natsort"
version = "8.4.0"
source = { registry = "https://pypi.org/simple" }
sdist = { url = "https://files.pythonhosted.org/packages/e2/a9/a0c57aee75f77794adaf35322f8b6404cbd0f89ad45c87197a937764b7d0/natsort-8.4.0.tar.gz", hash = "sha256:45312c4a0e5507593da193dedd04abb1469253b601ecaf63445ad80f0a1ea581", size = 76575, upload-time = "2023-06-20T04:17:19.925Z" }
wheels = [
    { url = "https://files.pythonhosted.org/packages/ef/82/7a9d0550484a62c6da82858ee9419f3dd1ccc9aa1c26a1e43da3ecd20b0d/natsort-8.4.0-py3-none-any.whl", hash = "sha256:4732914fb471f56b5cce04d7bae6f164a592c7712e1c85f9ef585e197299521c", size = 38268, upload-time = "2023-06-20T04:17:17.522Z" },
]

[[package]]
name = "nbclient"
version = "0.10.2"
source = { registry = "https://pypi.org/simple" }
dependencies = [
    { name = "jupyter-client" },
    { name = "jupyter-core" },
    { name = "nbformat" },
    { name = "traitlets" },
]
sdist = { url = "https://files.pythonhosted.org/packages/87/66/7ffd18d58eae90d5721f9f39212327695b749e23ad44b3881744eaf4d9e8/nbclient-0.10.2.tar.gz", hash = "sha256:90b7fc6b810630db87a6d0c2250b1f0ab4cf4d3c27a299b0cde78a4ed3fd9193", size = 62424, upload-time = "2024-12-19T10:32:27.164Z" }
wheels = [
    { url = "https://files.pythonhosted.org/packages/34/6d/e7fa07f03a4a7b221d94b4d586edb754a9b0dc3c9e2c93353e9fa4e0d117/nbclient-0.10.2-py3-none-any.whl", hash = "sha256:4ffee11e788b4a27fabeb7955547e4318a5298f34342a4bfd01f2e1faaeadc3d", size = 25434, upload-time = "2024-12-19T10:32:24.139Z" },
]

[[package]]
name = "nbconvert"
version = "7.16.6"
source = { registry = "https://pypi.org/simple" }
dependencies = [
    { name = "beautifulsoup4" },
    { name = "bleach", extra = ["css"] },
    { name = "defusedxml" },
    { name = "jinja2" },
    { name = "jupyter-core" },
    { name = "jupyterlab-pygments" },
    { name = "markupsafe" },
    { name = "mistune" },
    { name = "nbclient" },
    { name = "nbformat" },
    { name = "packaging" },
    { name = "pandocfilters" },
    { name = "pygments" },
    { name = "traitlets" },
]
sdist = { url = "https://files.pythonhosted.org/packages/a3/59/f28e15fc47ffb73af68a8d9b47367a8630d76e97ae85ad18271b9db96fdf/nbconvert-7.16.6.tar.gz", hash = "sha256:576a7e37c6480da7b8465eefa66c17844243816ce1ccc372633c6b71c3c0f582", size = 857715, upload-time = "2025-01-28T09:29:14.724Z" }
wheels = [
    { url = "https://files.pythonhosted.org/packages/cc/9a/cd673b2f773a12c992f41309ef81b99da1690426bd2f96957a7ade0d3ed7/nbconvert-7.16.6-py3-none-any.whl", hash = "sha256:1375a7b67e0c2883678c48e506dc320febb57685e5ee67faa51b18a90f3a712b", size = 258525, upload-time = "2025-01-28T09:29:12.551Z" },
]

[[package]]
name = "nbformat"
version = "5.10.4"
source = { registry = "https://pypi.org/simple" }
dependencies = [
    { name = "fastjsonschema" },
    { name = "jsonschema" },
    { name = "jupyter-core" },
    { name = "traitlets" },
]
sdist = { url = "https://files.pythonhosted.org/packages/6d/fd/91545e604bc3dad7dca9ed03284086039b294c6b3d75c0d2fa45f9e9caf3/nbformat-5.10.4.tar.gz", hash = "sha256:322168b14f937a5d11362988ecac2a4952d3d8e3a2cbeb2319584631226d5b3a", size = 142749, upload-time = "2024-04-04T11:20:37.371Z" }
wheels = [
    { url = "https://files.pythonhosted.org/packages/a9/82/0340caa499416c78e5d8f5f05947ae4bc3cba53c9f038ab6e9ed964e22f1/nbformat-5.10.4-py3-none-any.whl", hash = "sha256:3b48d6c8fbca4b299bf3982ea7db1af21580e4fec269ad087b9e81588891200b", size = 78454, upload-time = "2024-04-04T11:20:34.895Z" },
]

[[package]]
name = "nest-asyncio"
version = "1.6.0"
source = { registry = "https://pypi.org/simple" }
sdist = { url = "https://files.pythonhosted.org/packages/83/f8/51569ac65d696c8ecbee95938f89d4abf00f47d58d48f6fbabfe8f0baefe/nest_asyncio-1.6.0.tar.gz", hash = "sha256:6f172d5449aca15afd6c646851f4e31e02c598d553a667e38cafa997cfec55fe", size = 7418, upload-time = "2024-01-21T14:25:19.227Z" }
wheels = [
    { url = "https://files.pythonhosted.org/packages/a0/c4/c2971a3ba4c6103a3d10c4b0f24f461ddc027f0f09763220cf35ca1401b3/nest_asyncio-1.6.0-py3-none-any.whl", hash = "sha256:87af6efd6b5e897c81050477ef65c62e2b2f35d51703cae01aff2905b1852e1c", size = 5195, upload-time = "2024-01-21T14:25:17.223Z" },
]

[[package]]
name = "nodeenv"
version = "1.9.1"
source = { registry = "https://pypi.org/simple" }
sdist = { url = "https://files.pythonhosted.org/packages/43/16/fc88b08840de0e0a72a2f9d8c6bae36be573e475a6326ae854bcc549fc45/nodeenv-1.9.1.tar.gz", hash = "sha256:6ec12890a2dab7946721edbfbcd91f3319c6ccc9aec47be7c7e6b7011ee6645f", size = 47437, upload-time = "2024-06-04T18:44:11.171Z" }
wheels = [
    { url = "https://files.pythonhosted.org/packages/d2/1d/1b658dbd2b9fa9c4c9f32accbfc0205d532c8c6194dc0f2a4c0428e7128a/nodeenv-1.9.1-py2.py3-none-any.whl", hash = "sha256:ba11c9782d29c27c70ffbdda2d7415098754709be8a7056d79a737cd901155c9", size = 22314, upload-time = "2024-06-04T18:44:08.352Z" },
]

[[package]]
name = "numpy"
version = "2.3.1"
source = { registry = "https://pypi.org/simple" }
sdist = { url = "https://files.pythonhosted.org/packages/2e/19/d7c972dfe90a353dbd3efbbe1d14a5951de80c99c9dc1b93cd998d51dc0f/numpy-2.3.1.tar.gz", hash = "sha256:1ec9ae20a4226da374362cca3c62cd753faf2f951440b0e3b98e93c235441d2b", size = 20390372, upload-time = "2025-06-21T12:28:33.469Z" }
wheels = [
    { url = "https://files.pythonhosted.org/packages/c6/56/71ad5022e2f63cfe0ca93559403d0edef14aea70a841d640bd13cdba578e/numpy-2.3.1-cp312-cp312-macosx_10_13_x86_64.whl", hash = "sha256:2959d8f268f3d8ee402b04a9ec4bb7604555aeacf78b360dc4ec27f1d508177d", size = 20896664, upload-time = "2025-06-21T12:15:30.845Z" },
    { url = "https://files.pythonhosted.org/packages/25/65/2db52ba049813670f7f987cc5db6dac9be7cd95e923cc6832b3d32d87cef/numpy-2.3.1-cp312-cp312-macosx_11_0_arm64.whl", hash = "sha256:762e0c0c6b56bdedfef9a8e1d4538556438288c4276901ea008ae44091954e29", size = 14131078, upload-time = "2025-06-21T12:15:52.23Z" },
    { url = "https://files.pythonhosted.org/packages/57/dd/28fa3c17b0e751047ac928c1e1b6990238faad76e9b147e585b573d9d1bd/numpy-2.3.1-cp312-cp312-macosx_14_0_arm64.whl", hash = "sha256:867ef172a0976aaa1f1d1b63cf2090de8b636a7674607d514505fb7276ab08fc", size = 5112554, upload-time = "2025-06-21T12:16:01.434Z" },
    { url = "https://files.pythonhosted.org/packages/c9/fc/84ea0cba8e760c4644b708b6819d91784c290288c27aca916115e3311d17/numpy-2.3.1-cp312-cp312-macosx_14_0_x86_64.whl", hash = "sha256:4e602e1b8682c2b833af89ba641ad4176053aaa50f5cacda1a27004352dde943", size = 6646560, upload-time = "2025-06-21T12:16:11.895Z" },
    { url = "https://files.pythonhosted.org/packages/61/b2/512b0c2ddec985ad1e496b0bd853eeb572315c0f07cd6997473ced8f15e2/numpy-2.3.1-cp312-cp312-manylinux_2_28_aarch64.whl", hash = "sha256:8e333040d069eba1652fb08962ec5b76af7f2c7bce1df7e1418c8055cf776f25", size = 14260638, upload-time = "2025-06-21T12:16:32.611Z" },
    { url = "https://files.pythonhosted.org/packages/6e/45/c51cb248e679a6c6ab14b7a8e3ead3f4a3fe7425fc7a6f98b3f147bec532/numpy-2.3.1-cp312-cp312-manylinux_2_28_x86_64.whl", hash = "sha256:e7cbf5a5eafd8d230a3ce356d892512185230e4781a361229bd902ff403bc660", size = 16632729, upload-time = "2025-06-21T12:16:57.439Z" },
    { url = "https://files.pythonhosted.org/packages/e4/ff/feb4be2e5c09a3da161b412019caf47183099cbea1132fd98061808c2df2/numpy-2.3.1-cp312-cp312-musllinux_1_2_aarch64.whl", hash = "sha256:5f1b8f26d1086835f442286c1d9b64bb3974b0b1e41bb105358fd07d20872952", size = 15565330, upload-time = "2025-06-21T12:17:20.638Z" },
    { url = "https://files.pythonhosted.org/packages/bc/6d/ceafe87587101e9ab0d370e4f6e5f3f3a85b9a697f2318738e5e7e176ce3/numpy-2.3.1-cp312-cp312-musllinux_1_2_x86_64.whl", hash = "sha256:ee8340cb48c9b7a5899d1149eece41ca535513a9698098edbade2a8e7a84da77", size = 18361734, upload-time = "2025-06-21T12:17:47.938Z" },
    { url = "https://files.pythonhosted.org/packages/2b/19/0fb49a3ea088be691f040c9bf1817e4669a339d6e98579f91859b902c636/numpy-2.3.1-cp312-cp312-win32.whl", hash = "sha256:e772dda20a6002ef7061713dc1e2585bc1b534e7909b2030b5a46dae8ff077ab", size = 6320411, upload-time = "2025-06-21T12:17:58.475Z" },
    { url = "https://files.pythonhosted.org/packages/b1/3e/e28f4c1dd9e042eb57a3eb652f200225e311b608632bc727ae378623d4f8/numpy-2.3.1-cp312-cp312-win_amd64.whl", hash = "sha256:cfecc7822543abdea6de08758091da655ea2210b8ffa1faf116b940693d3df76", size = 12734973, upload-time = "2025-06-21T12:18:17.601Z" },
    { url = "https://files.pythonhosted.org/packages/04/a8/8a5e9079dc722acf53522b8f8842e79541ea81835e9b5483388701421073/numpy-2.3.1-cp312-cp312-win_arm64.whl", hash = "sha256:7be91b2239af2658653c5bb6f1b8bccafaf08226a258caf78ce44710a0160d30", size = 10191491, upload-time = "2025-06-21T12:18:33.585Z" },
    { url = "https://files.pythonhosted.org/packages/d4/bd/35ad97006d8abff8631293f8ea6adf07b0108ce6fec68da3c3fcca1197f2/numpy-2.3.1-cp313-cp313-macosx_10_13_x86_64.whl", hash = "sha256:25a1992b0a3fdcdaec9f552ef10d8103186f5397ab45e2d25f8ac51b1a6b97e8", size = 20889381, upload-time = "2025-06-21T12:19:04.103Z" },
    { url = "https://files.pythonhosted.org/packages/f1/4f/df5923874d8095b6062495b39729178eef4a922119cee32a12ee1bd4664c/numpy-2.3.1-cp313-cp313-macosx_11_0_arm64.whl", hash = "sha256:7dea630156d39b02a63c18f508f85010230409db5b2927ba59c8ba4ab3e8272e", size = 14152726, upload-time = "2025-06-21T12:19:25.599Z" },
    { url = "https://files.pythonhosted.org/packages/8c/0f/a1f269b125806212a876f7efb049b06c6f8772cf0121139f97774cd95626/numpy-2.3.1-cp313-cp313-macosx_14_0_arm64.whl", hash = "sha256:bada6058dd886061f10ea15f230ccf7dfff40572e99fef440a4a857c8728c9c0", size = 5105145, upload-time = "2025-06-21T12:19:34.782Z" },
    { url = "https://files.pythonhosted.org/packages/6d/63/a7f7fd5f375b0361682f6ffbf686787e82b7bbd561268e4f30afad2bb3c0/numpy-2.3.1-cp313-cp313-macosx_14_0_x86_64.whl", hash = "sha256:a894f3816eb17b29e4783e5873f92faf55b710c2519e5c351767c51f79d8526d", size = 6639409, upload-time = "2025-06-21T12:19:45.228Z" },
    { url = "https://files.pythonhosted.org/packages/bf/0d/1854a4121af895aab383f4aa233748f1df4671ef331d898e32426756a8a6/numpy-2.3.1-cp313-cp313-manylinux_2_28_aarch64.whl", hash = "sha256:18703df6c4a4fee55fd3d6e5a253d01c5d33a295409b03fda0c86b3ca2ff41a1", size = 14257630, upload-time = "2025-06-21T12:20:06.544Z" },
    { url = "https://files.pythonhosted.org/packages/50/30/af1b277b443f2fb08acf1c55ce9d68ee540043f158630d62cef012750f9f/numpy-2.3.1-cp313-cp313-manylinux_2_28_x86_64.whl", hash = "sha256:5902660491bd7a48b2ec16c23ccb9124b8abfd9583c5fdfa123fe6b421e03de1", size = 16627546, upload-time = "2025-06-21T12:20:31.002Z" },
    { url = "https://files.pythonhosted.org/packages/6e/ec/3b68220c277e463095342d254c61be8144c31208db18d3fd8ef02712bcd6/numpy-2.3.1-cp313-cp313-musllinux_1_2_aarch64.whl", hash = "sha256:36890eb9e9d2081137bd78d29050ba63b8dab95dff7912eadf1185e80074b2a0", size = 15562538, upload-time = "2025-06-21T12:20:54.322Z" },
    { url = "https://files.pythonhosted.org/packages/77/2b/4014f2bcc4404484021c74d4c5ee8eb3de7e3f7ac75f06672f8dcf85140a/numpy-2.3.1-cp313-cp313-musllinux_1_2_x86_64.whl", hash = "sha256:a780033466159c2270531e2b8ac063704592a0bc62ec4a1b991c7c40705eb0e8", size = 18360327, upload-time = "2025-06-21T12:21:21.053Z" },
    { url = "https://files.pythonhosted.org/packages/40/8d/2ddd6c9b30fcf920837b8672f6c65590c7d92e43084c25fc65edc22e93ca/numpy-2.3.1-cp313-cp313-win32.whl", hash = "sha256:39bff12c076812595c3a306f22bfe49919c5513aa1e0e70fac756a0be7c2a2b8", size = 6312330, upload-time = "2025-06-21T12:25:07.447Z" },
    { url = "https://files.pythonhosted.org/packages/dd/c8/beaba449925988d415efccb45bf977ff8327a02f655090627318f6398c7b/numpy-2.3.1-cp313-cp313-win_amd64.whl", hash = "sha256:8d5ee6eec45f08ce507a6570e06f2f879b374a552087a4179ea7838edbcbfa42", size = 12731565, upload-time = "2025-06-21T12:25:26.444Z" },
    { url = "https://files.pythonhosted.org/packages/0b/c3/5c0c575d7ec78c1126998071f58facfc124006635da75b090805e642c62e/numpy-2.3.1-cp313-cp313-win_arm64.whl", hash = "sha256:0c4d9e0a8368db90f93bd192bfa771ace63137c3488d198ee21dfb8e7771916e", size = 10190262, upload-time = "2025-06-21T12:25:42.196Z" },
    { url = "https://files.pythonhosted.org/packages/ea/19/a029cd335cf72f79d2644dcfc22d90f09caa86265cbbde3b5702ccef6890/numpy-2.3.1-cp313-cp313t-macosx_10_13_x86_64.whl", hash = "sha256:b0b5397374f32ec0649dd98c652a1798192042e715df918c20672c62fb52d4b8", size = 20987593, upload-time = "2025-06-21T12:21:51.664Z" },
    { url = "https://files.pythonhosted.org/packages/25/91/8ea8894406209107d9ce19b66314194675d31761fe2cb3c84fe2eeae2f37/numpy-2.3.1-cp313-cp313t-macosx_11_0_arm64.whl", hash = "sha256:c5bdf2015ccfcee8253fb8be695516ac4457c743473a43290fd36eba6a1777eb", size = 14300523, upload-time = "2025-06-21T12:22:13.583Z" },
    { url = "https://files.pythonhosted.org/packages/a6/7f/06187b0066eefc9e7ce77d5f2ddb4e314a55220ad62dd0bfc9f2c44bac14/numpy-2.3.1-cp313-cp313t-macosx_14_0_arm64.whl", hash = "sha256:d70f20df7f08b90a2062c1f07737dd340adccf2068d0f1b9b3d56e2038979fee", size = 5227993, upload-time = "2025-06-21T12:22:22.53Z" },
    { url = "https://files.pythonhosted.org/packages/e8/ec/a926c293c605fa75e9cfb09f1e4840098ed46d2edaa6e2152ee35dc01ed3/numpy-2.3.1-cp313-cp313t-macosx_14_0_x86_64.whl", hash = "sha256:2fb86b7e58f9ac50e1e9dd1290154107e47d1eef23a0ae9145ded06ea606f992", size = 6736652, upload-time = "2025-06-21T12:22:33.629Z" },
    { url = "https://files.pythonhosted.org/packages/e3/62/d68e52fb6fde5586650d4c0ce0b05ff3a48ad4df4ffd1b8866479d1d671d/numpy-2.3.1-cp313-cp313t-manylinux_2_28_aarch64.whl", hash = "sha256:23ab05b2d241f76cb883ce8b9a93a680752fbfcbd51c50eff0b88b979e471d8c", size = 14331561, upload-time = "2025-06-21T12:22:55.056Z" },
    { url = "https://files.pythonhosted.org/packages/fc/ec/b74d3f2430960044bdad6900d9f5edc2dc0fb8bf5a0be0f65287bf2cbe27/numpy-2.3.1-cp313-cp313t-manylinux_2_28_x86_64.whl", hash = "sha256:ce2ce9e5de4703a673e705183f64fd5da5bf36e7beddcb63a25ee2286e71ca48", size = 16693349, upload-time = "2025-06-21T12:23:20.53Z" },
    { url = "https://files.pythonhosted.org/packages/0d/15/def96774b9d7eb198ddadfcbd20281b20ebb510580419197e225f5c55c3e/numpy-2.3.1-cp313-cp313t-musllinux_1_2_aarch64.whl", hash = "sha256:c4913079974eeb5c16ccfd2b1f09354b8fed7e0d6f2cab933104a09a6419b1ee", size = 15642053, upload-time = "2025-06-21T12:23:43.697Z" },
    { url = "https://files.pythonhosted.org/packages/2b/57/c3203974762a759540c6ae71d0ea2341c1fa41d84e4971a8e76d7141678a/numpy-2.3.1-cp313-cp313t-musllinux_1_2_x86_64.whl", hash = "sha256:010ce9b4f00d5c036053ca684c77441f2f2c934fd23bee058b4d6f196efd8280", size = 18434184, upload-time = "2025-06-21T12:24:10.708Z" },
    { url = "https://files.pythonhosted.org/packages/22/8a/ccdf201457ed8ac6245187850aff4ca56a79edbea4829f4e9f14d46fa9a5/numpy-2.3.1-cp313-cp313t-win32.whl", hash = "sha256:6269b9edfe32912584ec496d91b00b6d34282ca1d07eb10e82dfc780907d6c2e", size = 6440678, upload-time = "2025-06-21T12:24:21.596Z" },
    { url = "https://files.pythonhosted.org/packages/f1/7e/7f431d8bd8eb7e03d79294aed238b1b0b174b3148570d03a8a8a8f6a0da9/numpy-2.3.1-cp313-cp313t-win_amd64.whl", hash = "sha256:2a809637460e88a113e186e87f228d74ae2852a2e0c44de275263376f17b5bdc", size = 12870697, upload-time = "2025-06-21T12:24:40.644Z" },
    { url = "https://files.pythonhosted.org/packages/d4/ca/af82bf0fad4c3e573c6930ed743b5308492ff19917c7caaf2f9b6f9e2e98/numpy-2.3.1-cp313-cp313t-win_arm64.whl", hash = "sha256:eccb9a159db9aed60800187bc47a6d3451553f0e1b08b068d8b277ddfbb9b244", size = 10260376, upload-time = "2025-06-21T12:24:56.884Z" },
]

[[package]]
name = "packaging"
version = "25.0"
source = { registry = "https://pypi.org/simple" }
sdist = { url = "https://files.pythonhosted.org/packages/a1/d4/1fc4078c65507b51b96ca8f8c3ba19e6a61c8253c72794544580a7b6c24d/packaging-25.0.tar.gz", hash = "sha256:d443872c98d677bf60f6a1f2f8c1cb748e8fe762d2bf9d3148b5599295b0fc4f", size = 165727, upload-time = "2025-04-19T11:48:59.673Z" }
wheels = [
    { url = "https://files.pythonhosted.org/packages/20/12/38679034af332785aac8774540895e234f4d07f7545804097de4b666afd8/packaging-25.0-py3-none-any.whl", hash = "sha256:29572ef2b1f17581046b3a2227d5c611fb25ec70ca1ba8554b24b0e69331a484", size = 66469, upload-time = "2025-04-19T11:48:57.875Z" },
]

[[package]]
name = "paginate"
version = "0.5.7"
source = { registry = "https://pypi.org/simple" }
sdist = { url = "https://files.pythonhosted.org/packages/ec/46/68dde5b6bc00c1296ec6466ab27dddede6aec9af1b99090e1107091b3b84/paginate-0.5.7.tar.gz", hash = "sha256:22bd083ab41e1a8b4f3690544afb2c60c25e5c9a63a30fa2f483f6c60c8e5945", size = 19252, upload-time = "2024-08-25T14:17:24.139Z" }
wheels = [
    { url = "https://files.pythonhosted.org/packages/90/96/04b8e52da071d28f5e21a805b19cb9390aa17a47462ac87f5e2696b9566d/paginate-0.5.7-py2.py3-none-any.whl", hash = "sha256:b885e2af73abcf01d9559fd5216b57ef722f8c42affbb63942377668e35c7591", size = 13746, upload-time = "2024-08-25T14:17:22.55Z" },
]

[[package]]
name = "pandocfilters"
version = "1.5.1"
source = { registry = "https://pypi.org/simple" }
sdist = { url = "https://files.pythonhosted.org/packages/70/6f/3dd4940bbe001c06a65f88e36bad298bc7a0de5036115639926b0c5c0458/pandocfilters-1.5.1.tar.gz", hash = "sha256:002b4a555ee4ebc03f8b66307e287fa492e4a77b4ea14d3f934328297bb4939e", size = 8454, upload-time = "2024-01-18T20:08:13.726Z" }
wheels = [
    { url = "https://files.pythonhosted.org/packages/ef/af/4fbc8cab944db5d21b7e2a5b8e9211a03a79852b1157e2c102fcc61ac440/pandocfilters-1.5.1-py2.py3-none-any.whl", hash = "sha256:93be382804a9cdb0a7267585f157e5d1731bbe5545a85b268d6f5fe6232de2bc", size = 8663, upload-time = "2024-01-18T20:08:11.28Z" },
]

[[package]]
name = "parso"
version = "0.8.4"
source = { registry = "https://pypi.org/simple" }
sdist = { url = "https://files.pythonhosted.org/packages/66/94/68e2e17afaa9169cf6412ab0f28623903be73d1b32e208d9e8e541bb086d/parso-0.8.4.tar.gz", hash = "sha256:eb3a7b58240fb99099a345571deecc0f9540ea5f4dd2fe14c2a99d6b281ab92d", size = 400609, upload-time = "2024-04-05T09:43:55.897Z" }
wheels = [
    { url = "https://files.pythonhosted.org/packages/c6/ac/dac4a63f978e4dcb3c6d3a78c4d8e0192a113d288502a1216950c41b1027/parso-0.8.4-py2.py3-none-any.whl", hash = "sha256:a418670a20291dacd2dddc80c377c5c3791378ee1e8d12bffc35420643d43f18", size = 103650, upload-time = "2024-04-05T09:43:53.299Z" },
]

[[package]]
name = "pathspec"
version = "0.12.1"
source = { registry = "https://pypi.org/simple" }
sdist = { url = "https://files.pythonhosted.org/packages/ca/bc/f35b8446f4531a7cb215605d100cd88b7ac6f44ab3fc94870c120ab3adbf/pathspec-0.12.1.tar.gz", hash = "sha256:a482d51503a1ab33b1c67a6c3813a26953dbdc71c31dacaef9a838c4e29f5712", size = 51043, upload-time = "2023-12-10T22:30:45Z" }
wheels = [
    { url = "https://files.pythonhosted.org/packages/cc/20/ff623b09d963f88bfde16306a54e12ee5ea43e9b597108672ff3a408aad6/pathspec-0.12.1-py3-none-any.whl", hash = "sha256:a0d503e138a4c123b27490a4f7beda6a01c6f288df0e4a8b79c7eb0dc7b4cc08", size = 31191, upload-time = "2023-12-10T22:30:43.14Z" },
]

[[package]]
name = "pexpect"
version = "4.9.0"
source = { registry = "https://pypi.org/simple" }
dependencies = [
    { name = "ptyprocess" },
]
sdist = { url = "https://files.pythonhosted.org/packages/42/92/cc564bf6381ff43ce1f4d06852fc19a2f11d180f23dc32d9588bee2f149d/pexpect-4.9.0.tar.gz", hash = "sha256:ee7d41123f3c9911050ea2c2dac107568dc43b2d3b0c7557a33212c398ead30f", size = 166450, upload-time = "2023-11-25T09:07:26.339Z" }
wheels = [
    { url = "https://files.pythonhosted.org/packages/9e/c3/059298687310d527a58bb01f3b1965787ee3b40dce76752eda8b44e9a2c5/pexpect-4.9.0-py2.py3-none-any.whl", hash = "sha256:7236d1e080e4936be2dc3e326cec0af72acf9212a7e1d060210e70a47e253523", size = 63772, upload-time = "2023-11-25T06:56:14.81Z" },
]

[[package]]
name = "pillow"
version = "11.2.1"
source = { registry = "https://pypi.org/simple" }
sdist = { url = "https://files.pythonhosted.org/packages/af/cb/bb5c01fcd2a69335b86c22142b2bccfc3464087efb7fd382eee5ffc7fdf7/pillow-11.2.1.tar.gz", hash = "sha256:a64dd61998416367b7ef979b73d3a85853ba9bec4c2925f74e588879a58716b6", size = 47026707, upload-time = "2025-04-12T17:50:03.289Z" }
wheels = [
    { url = "https://files.pythonhosted.org/packages/c7/40/052610b15a1b8961f52537cc8326ca6a881408bc2bdad0d852edeb6ed33b/pillow-11.2.1-cp312-cp312-macosx_10_13_x86_64.whl", hash = "sha256:78afba22027b4accef10dbd5eed84425930ba41b3ea0a86fa8d20baaf19d807f", size = 3190185, upload-time = "2025-04-12T17:48:00.417Z" },
    { url = "https://files.pythonhosted.org/packages/e5/7e/b86dbd35a5f938632093dc40d1682874c33dcfe832558fc80ca56bfcb774/pillow-11.2.1-cp312-cp312-macosx_11_0_arm64.whl", hash = "sha256:78092232a4ab376a35d68c4e6d5e00dfd73454bd12b230420025fbe178ee3b0b", size = 3030306, upload-time = "2025-04-12T17:48:02.391Z" },
    { url = "https://files.pythonhosted.org/packages/a4/5c/467a161f9ed53e5eab51a42923c33051bf8d1a2af4626ac04f5166e58e0c/pillow-11.2.1-cp312-cp312-manylinux_2_17_aarch64.manylinux2014_aarch64.whl", hash = "sha256:25a5f306095c6780c52e6bbb6109624b95c5b18e40aab1c3041da3e9e0cd3e2d", size = 4416121, upload-time = "2025-04-12T17:48:04.554Z" },
    { url = "https://files.pythonhosted.org/packages/62/73/972b7742e38ae0e2ac76ab137ca6005dcf877480da0d9d61d93b613065b4/pillow-11.2.1-cp312-cp312-manylinux_2_17_x86_64.manylinux2014_x86_64.whl", hash = "sha256:0c7b29dbd4281923a2bfe562acb734cee96bbb129e96e6972d315ed9f232bef4", size = 4501707, upload-time = "2025-04-12T17:48:06.831Z" },
    { url = "https://files.pythonhosted.org/packages/e4/3a/427e4cb0b9e177efbc1a84798ed20498c4f233abde003c06d2650a6d60cb/pillow-11.2.1-cp312-cp312-manylinux_2_28_aarch64.whl", hash = "sha256:3e645b020f3209a0181a418bffe7b4a93171eef6c4ef6cc20980b30bebf17b7d", size = 4522921, upload-time = "2025-04-12T17:48:09.229Z" },
    { url = "https://files.pythonhosted.org/packages/fe/7c/d8b1330458e4d2f3f45d9508796d7caf0c0d3764c00c823d10f6f1a3b76d/pillow-11.2.1-cp312-cp312-manylinux_2_28_x86_64.whl", hash = "sha256:b2dbea1012ccb784a65349f57bbc93730b96e85b42e9bf7b01ef40443db720b4", size = 4612523, upload-time = "2025-04-12T17:48:11.631Z" },
    { url = "https://files.pythonhosted.org/packages/b3/2f/65738384e0b1acf451de5a573d8153fe84103772d139e1e0bdf1596be2ea/pillow-11.2.1-cp312-cp312-musllinux_1_2_aarch64.whl", hash = "sha256:da3104c57bbd72948d75f6a9389e6727d2ab6333c3617f0a89d72d4940aa0443", size = 4587836, upload-time = "2025-04-12T17:48:13.592Z" },
    { url = "https://files.pythonhosted.org/packages/6a/c5/e795c9f2ddf3debb2dedd0df889f2fe4b053308bb59a3cc02a0cd144d641/pillow-11.2.1-cp312-cp312-musllinux_1_2_x86_64.whl", hash = "sha256:598174aef4589af795f66f9caab87ba4ff860ce08cd5bb447c6fc553ffee603c", size = 4669390, upload-time = "2025-04-12T17:48:15.938Z" },
    { url = "https://files.pythonhosted.org/packages/96/ae/ca0099a3995976a9fce2f423166f7bff9b12244afdc7520f6ed38911539a/pillow-11.2.1-cp312-cp312-win32.whl", hash = "sha256:1d535df14716e7f8776b9e7fee118576d65572b4aad3ed639be9e4fa88a1cad3", size = 2332309, upload-time = "2025-04-12T17:48:17.885Z" },
    { url = "https://files.pythonhosted.org/packages/7c/18/24bff2ad716257fc03da964c5e8f05d9790a779a8895d6566e493ccf0189/pillow-11.2.1-cp312-cp312-win_amd64.whl", hash = "sha256:14e33b28bf17c7a38eede290f77db7c664e4eb01f7869e37fa98a5aa95978941", size = 2676768, upload-time = "2025-04-12T17:48:19.655Z" },
    { url = "https://files.pythonhosted.org/packages/da/bb/e8d656c9543276517ee40184aaa39dcb41e683bca121022f9323ae11b39d/pillow-11.2.1-cp312-cp312-win_arm64.whl", hash = "sha256:21e1470ac9e5739ff880c211fc3af01e3ae505859392bf65458c224d0bf283eb", size = 2415087, upload-time = "2025-04-12T17:48:21.991Z" },
    { url = "https://files.pythonhosted.org/packages/36/9c/447528ee3776e7ab8897fe33697a7ff3f0475bb490c5ac1456a03dc57956/pillow-11.2.1-cp313-cp313-macosx_10_13_x86_64.whl", hash = "sha256:fdec757fea0b793056419bca3e9932eb2b0ceec90ef4813ea4c1e072c389eb28", size = 3190098, upload-time = "2025-04-12T17:48:23.915Z" },
    { url = "https://files.pythonhosted.org/packages/b5/09/29d5cd052f7566a63e5b506fac9c60526e9ecc553825551333e1e18a4858/pillow-11.2.1-cp313-cp313-macosx_11_0_arm64.whl", hash = "sha256:b0e130705d568e2f43a17bcbe74d90958e8a16263868a12c3e0d9c8162690830", size = 3030166, upload-time = "2025-04-12T17:48:25.738Z" },
    { url = "https://files.pythonhosted.org/packages/71/5d/446ee132ad35e7600652133f9c2840b4799bbd8e4adba881284860da0a36/pillow-11.2.1-cp313-cp313-manylinux_2_17_aarch64.manylinux2014_aarch64.whl", hash = "sha256:7bdb5e09068332578214cadd9c05e3d64d99e0e87591be22a324bdbc18925be0", size = 4408674, upload-time = "2025-04-12T17:48:27.908Z" },
    { url = "https://files.pythonhosted.org/packages/69/5f/cbe509c0ddf91cc3a03bbacf40e5c2339c4912d16458fcb797bb47bcb269/pillow-11.2.1-cp313-cp313-manylinux_2_17_x86_64.manylinux2014_x86_64.whl", hash = "sha256:d189ba1bebfbc0c0e529159631ec72bb9e9bc041f01ec6d3233d6d82eb823bc1", size = 4496005, upload-time = "2025-04-12T17:48:29.888Z" },
    { url = "https://files.pythonhosted.org/packages/f9/b3/dd4338d8fb8a5f312021f2977fb8198a1184893f9b00b02b75d565c33b51/pillow-11.2.1-cp313-cp313-manylinux_2_28_aarch64.whl", hash = "sha256:191955c55d8a712fab8934a42bfefbf99dd0b5875078240943f913bb66d46d9f", size = 4518707, upload-time = "2025-04-12T17:48:31.874Z" },
    { url = "https://files.pythonhosted.org/packages/13/eb/2552ecebc0b887f539111c2cd241f538b8ff5891b8903dfe672e997529be/pillow-11.2.1-cp313-cp313-manylinux_2_28_x86_64.whl", hash = "sha256:ad275964d52e2243430472fc5d2c2334b4fc3ff9c16cb0a19254e25efa03a155", size = 4610008, upload-time = "2025-04-12T17:48:34.422Z" },
    { url = "https://files.pythonhosted.org/packages/72/d1/924ce51bea494cb6e7959522d69d7b1c7e74f6821d84c63c3dc430cbbf3b/pillow-11.2.1-cp313-cp313-musllinux_1_2_aarch64.whl", hash = "sha256:750f96efe0597382660d8b53e90dd1dd44568a8edb51cb7f9d5d918b80d4de14", size = 4585420, upload-time = "2025-04-12T17:48:37.641Z" },
    { url = "https://files.pythonhosted.org/packages/43/ab/8f81312d255d713b99ca37479a4cb4b0f48195e530cdc1611990eb8fd04b/pillow-11.2.1-cp313-cp313-musllinux_1_2_x86_64.whl", hash = "sha256:fe15238d3798788d00716637b3d4e7bb6bde18b26e5d08335a96e88564a36b6b", size = 4667655, upload-time = "2025-04-12T17:48:39.652Z" },
    { url = "https://files.pythonhosted.org/packages/94/86/8f2e9d2dc3d308dfd137a07fe1cc478df0a23d42a6c4093b087e738e4827/pillow-11.2.1-cp313-cp313-win32.whl", hash = "sha256:3fe735ced9a607fee4f481423a9c36701a39719252a9bb251679635f99d0f7d2", size = 2332329, upload-time = "2025-04-12T17:48:41.765Z" },
    { url = "https://files.pythonhosted.org/packages/6d/ec/1179083b8d6067a613e4d595359b5fdea65d0a3b7ad623fee906e1b3c4d2/pillow-11.2.1-cp313-cp313-win_amd64.whl", hash = "sha256:74ee3d7ecb3f3c05459ba95eed5efa28d6092d751ce9bf20e3e253a4e497e691", size = 2676388, upload-time = "2025-04-12T17:48:43.625Z" },
    { url = "https://files.pythonhosted.org/packages/23/f1/2fc1e1e294de897df39fa8622d829b8828ddad938b0eaea256d65b84dd72/pillow-11.2.1-cp313-cp313-win_arm64.whl", hash = "sha256:5119225c622403afb4b44bad4c1ca6c1f98eed79db8d3bc6e4e160fc6339d66c", size = 2414950, upload-time = "2025-04-12T17:48:45.475Z" },
    { url = "https://files.pythonhosted.org/packages/c4/3e/c328c48b3f0ead7bab765a84b4977acb29f101d10e4ef57a5e3400447c03/pillow-11.2.1-cp313-cp313t-macosx_10_13_x86_64.whl", hash = "sha256:8ce2e8411c7aaef53e6bb29fe98f28cd4fbd9a1d9be2eeea434331aac0536b22", size = 3192759, upload-time = "2025-04-12T17:48:47.866Z" },
    { url = "https://files.pythonhosted.org/packages/18/0e/1c68532d833fc8b9f404d3a642991441d9058eccd5606eab31617f29b6d4/pillow-11.2.1-cp313-cp313t-macosx_11_0_arm64.whl", hash = "sha256:9ee66787e095127116d91dea2143db65c7bb1e232f617aa5957c0d9d2a3f23a7", size = 3033284, upload-time = "2025-04-12T17:48:50.189Z" },
    { url = "https://files.pythonhosted.org/packages/b7/cb/6faf3fb1e7705fd2db74e070f3bf6f88693601b0ed8e81049a8266de4754/pillow-11.2.1-cp313-cp313t-manylinux_2_17_aarch64.manylinux2014_aarch64.whl", hash = "sha256:9622e3b6c1d8b551b6e6f21873bdcc55762b4b2126633014cea1803368a9aa16", size = 4445826, upload-time = "2025-04-12T17:48:52.346Z" },
    { url = "https://files.pythonhosted.org/packages/07/94/8be03d50b70ca47fb434a358919d6a8d6580f282bbb7af7e4aa40103461d/pillow-11.2.1-cp313-cp313t-manylinux_2_17_x86_64.manylinux2014_x86_64.whl", hash = "sha256:63b5dff3a68f371ea06025a1a6966c9a1e1ee452fc8020c2cd0ea41b83e9037b", size = 4527329, upload-time = "2025-04-12T17:48:54.403Z" },
    { url = "https://files.pythonhosted.org/packages/fd/a4/bfe78777076dc405e3bd2080bc32da5ab3945b5a25dc5d8acaa9de64a162/pillow-11.2.1-cp313-cp313t-manylinux_2_28_aarch64.whl", hash = "sha256:31df6e2d3d8fc99f993fd253e97fae451a8db2e7207acf97859732273e108406", size = 4549049, upload-time = "2025-04-12T17:48:56.383Z" },
    { url = "https://files.pythonhosted.org/packages/65/4d/eaf9068dc687c24979e977ce5677e253624bd8b616b286f543f0c1b91662/pillow-11.2.1-cp313-cp313t-manylinux_2_28_x86_64.whl", hash = "sha256:062b7a42d672c45a70fa1f8b43d1d38ff76b63421cbbe7f88146b39e8a558d91", size = 4635408, upload-time = "2025-04-12T17:48:58.782Z" },
    { url = "https://files.pythonhosted.org/packages/1d/26/0fd443365d9c63bc79feb219f97d935cd4b93af28353cba78d8e77b61719/pillow-11.2.1-cp313-cp313t-musllinux_1_2_aarch64.whl", hash = "sha256:4eb92eca2711ef8be42fd3f67533765d9fd043b8c80db204f16c8ea62ee1a751", size = 4614863, upload-time = "2025-04-12T17:49:00.709Z" },
    { url = "https://files.pythonhosted.org/packages/49/65/dca4d2506be482c2c6641cacdba5c602bc76d8ceb618fd37de855653a419/pillow-11.2.1-cp313-cp313t-musllinux_1_2_x86_64.whl", hash = "sha256:f91ebf30830a48c825590aede79376cb40f110b387c17ee9bd59932c961044f9", size = 4692938, upload-time = "2025-04-12T17:49:02.946Z" },
    { url = "https://files.pythonhosted.org/packages/b3/92/1ca0c3f09233bd7decf8f7105a1c4e3162fb9142128c74adad0fb361b7eb/pillow-11.2.1-cp313-cp313t-win32.whl", hash = "sha256:e0b55f27f584ed623221cfe995c912c61606be8513bfa0e07d2c674b4516d9dd", size = 2335774, upload-time = "2025-04-12T17:49:04.889Z" },
    { url = "https://files.pythonhosted.org/packages/a5/ac/77525347cb43b83ae905ffe257bbe2cc6fd23acb9796639a1f56aa59d191/pillow-11.2.1-cp313-cp313t-win_amd64.whl", hash = "sha256:36d6b82164c39ce5482f649b437382c0fb2395eabc1e2b1702a6deb8ad647d6e", size = 2681895, upload-time = "2025-04-12T17:49:06.635Z" },
    { url = "https://files.pythonhosted.org/packages/67/32/32dc030cfa91ca0fc52baebbba2e009bb001122a1daa8b6a79ad830b38d3/pillow-11.2.1-cp313-cp313t-win_arm64.whl", hash = "sha256:225c832a13326e34f212d2072982bb1adb210e0cc0b153e688743018c94a2681", size = 2417234, upload-time = "2025-04-12T17:49:08.399Z" },
]

[[package]]
name = "platformdirs"
version = "4.3.8"
source = { registry = "https://pypi.org/simple" }
sdist = { url = "https://files.pythonhosted.org/packages/fe/8b/3c73abc9c759ecd3f1f7ceff6685840859e8070c4d947c93fae71f6a0bf2/platformdirs-4.3.8.tar.gz", hash = "sha256:3d512d96e16bcb959a814c9f348431070822a6496326a4be0911c40b5a74c2bc", size = 21362, upload-time = "2025-05-07T22:47:42.121Z" }
wheels = [
    { url = "https://files.pythonhosted.org/packages/fe/39/979e8e21520d4e47a0bbe349e2713c0aac6f3d853d0e5b34d76206c439aa/platformdirs-4.3.8-py3-none-any.whl", hash = "sha256:ff7059bb7eb1179e2685604f4aaf157cfd9535242bd23742eadc3c13542139b4", size = 18567, upload-time = "2025-05-07T22:47:40.376Z" },
]

[[package]]
name = "pluggy"
version = "1.6.0"
source = { registry = "https://pypi.org/simple" }
sdist = { url = "https://files.pythonhosted.org/packages/f9/e2/3e91f31a7d2b083fe6ef3fa267035b518369d9511ffab804f839851d2779/pluggy-1.6.0.tar.gz", hash = "sha256:7dcc130b76258d33b90f61b658791dede3486c3e6bfb003ee5c9bfb396dd22f3", size = 69412, upload-time = "2025-05-15T12:30:07.975Z" }
wheels = [
    { url = "https://files.pythonhosted.org/packages/54/20/4d324d65cc6d9205fabedc306948156824eb9f0ee1633355a8f7ec5c66bf/pluggy-1.6.0-py3-none-any.whl", hash = "sha256:e920276dd6813095e9377c0bc5566d94c932c33b27a3e3945d8389c374dd4746", size = 20538, upload-time = "2025-05-15T12:30:06.134Z" },
]

[[package]]
name = "pre-commit"
version = "4.3.0"
source = { registry = "https://pypi.org/simple" }
dependencies = [
    { name = "cfgv" },
    { name = "identify" },
    { name = "nodeenv" },
    { name = "pyyaml" },
    { name = "virtualenv" },
]
sdist = { url = "https://files.pythonhosted.org/packages/ff/29/7cf5bbc236333876e4b41f56e06857a87937ce4bf91e117a6991a2dbb02a/pre_commit-4.3.0.tar.gz", hash = "sha256:499fe450cc9d42e9d58e606262795ecb64dd05438943c62b66f6a8673da30b16", size = 193792, upload-time = "2025-08-09T18:56:14.651Z" }
wheels = [
    { url = "https://files.pythonhosted.org/packages/5b/a5/987a405322d78a73b66e39e4a90e4ef156fd7141bf71df987e50717c321b/pre_commit-4.3.0-py2.py3-none-any.whl", hash = "sha256:2b0747ad7e6e967169136edffee14c16e148a778a54e4f967921aa1ebf2308d8", size = 220965, upload-time = "2025-08-09T18:56:13.192Z" },
]

[[package]]
name = "prompt-toolkit"
version = "3.0.51"
source = { registry = "https://pypi.org/simple" }
dependencies = [
    { name = "wcwidth" },
]
sdist = { url = "https://files.pythonhosted.org/packages/bb/6e/9d084c929dfe9e3bfe0c6a47e31f78a25c54627d64a66e884a8bf5474f1c/prompt_toolkit-3.0.51.tar.gz", hash = "sha256:931a162e3b27fc90c86f1b48bb1fb2c528c2761475e57c9c06de13311c7b54ed", size = 428940, upload-time = "2025-04-15T09:18:47.731Z" }
wheels = [
    { url = "https://files.pythonhosted.org/packages/ce/4f/5249960887b1fbe561d9ff265496d170b55a735b76724f10ef19f9e40716/prompt_toolkit-3.0.51-py3-none-any.whl", hash = "sha256:52742911fde84e2d423e2f9a4cf1de7d7ac4e51958f648d9540e0fb8db077b07", size = 387810, upload-time = "2025-04-15T09:18:44.753Z" },
]

[[package]]
name = "psutil"
version = "7.0.0"
source = { registry = "https://pypi.org/simple" }
sdist = { url = "https://files.pythonhosted.org/packages/2a/80/336820c1ad9286a4ded7e845b2eccfcb27851ab8ac6abece774a6ff4d3de/psutil-7.0.0.tar.gz", hash = "sha256:7be9c3eba38beccb6495ea33afd982a44074b78f28c434a1f51cc07fd315c456", size = 497003, upload-time = "2025-02-13T21:54:07.946Z" }
wheels = [
    { url = "https://files.pythonhosted.org/packages/ed/e6/2d26234410f8b8abdbf891c9da62bee396583f713fb9f3325a4760875d22/psutil-7.0.0-cp36-abi3-macosx_10_9_x86_64.whl", hash = "sha256:101d71dc322e3cffd7cea0650b09b3d08b8e7c4109dd6809fe452dfd00e58b25", size = 238051, upload-time = "2025-02-13T21:54:12.36Z" },
    { url = "https://files.pythonhosted.org/packages/04/8b/30f930733afe425e3cbfc0e1468a30a18942350c1a8816acfade80c005c4/psutil-7.0.0-cp36-abi3-macosx_11_0_arm64.whl", hash = "sha256:39db632f6bb862eeccf56660871433e111b6ea58f2caea825571951d4b6aa3da", size = 239535, upload-time = "2025-02-13T21:54:16.07Z" },
    { url = "https://files.pythonhosted.org/packages/2a/ed/d362e84620dd22876b55389248e522338ed1bf134a5edd3b8231d7207f6d/psutil-7.0.0-cp36-abi3-manylinux_2_12_i686.manylinux2010_i686.manylinux_2_17_i686.manylinux2014_i686.whl", hash = "sha256:1fcee592b4c6f146991ca55919ea3d1f8926497a713ed7faaf8225e174581e91", size = 275004, upload-time = "2025-02-13T21:54:18.662Z" },
    { url = "https://files.pythonhosted.org/packages/bf/b9/b0eb3f3cbcb734d930fdf839431606844a825b23eaf9a6ab371edac8162c/psutil-7.0.0-cp36-abi3-manylinux_2_12_x86_64.manylinux2010_x86_64.manylinux_2_17_x86_64.manylinux2014_x86_64.whl", hash = "sha256:4b1388a4f6875d7e2aff5c4ca1cc16c545ed41dd8bb596cefea80111db353a34", size = 277986, upload-time = "2025-02-13T21:54:21.811Z" },
    { url = "https://files.pythonhosted.org/packages/eb/a2/709e0fe2f093556c17fbafda93ac032257242cabcc7ff3369e2cb76a97aa/psutil-7.0.0-cp36-abi3-manylinux_2_17_aarch64.manylinux2014_aarch64.whl", hash = "sha256:a5f098451abc2828f7dc6b58d44b532b22f2088f4999a937557b603ce72b1993", size = 279544, upload-time = "2025-02-13T21:54:24.68Z" },
    { url = "https://files.pythonhosted.org/packages/50/e6/eecf58810b9d12e6427369784efe814a1eec0f492084ce8eb8f4d89d6d61/psutil-7.0.0-cp37-abi3-win32.whl", hash = "sha256:ba3fcef7523064a6c9da440fc4d6bd07da93ac726b5733c29027d7dc95b39d99", size = 241053, upload-time = "2025-02-13T21:54:34.31Z" },
    { url = "https://files.pythonhosted.org/packages/50/1b/6921afe68c74868b4c9fa424dad3be35b095e16687989ebbb50ce4fceb7c/psutil-7.0.0-cp37-abi3-win_amd64.whl", hash = "sha256:4cf3d4eb1aa9b348dec30105c55cd9b7d4629285735a102beb4441e38db90553", size = 244885, upload-time = "2025-02-13T21:54:37.486Z" },
]

[[package]]
name = "ptyprocess"
version = "0.7.0"
source = { registry = "https://pypi.org/simple" }
sdist = { url = "https://files.pythonhosted.org/packages/20/e5/16ff212c1e452235a90aeb09066144d0c5a6a8c0834397e03f5224495c4e/ptyprocess-0.7.0.tar.gz", hash = "sha256:5c5d0a3b48ceee0b48485e0c26037c0acd7d29765ca3fbb5cb3831d347423220", size = 70762, upload-time = "2020-12-28T15:15:30.155Z" }
wheels = [
    { url = "https://files.pythonhosted.org/packages/22/a6/858897256d0deac81a172289110f31629fc4cee19b6f01283303e18c8db3/ptyprocess-0.7.0-py2.py3-none-any.whl", hash = "sha256:4b41f3967fce3af57cc7e94b888626c18bf37a083e3651ca8feeb66d492fef35", size = 13993, upload-time = "2020-12-28T15:15:28.35Z" },
]

[[package]]
name = "pure-eval"
version = "0.2.3"
source = { registry = "https://pypi.org/simple" }
sdist = { url = "https://files.pythonhosted.org/packages/cd/05/0a34433a064256a578f1783a10da6df098ceaa4a57bbeaa96a6c0352786b/pure_eval-0.2.3.tar.gz", hash = "sha256:5f4e983f40564c576c7c8635ae88db5956bb2229d7e9237d03b3c0b0190eaf42", size = 19752, upload-time = "2024-07-21T12:58:21.801Z" }
wheels = [
    { url = "https://files.pythonhosted.org/packages/8e/37/efad0257dc6e593a18957422533ff0f87ede7c9c6ea010a2177d738fb82f/pure_eval-0.2.3-py3-none-any.whl", hash = "sha256:1db8e35b67b3d218d818ae653e27f06c3aa420901fa7b081ca98cbedc874e0d0", size = 11842, upload-time = "2024-07-21T12:58:20.04Z" },
]

[[package]]
name = "pycparser"
version = "2.22"
source = { registry = "https://pypi.org/simple" }
sdist = { url = "https://files.pythonhosted.org/packages/1d/b2/31537cf4b1ca988837256c910a668b553fceb8f069bedc4b1c826024b52c/pycparser-2.22.tar.gz", hash = "sha256:491c8be9c040f5390f5bf44a5b07752bd07f56edf992381b05c701439eec10f6", size = 172736, upload-time = "2024-03-30T13:22:22.564Z" }
wheels = [
    { url = "https://files.pythonhosted.org/packages/13/a3/a812df4e2dd5696d1f351d58b8fe16a405b234ad2886a0dab9183fb78109/pycparser-2.22-py3-none-any.whl", hash = "sha256:c3702b6d3dd8c7abc1afa565d7e63d53a1d0bd86cdc24edd75470f4de499cfcc", size = 117552, upload-time = "2024-03-30T13:22:20.476Z" },
]

[[package]]
name = "pydantic"
version = "2.11.5"
source = { registry = "https://pypi.org/simple" }
dependencies = [
    { name = "annotated-types" },
    { name = "pydantic-core" },
    { name = "typing-extensions" },
    { name = "typing-inspection" },
]
sdist = { url = "https://files.pythonhosted.org/packages/f0/86/8ce9040065e8f924d642c58e4a344e33163a07f6b57f836d0d734e0ad3fb/pydantic-2.11.5.tar.gz", hash = "sha256:7f853db3d0ce78ce8bbb148c401c2cdd6431b3473c0cdff2755c7690952a7b7a", size = 787102, upload-time = "2025-05-22T21:18:08.761Z" }
wheels = [
    { url = "https://files.pythonhosted.org/packages/b5/69/831ed22b38ff9b4b64b66569f0e5b7b97cf3638346eb95a2147fdb49ad5f/pydantic-2.11.5-py3-none-any.whl", hash = "sha256:f9c26ba06f9747749ca1e5c94d6a85cb84254577553c8785576fd38fa64dc0f7", size = 444229, upload-time = "2025-05-22T21:18:06.329Z" },
]

[[package]]
name = "pydantic-core"
version = "2.33.2"
source = { registry = "https://pypi.org/simple" }
dependencies = [
    { name = "typing-extensions" },
]
sdist = { url = "https://files.pythonhosted.org/packages/ad/88/5f2260bdfae97aabf98f1778d43f69574390ad787afb646292a638c923d4/pydantic_core-2.33.2.tar.gz", hash = "sha256:7cb8bc3605c29176e1b105350d2e6474142d7c1bd1d9327c4a9bdb46bf827acc", size = 435195, upload-time = "2025-04-23T18:33:52.104Z" }
wheels = [
    { url = "https://files.pythonhosted.org/packages/18/8a/2b41c97f554ec8c71f2a8a5f85cb56a8b0956addfe8b0efb5b3d77e8bdc3/pydantic_core-2.33.2-cp312-cp312-macosx_10_12_x86_64.whl", hash = "sha256:a7ec89dc587667f22b6a0b6579c249fca9026ce7c333fc142ba42411fa243cdc", size = 2009000, upload-time = "2025-04-23T18:31:25.863Z" },
    { url = "https://files.pythonhosted.org/packages/a1/02/6224312aacb3c8ecbaa959897af57181fb6cf3a3d7917fd44d0f2917e6f2/pydantic_core-2.33.2-cp312-cp312-macosx_11_0_arm64.whl", hash = "sha256:3c6db6e52c6d70aa0d00d45cdb9b40f0433b96380071ea80b09277dba021ddf7", size = 1847996, upload-time = "2025-04-23T18:31:27.341Z" },
    { url = "https://files.pythonhosted.org/packages/d6/46/6dcdf084a523dbe0a0be59d054734b86a981726f221f4562aed313dbcb49/pydantic_core-2.33.2-cp312-cp312-manylinux_2_17_aarch64.manylinux2014_aarch64.whl", hash = "sha256:4e61206137cbc65e6d5256e1166f88331d3b6238e082d9f74613b9b765fb9025", size = 1880957, upload-time = "2025-04-23T18:31:28.956Z" },
    { url = "https://files.pythonhosted.org/packages/ec/6b/1ec2c03837ac00886ba8160ce041ce4e325b41d06a034adbef11339ae422/pydantic_core-2.33.2-cp312-cp312-manylinux_2_17_armv7l.manylinux2014_armv7l.whl", hash = "sha256:eb8c529b2819c37140eb51b914153063d27ed88e3bdc31b71198a198e921e011", size = 1964199, upload-time = "2025-04-23T18:31:31.025Z" },
    { url = "https://files.pythonhosted.org/packages/2d/1d/6bf34d6adb9debd9136bd197ca72642203ce9aaaa85cfcbfcf20f9696e83/pydantic_core-2.33.2-cp312-cp312-manylinux_2_17_ppc64le.manylinux2014_ppc64le.whl", hash = "sha256:c52b02ad8b4e2cf14ca7b3d918f3eb0ee91e63b3167c32591e57c4317e134f8f", size = 2120296, upload-time = "2025-04-23T18:31:32.514Z" },
    { url = "https://files.pythonhosted.org/packages/e0/94/2bd0aaf5a591e974b32a9f7123f16637776c304471a0ab33cf263cf5591a/pydantic_core-2.33.2-cp312-cp312-manylinux_2_17_s390x.manylinux2014_s390x.whl", hash = "sha256:96081f1605125ba0855dfda83f6f3df5ec90c61195421ba72223de35ccfb2f88", size = 2676109, upload-time = "2025-04-23T18:31:33.958Z" },
    { url = "https://files.pythonhosted.org/packages/f9/41/4b043778cf9c4285d59742281a769eac371b9e47e35f98ad321349cc5d61/pydantic_core-2.33.2-cp312-cp312-manylinux_2_17_x86_64.manylinux2014_x86_64.whl", hash = "sha256:8f57a69461af2a5fa6e6bbd7a5f60d3b7e6cebb687f55106933188e79ad155c1", size = 2002028, upload-time = "2025-04-23T18:31:39.095Z" },
    { url = "https://files.pythonhosted.org/packages/cb/d5/7bb781bf2748ce3d03af04d5c969fa1308880e1dca35a9bd94e1a96a922e/pydantic_core-2.33.2-cp312-cp312-manylinux_2_5_i686.manylinux1_i686.whl", hash = "sha256:572c7e6c8bb4774d2ac88929e3d1f12bc45714ae5ee6d9a788a9fb35e60bb04b", size = 2100044, upload-time = "2025-04-23T18:31:41.034Z" },
    { url = "https://files.pythonhosted.org/packages/fe/36/def5e53e1eb0ad896785702a5bbfd25eed546cdcf4087ad285021a90ed53/pydantic_core-2.33.2-cp312-cp312-musllinux_1_1_aarch64.whl", hash = "sha256:db4b41f9bd95fbe5acd76d89920336ba96f03e149097365afe1cb092fceb89a1", size = 2058881, upload-time = "2025-04-23T18:31:42.757Z" },
    { url = "https://files.pythonhosted.org/packages/01/6c/57f8d70b2ee57fc3dc8b9610315949837fa8c11d86927b9bb044f8705419/pydantic_core-2.33.2-cp312-cp312-musllinux_1_1_armv7l.whl", hash = "sha256:fa854f5cf7e33842a892e5c73f45327760bc7bc516339fda888c75ae60edaeb6", size = 2227034, upload-time = "2025-04-23T18:31:44.304Z" },
    { url = "https://files.pythonhosted.org/packages/27/b9/9c17f0396a82b3d5cbea4c24d742083422639e7bb1d5bf600e12cb176a13/pydantic_core-2.33.2-cp312-cp312-musllinux_1_1_x86_64.whl", hash = "sha256:5f483cfb75ff703095c59e365360cb73e00185e01aaea067cd19acffd2ab20ea", size = 2234187, upload-time = "2025-04-23T18:31:45.891Z" },
    { url = "https://files.pythonhosted.org/packages/b0/6a/adf5734ffd52bf86d865093ad70b2ce543415e0e356f6cacabbc0d9ad910/pydantic_core-2.33.2-cp312-cp312-win32.whl", hash = "sha256:9cb1da0f5a471435a7bc7e439b8a728e8b61e59784b2af70d7c169f8dd8ae290", size = 1892628, upload-time = "2025-04-23T18:31:47.819Z" },
    { url = "https://files.pythonhosted.org/packages/43/e4/5479fecb3606c1368d496a825d8411e126133c41224c1e7238be58b87d7e/pydantic_core-2.33.2-cp312-cp312-win_amd64.whl", hash = "sha256:f941635f2a3d96b2973e867144fde513665c87f13fe0e193c158ac51bfaaa7b2", size = 1955866, upload-time = "2025-04-23T18:31:49.635Z" },
    { url = "https://files.pythonhosted.org/packages/0d/24/8b11e8b3e2be9dd82df4b11408a67c61bb4dc4f8e11b5b0fc888b38118b5/pydantic_core-2.33.2-cp312-cp312-win_arm64.whl", hash = "sha256:cca3868ddfaccfbc4bfb1d608e2ccaaebe0ae628e1416aeb9c4d88c001bb45ab", size = 1888894, upload-time = "2025-04-23T18:31:51.609Z" },
    { url = "https://files.pythonhosted.org/packages/46/8c/99040727b41f56616573a28771b1bfa08a3d3fe74d3d513f01251f79f172/pydantic_core-2.33.2-cp313-cp313-macosx_10_12_x86_64.whl", hash = "sha256:1082dd3e2d7109ad8b7da48e1d4710c8d06c253cbc4a27c1cff4fbcaa97a9e3f", size = 2015688, upload-time = "2025-04-23T18:31:53.175Z" },
    { url = "https://files.pythonhosted.org/packages/3a/cc/5999d1eb705a6cefc31f0b4a90e9f7fc400539b1a1030529700cc1b51838/pydantic_core-2.33.2-cp313-cp313-macosx_11_0_arm64.whl", hash = "sha256:f517ca031dfc037a9c07e748cefd8d96235088b83b4f4ba8939105d20fa1dcd6", size = 1844808, upload-time = "2025-04-23T18:31:54.79Z" },
    { url = "https://files.pythonhosted.org/packages/6f/5e/a0a7b8885c98889a18b6e376f344da1ef323d270b44edf8174d6bce4d622/pydantic_core-2.33.2-cp313-cp313-manylinux_2_17_aarch64.manylinux2014_aarch64.whl", hash = "sha256:0a9f2c9dd19656823cb8250b0724ee9c60a82f3cdf68a080979d13092a3b0fef", size = 1885580, upload-time = "2025-04-23T18:31:57.393Z" },
    { url = "https://files.pythonhosted.org/packages/3b/2a/953581f343c7d11a304581156618c3f592435523dd9d79865903272c256a/pydantic_core-2.33.2-cp313-cp313-manylinux_2_17_armv7l.manylinux2014_armv7l.whl", hash = "sha256:2b0a451c263b01acebe51895bfb0e1cc842a5c666efe06cdf13846c7418caa9a", size = 1973859, upload-time = "2025-04-23T18:31:59.065Z" },
    { url = "https://files.pythonhosted.org/packages/e6/55/f1a813904771c03a3f97f676c62cca0c0a4138654107c1b61f19c644868b/pydantic_core-2.33.2-cp313-cp313-manylinux_2_17_ppc64le.manylinux2014_ppc64le.whl", hash = "sha256:1ea40a64d23faa25e62a70ad163571c0b342b8bf66d5fa612ac0dec4f069d916", size = 2120810, upload-time = "2025-04-23T18:32:00.78Z" },
    { url = "https://files.pythonhosted.org/packages/aa/c3/053389835a996e18853ba107a63caae0b9deb4a276c6b472931ea9ae6e48/pydantic_core-2.33.2-cp313-cp313-manylinux_2_17_s390x.manylinux2014_s390x.whl", hash = "sha256:0fb2d542b4d66f9470e8065c5469ec676978d625a8b7a363f07d9a501a9cb36a", size = 2676498, upload-time = "2025-04-23T18:32:02.418Z" },
    { url = "https://files.pythonhosted.org/packages/eb/3c/f4abd740877a35abade05e437245b192f9d0ffb48bbbbd708df33d3cda37/pydantic_core-2.33.2-cp313-cp313-manylinux_2_17_x86_64.manylinux2014_x86_64.whl", hash = "sha256:9fdac5d6ffa1b5a83bca06ffe7583f5576555e6c8b3a91fbd25ea7780f825f7d", size = 2000611, upload-time = "2025-04-23T18:32:04.152Z" },
    { url = "https://files.pythonhosted.org/packages/59/a7/63ef2fed1837d1121a894d0ce88439fe3e3b3e48c7543b2a4479eb99c2bd/pydantic_core-2.33.2-cp313-cp313-manylinux_2_5_i686.manylinux1_i686.whl", hash = "sha256:04a1a413977ab517154eebb2d326da71638271477d6ad87a769102f7c2488c56", size = 2107924, upload-time = "2025-04-23T18:32:06.129Z" },
    { url = "https://files.pythonhosted.org/packages/04/8f/2551964ef045669801675f1cfc3b0d74147f4901c3ffa42be2ddb1f0efc4/pydantic_core-2.33.2-cp313-cp313-musllinux_1_1_aarch64.whl", hash = "sha256:c8e7af2f4e0194c22b5b37205bfb293d166a7344a5b0d0eaccebc376546d77d5", size = 2063196, upload-time = "2025-04-23T18:32:08.178Z" },
    { url = "https://files.pythonhosted.org/packages/26/bd/d9602777e77fc6dbb0c7db9ad356e9a985825547dce5ad1d30ee04903918/pydantic_core-2.33.2-cp313-cp313-musllinux_1_1_armv7l.whl", hash = "sha256:5c92edd15cd58b3c2d34873597a1e20f13094f59cf88068adb18947df5455b4e", size = 2236389, upload-time = "2025-04-23T18:32:10.242Z" },
    { url = "https://files.pythonhosted.org/packages/42/db/0e950daa7e2230423ab342ae918a794964b053bec24ba8af013fc7c94846/pydantic_core-2.33.2-cp313-cp313-musllinux_1_1_x86_64.whl", hash = "sha256:65132b7b4a1c0beded5e057324b7e16e10910c106d43675d9bd87d4f38dde162", size = 2239223, upload-time = "2025-04-23T18:32:12.382Z" },
    { url = "https://files.pythonhosted.org/packages/58/4d/4f937099c545a8a17eb52cb67fe0447fd9a373b348ccfa9a87f141eeb00f/pydantic_core-2.33.2-cp313-cp313-win32.whl", hash = "sha256:52fb90784e0a242bb96ec53f42196a17278855b0f31ac7c3cc6f5c1ec4811849", size = 1900473, upload-time = "2025-04-23T18:32:14.034Z" },
    { url = "https://files.pythonhosted.org/packages/a0/75/4a0a9bac998d78d889def5e4ef2b065acba8cae8c93696906c3a91f310ca/pydantic_core-2.33.2-cp313-cp313-win_amd64.whl", hash = "sha256:c083a3bdd5a93dfe480f1125926afcdbf2917ae714bdb80b36d34318b2bec5d9", size = 1955269, upload-time = "2025-04-23T18:32:15.783Z" },
    { url = "https://files.pythonhosted.org/packages/f9/86/1beda0576969592f1497b4ce8e7bc8cbdf614c352426271b1b10d5f0aa64/pydantic_core-2.33.2-cp313-cp313-win_arm64.whl", hash = "sha256:e80b087132752f6b3d714f041ccf74403799d3b23a72722ea2e6ba2e892555b9", size = 1893921, upload-time = "2025-04-23T18:32:18.473Z" },
    { url = "https://files.pythonhosted.org/packages/a4/7d/e09391c2eebeab681df2b74bfe6c43422fffede8dc74187b2b0bf6fd7571/pydantic_core-2.33.2-cp313-cp313t-macosx_11_0_arm64.whl", hash = "sha256:61c18fba8e5e9db3ab908620af374db0ac1baa69f0f32df4f61ae23f15e586ac", size = 1806162, upload-time = "2025-04-23T18:32:20.188Z" },
    { url = "https://files.pythonhosted.org/packages/f1/3d/847b6b1fed9f8ed3bb95a9ad04fbd0b212e832d4f0f50ff4d9ee5a9f15cf/pydantic_core-2.33.2-cp313-cp313t-manylinux_2_17_x86_64.manylinux2014_x86_64.whl", hash = "sha256:95237e53bb015f67b63c91af7518a62a8660376a6a0db19b89acc77a4d6199f5", size = 1981560, upload-time = "2025-04-23T18:32:22.354Z" },
    { url = "https://files.pythonhosted.org/packages/6f/9a/e73262f6c6656262b5fdd723ad90f518f579b7bc8622e43a942eec53c938/pydantic_core-2.33.2-cp313-cp313t-win_amd64.whl", hash = "sha256:c2fc0a768ef76c15ab9238afa6da7f69895bb5d1ee83aeea2e3509af4472d0b9", size = 1935777, upload-time = "2025-04-23T18:32:25.088Z" },
]

[[package]]
name = "pygments"
version = "2.19.2"
source = { registry = "https://pypi.org/simple" }
sdist = { url = "https://files.pythonhosted.org/packages/b0/77/a5b8c569bf593b0140bde72ea885a803b82086995367bf2037de0159d924/pygments-2.19.2.tar.gz", hash = "sha256:636cb2477cec7f8952536970bc533bc43743542f70392ae026374600add5b887", size = 4968631, upload-time = "2025-06-21T13:39:12.283Z" }
wheels = [
    { url = "https://files.pythonhosted.org/packages/c7/21/705964c7812476f378728bdf590ca4b771ec72385c533964653c68e86bdc/pygments-2.19.2-py3-none-any.whl", hash = "sha256:86540386c03d588bb81d44bc3928634ff26449851e99741617ecb9037ee5ec0b", size = 1225217, upload-time = "2025-06-21T13:39:07.939Z" },
]

[[package]]
name = "pymdown-extensions"
version = "10.15"
source = { registry = "https://pypi.org/simple" }
dependencies = [
    { name = "markdown" },
    { name = "pyyaml" },
]
sdist = { url = "https://files.pythonhosted.org/packages/08/92/a7296491dbf5585b3a987f3f3fc87af0e632121ff3e490c14b5f2d2b4eb5/pymdown_extensions-10.15.tar.gz", hash = "sha256:0e5994e32155f4b03504f939e501b981d306daf7ec2aa1cd2eb6bd300784f8f7", size = 852320, upload-time = "2025-04-27T23:48:29.183Z" }
wheels = [
    { url = "https://files.pythonhosted.org/packages/a7/d1/c54e608505776ce4e7966d03358ae635cfd51dff1da6ee421c090dbc797b/pymdown_extensions-10.15-py3-none-any.whl", hash = "sha256:46e99bb272612b0de3b7e7caf6da8dd5f4ca5212c0b273feb9304e236c484e5f", size = 265845, upload-time = "2025-04-27T23:48:27.359Z" },
]

[[package]]
name = "pyparsing"
version = "3.2.3"
source = { registry = "https://pypi.org/simple" }
sdist = { url = "https://files.pythonhosted.org/packages/bb/22/f1129e69d94ffff626bdb5c835506b3a5b4f3d070f17ea295e12c2c6f60f/pyparsing-3.2.3.tar.gz", hash = "sha256:b9c13f1ab8b3b542f72e28f634bad4de758ab3ce4546e4301970ad6fa77c38be", size = 1088608, upload-time = "2025-03-25T05:01:28.114Z" }
wheels = [
    { url = "https://files.pythonhosted.org/packages/05/e7/df2285f3d08fee213f2d041540fa4fc9ca6c2d44cf36d3a035bf2a8d2bcc/pyparsing-3.2.3-py3-none-any.whl", hash = "sha256:a749938e02d6fd0b59b356ca504a24982314bb090c383e3cf201c95ef7e2bfcf", size = 111120, upload-time = "2025-03-25T05:01:24.908Z" },
]

[[package]]
name = "pytest"
version = "8.4.2"
source = { registry = "https://pypi.org/simple" }
dependencies = [
    { name = "colorama", marker = "sys_platform == 'win32'" },
    { name = "iniconfig" },
    { name = "packaging" },
    { name = "pluggy" },
    { name = "pygments" },
]
sdist = { url = "https://files.pythonhosted.org/packages/a3/5c/00a0e072241553e1a7496d638deababa67c5058571567b92a7eaa258397c/pytest-8.4.2.tar.gz", hash = "sha256:86c0d0b93306b961d58d62a4db4879f27fe25513d4b969df351abdddb3c30e01", size = 1519618, upload-time = "2025-09-04T14:34:22.711Z" }
wheels = [
    { url = "https://files.pythonhosted.org/packages/a8/a4/20da314d277121d6534b3a980b29035dcd51e6744bd79075a6ce8fa4eb8d/pytest-8.4.2-py3-none-any.whl", hash = "sha256:872f880de3fc3a5bdc88a11b39c9710c3497a547cfa9320bc3c5e62fbf272e79", size = 365750, upload-time = "2025-09-04T14:34:20.226Z" },
]

[[package]]
name = "pytest-cov"
version = "7.0.0"
source = { registry = "https://pypi.org/simple" }
dependencies = [
    { name = "coverage" },
    { name = "pluggy" },
    { name = "pytest" },
]
sdist = { url = "https://files.pythonhosted.org/packages/5e/f7/c933acc76f5208b3b00089573cf6a2bc26dc80a8aece8f52bb7d6b1855ca/pytest_cov-7.0.0.tar.gz", hash = "sha256:33c97eda2e049a0c5298e91f519302a1334c26ac65c1a483d6206fd458361af1", size = 54328, upload-time = "2025-09-09T10:57:02.113Z" }
wheels = [
    { url = "https://files.pythonhosted.org/packages/ee/49/1377b49de7d0c1ce41292161ea0f721913fa8722c19fb9c1e3aa0367eecb/pytest_cov-7.0.0-py3-none-any.whl", hash = "sha256:3b8e9558b16cc1479da72058bdecf8073661c7f57f7d3c5f22a1c23507f2d861", size = 22424, upload-time = "2025-09-09T10:57:00.695Z" },
]

[[package]]
name = "pytest-describe"
version = "2.2.0"
source = { registry = "https://pypi.org/simple" }
dependencies = [
    { name = "pytest" },
]
sdist = { url = "https://files.pythonhosted.org/packages/61/58/4079baf5a7937159aa59b2f696f8d61c55a6ae4df87bd9ed49e7e130df21/pytest-describe-2.2.0.tar.gz", hash = "sha256:39bb05eb90f2497d9ca342ef9a0b7fa5bada7e58505aec33f66d661d631955b7", size = 10907, upload-time = "2024-02-10T15:30:35.224Z" }
wheels = [
    { url = "https://files.pythonhosted.org/packages/5d/95/2990d6e3e777be36690700b524d7daf44c9562158d1af6a8f85a6236f22c/pytest_describe-2.2.0-py3-none-any.whl", hash = "sha256:bd9e2c73acb4b9522a8400823d98f5b6a081667d3bfd7243a8598336896b544d", size = 6940, upload-time = "2024-02-10T15:30:33.451Z" },
]

[[package]]
name = "pytest-pspec"
version = "0.0.4"
source = { registry = "https://pypi.org/simple" }
dependencies = [
    { name = "pytest" },
    { name = "six" },
]
sdist = { url = "https://files.pythonhosted.org/packages/cc/e1/c22cf2cdd39dfdc5b482e3f11754a3646b5bb8d6e5bc50b5722322574016/pytest-pspec-0.0.4.tar.gz", hash = "sha256:5c0b0c9e964d5066cc5f2a2e1b296ad1313abbf58c4fd75014553fdf65bfe67a", size = 5268, upload-time = "2020-06-02T17:13:20.166Z" }
wheels = [
    { url = "https://files.pythonhosted.org/packages/91/e4/1b8cd89205c84f46bc4240eb86840bf2b6729db95c2ede712abc7226c5ff/pytest_pspec-0.0.4-py2.py3-none-any.whl", hash = "sha256:f80cc46f8896524bfe68750f3a5324bad8d4cb5112e90004bfdaafb7248e5cfd", size = 7313, upload-time = "2020-06-02T17:13:19.183Z" },
]

[[package]]
name = "pytest-raises"
version = "0.11"
source = { registry = "https://pypi.org/simple" }
dependencies = [
    { name = "pytest" },
]
sdist = { url = "https://files.pythonhosted.org/packages/2d/a1/cfb28f1bc8b7a99aa48fb6719640071a5fd00a8b5d78a693635c51ac6822/pytest-raises-0.11.tar.gz", hash = "sha256:f64a4dbcb5f89c100670fe83d87a5cd9d956586db461c5c628f7eb94b749c90b", size = 11761, upload-time = "2020-04-23T04:11:39.963Z" }
wheels = [
    { url = "https://files.pythonhosted.org/packages/9f/9b/3201a24d75c89d69be72d8628af73d1780e5857d86eb4b7df41efe238210/pytest_raises-0.11-py2.py3-none-any.whl", hash = "sha256:33a1351f2debb9f74ca6ef70e374899f608a1217bf13ca4a0767f37b49e9cdda", size = 9391, upload-time = "2020-04-23T04:11:38.778Z" },
]

[[package]]
name = "pytest-xdist"
version = "3.8.0"
source = { registry = "https://pypi.org/simple" }
dependencies = [
    { name = "execnet" },
    { name = "pytest" },
]
sdist = { url = "https://files.pythonhosted.org/packages/78/b4/439b179d1ff526791eb921115fca8e44e596a13efeda518b9d845a619450/pytest_xdist-3.8.0.tar.gz", hash = "sha256:7e578125ec9bc6050861aa93f2d59f1d8d085595d6551c2c90b6f4fad8d3a9f1", size = 88069, upload-time = "2025-07-01T13:30:59.346Z" }
wheels = [
    { url = "https://files.pythonhosted.org/packages/ca/31/d4e37e9e550c2b92a9cbc2e4d0b7420a27224968580b5a447f420847c975/pytest_xdist-3.8.0-py3-none-any.whl", hash = "sha256:202ca578cfeb7370784a8c33d6d05bc6e13b4f25b5053c30a152269fd10f0b88", size = 46396, upload-time = "2025-07-01T13:30:56.632Z" },
]

[[package]]
name = "python-dateutil"
version = "2.9.0.post0"
source = { registry = "https://pypi.org/simple" }
dependencies = [
    { name = "six" },
]
sdist = { url = "https://files.pythonhosted.org/packages/66/c0/0c8b6ad9f17a802ee498c46e004a0eb49bc148f2fd230864601a86dcf6db/python-dateutil-2.9.0.post0.tar.gz", hash = "sha256:37dd54208da7e1cd875388217d5e00ebd4179249f90fb72437e91a35459a0ad3", size = 342432, upload-time = "2024-03-01T18:36:20.211Z" }
wheels = [
    { url = "https://files.pythonhosted.org/packages/ec/57/56b9bcc3c9c6a792fcbaf139543cee77261f3651ca9da0c93f5c1221264b/python_dateutil-2.9.0.post0-py2.py3-none-any.whl", hash = "sha256:a8b2bc7bffae282281c8140a97d3aa9c14da0b136dfe83f850eea9a5f7470427", size = 229892, upload-time = "2024-03-01T18:36:18.57Z" },
]

[[package]]
name = "pytz"
version = "2025.2"
source = { registry = "https://pypi.org/simple" }
sdist = { url = "https://files.pythonhosted.org/packages/f8/bf/abbd3cdfb8fbc7fb3d4d38d320f2441b1e7cbe29be4f23797b4a2b5d8aac/pytz-2025.2.tar.gz", hash = "sha256:360b9e3dbb49a209c21ad61809c7fb453643e048b38924c765813546746e81c3", size = 320884, upload-time = "2025-03-25T02:25:00.538Z" }
wheels = [
    { url = "https://files.pythonhosted.org/packages/81/c4/34e93fe5f5429d7570ec1fa436f1986fb1f00c3e0f43a589fe2bbcd22c3f/pytz-2025.2-py2.py3-none-any.whl", hash = "sha256:5ddf76296dd8c44c26eb8f4b6f35488f3ccbf6fbbd7adee0b7262d43f0ec2f00", size = 509225, upload-time = "2025-03-25T02:24:58.468Z" },
]

[[package]]
name = "pywin32"
version = "310"
source = { registry = "https://pypi.org/simple" }
wheels = [
    { url = "https://files.pythonhosted.org/packages/6b/ec/4fdbe47932f671d6e348474ea35ed94227fb5df56a7c30cbbb42cd396ed0/pywin32-310-cp312-cp312-win32.whl", hash = "sha256:8a75a5cc3893e83a108c05d82198880704c44bbaee4d06e442e471d3c9ea4f3d", size = 8796239, upload-time = "2025-03-17T00:55:58.807Z" },
    { url = "https://files.pythonhosted.org/packages/e3/e5/b0627f8bb84e06991bea89ad8153a9e50ace40b2e1195d68e9dff6b03d0f/pywin32-310-cp312-cp312-win_amd64.whl", hash = "sha256:bf5c397c9a9a19a6f62f3fb821fbf36cac08f03770056711f765ec1503972060", size = 9503839, upload-time = "2025-03-17T00:56:00.8Z" },
    { url = "https://files.pythonhosted.org/packages/1f/32/9ccf53748df72301a89713936645a664ec001abd35ecc8578beda593d37d/pywin32-310-cp312-cp312-win_arm64.whl", hash = "sha256:2349cc906eae872d0663d4d6290d13b90621eaf78964bb1578632ff20e152966", size = 8459470, upload-time = "2025-03-17T00:56:02.601Z" },
    { url = "https://files.pythonhosted.org/packages/1c/09/9c1b978ffc4ae53999e89c19c77ba882d9fce476729f23ef55211ea1c034/pywin32-310-cp313-cp313-win32.whl", hash = "sha256:5d241a659c496ada3253cd01cfaa779b048e90ce4b2b38cd44168ad555ce74ab", size = 8794384, upload-time = "2025-03-17T00:56:04.383Z" },
    { url = "https://files.pythonhosted.org/packages/45/3c/b4640f740ffebadd5d34df35fecba0e1cfef8fde9f3e594df91c28ad9b50/pywin32-310-cp313-cp313-win_amd64.whl", hash = "sha256:667827eb3a90208ddbdcc9e860c81bde63a135710e21e4cb3348968e4bd5249e", size = 9503039, upload-time = "2025-03-17T00:56:06.207Z" },
    { url = "https://files.pythonhosted.org/packages/b4/f4/f785020090fb050e7fb6d34b780f2231f302609dc964672f72bfaeb59a28/pywin32-310-cp313-cp313-win_arm64.whl", hash = "sha256:e308f831de771482b7cf692a1f308f8fca701b2d8f9dde6cc440c7da17e47b33", size = 8458152, upload-time = "2025-03-17T00:56:07.819Z" },
]

[[package]]
name = "pyyaml"
version = "6.0.2"
source = { registry = "https://pypi.org/simple" }
sdist = { url = "https://files.pythonhosted.org/packages/54/ed/79a089b6be93607fa5cdaedf301d7dfb23af5f25c398d5ead2525b063e17/pyyaml-6.0.2.tar.gz", hash = "sha256:d584d9ec91ad65861cc08d42e834324ef890a082e591037abe114850ff7bbc3e", size = 130631, upload-time = "2024-08-06T20:33:50.674Z" }
wheels = [
    { url = "https://files.pythonhosted.org/packages/86/0c/c581167fc46d6d6d7ddcfb8c843a4de25bdd27e4466938109ca68492292c/PyYAML-6.0.2-cp312-cp312-macosx_10_9_x86_64.whl", hash = "sha256:c70c95198c015b85feafc136515252a261a84561b7b1d51e3384e0655ddf25ab", size = 183873, upload-time = "2024-08-06T20:32:25.131Z" },
    { url = "https://files.pythonhosted.org/packages/a8/0c/38374f5bb272c051e2a69281d71cba6fdb983413e6758b84482905e29a5d/PyYAML-6.0.2-cp312-cp312-macosx_11_0_arm64.whl", hash = "sha256:ce826d6ef20b1bc864f0a68340c8b3287705cae2f8b4b1d932177dcc76721725", size = 173302, upload-time = "2024-08-06T20:32:26.511Z" },
    { url = "https://files.pythonhosted.org/packages/c3/93/9916574aa8c00aa06bbac729972eb1071d002b8e158bd0e83a3b9a20a1f7/PyYAML-6.0.2-cp312-cp312-manylinux_2_17_aarch64.manylinux2014_aarch64.whl", hash = "sha256:1f71ea527786de97d1a0cc0eacd1defc0985dcf6b3f17bb77dcfc8c34bec4dc5", size = 739154, upload-time = "2024-08-06T20:32:28.363Z" },
    { url = "https://files.pythonhosted.org/packages/95/0f/b8938f1cbd09739c6da569d172531567dbcc9789e0029aa070856f123984/PyYAML-6.0.2-cp312-cp312-manylinux_2_17_s390x.manylinux2014_s390x.whl", hash = "sha256:9b22676e8097e9e22e36d6b7bda33190d0d400f345f23d4065d48f4ca7ae0425", size = 766223, upload-time = "2024-08-06T20:32:30.058Z" },
    { url = "https://files.pythonhosted.org/packages/b9/2b/614b4752f2e127db5cc206abc23a8c19678e92b23c3db30fc86ab731d3bd/PyYAML-6.0.2-cp312-cp312-manylinux_2_17_x86_64.manylinux2014_x86_64.whl", hash = "sha256:80bab7bfc629882493af4aa31a4cfa43a4c57c83813253626916b8c7ada83476", size = 767542, upload-time = "2024-08-06T20:32:31.881Z" },
    { url = "https://files.pythonhosted.org/packages/d4/00/dd137d5bcc7efea1836d6264f049359861cf548469d18da90cd8216cf05f/PyYAML-6.0.2-cp312-cp312-musllinux_1_1_aarch64.whl", hash = "sha256:0833f8694549e586547b576dcfaba4a6b55b9e96098b36cdc7ebefe667dfed48", size = 731164, upload-time = "2024-08-06T20:32:37.083Z" },
    { url = "https://files.pythonhosted.org/packages/c9/1f/4f998c900485e5c0ef43838363ba4a9723ac0ad73a9dc42068b12aaba4e4/PyYAML-6.0.2-cp312-cp312-musllinux_1_1_x86_64.whl", hash = "sha256:8b9c7197f7cb2738065c481a0461e50ad02f18c78cd75775628afb4d7137fb3b", size = 756611, upload-time = "2024-08-06T20:32:38.898Z" },
    { url = "https://files.pythonhosted.org/packages/df/d1/f5a275fdb252768b7a11ec63585bc38d0e87c9e05668a139fea92b80634c/PyYAML-6.0.2-cp312-cp312-win32.whl", hash = "sha256:ef6107725bd54b262d6dedcc2af448a266975032bc85ef0172c5f059da6325b4", size = 140591, upload-time = "2024-08-06T20:32:40.241Z" },
    { url = "https://files.pythonhosted.org/packages/0c/e8/4f648c598b17c3d06e8753d7d13d57542b30d56e6c2dedf9c331ae56312e/PyYAML-6.0.2-cp312-cp312-win_amd64.whl", hash = "sha256:7e7401d0de89a9a855c839bc697c079a4af81cf878373abd7dc625847d25cbd8", size = 156338, upload-time = "2024-08-06T20:32:41.93Z" },
    { url = "https://files.pythonhosted.org/packages/ef/e3/3af305b830494fa85d95f6d95ef7fa73f2ee1cc8ef5b495c7c3269fb835f/PyYAML-6.0.2-cp313-cp313-macosx_10_13_x86_64.whl", hash = "sha256:efdca5630322a10774e8e98e1af481aad470dd62c3170801852d752aa7a783ba", size = 181309, upload-time = "2024-08-06T20:32:43.4Z" },
    { url = "https://files.pythonhosted.org/packages/45/9f/3b1c20a0b7a3200524eb0076cc027a970d320bd3a6592873c85c92a08731/PyYAML-6.0.2-cp313-cp313-macosx_11_0_arm64.whl", hash = "sha256:50187695423ffe49e2deacb8cd10510bc361faac997de9efef88badc3bb9e2d1", size = 171679, upload-time = "2024-08-06T20:32:44.801Z" },
    { url = "https://files.pythonhosted.org/packages/7c/9a/337322f27005c33bcb656c655fa78325b730324c78620e8328ae28b64d0c/PyYAML-6.0.2-cp313-cp313-manylinux_2_17_aarch64.manylinux2014_aarch64.whl", hash = "sha256:0ffe8360bab4910ef1b9e87fb812d8bc0a308b0d0eef8c8f44e0254ab3b07133", size = 733428, upload-time = "2024-08-06T20:32:46.432Z" },
    { url = "https://files.pythonhosted.org/packages/a3/69/864fbe19e6c18ea3cc196cbe5d392175b4cf3d5d0ac1403ec3f2d237ebb5/PyYAML-6.0.2-cp313-cp313-manylinux_2_17_s390x.manylinux2014_s390x.whl", hash = "sha256:17e311b6c678207928d649faa7cb0d7b4c26a0ba73d41e99c4fff6b6c3276484", size = 763361, upload-time = "2024-08-06T20:32:51.188Z" },
    { url = "https://files.pythonhosted.org/packages/04/24/b7721e4845c2f162d26f50521b825fb061bc0a5afcf9a386840f23ea19fa/PyYAML-6.0.2-cp313-cp313-manylinux_2_17_x86_64.manylinux2014_x86_64.whl", hash = "sha256:70b189594dbe54f75ab3a1acec5f1e3faa7e8cf2f1e08d9b561cb41b845f69d5", size = 759523, upload-time = "2024-08-06T20:32:53.019Z" },
    { url = "https://files.pythonhosted.org/packages/2b/b2/e3234f59ba06559c6ff63c4e10baea10e5e7df868092bf9ab40e5b9c56b6/PyYAML-6.0.2-cp313-cp313-musllinux_1_1_aarch64.whl", hash = "sha256:41e4e3953a79407c794916fa277a82531dd93aad34e29c2a514c2c0c5fe971cc", size = 726660, upload-time = "2024-08-06T20:32:54.708Z" },
    { url = "https://files.pythonhosted.org/packages/fe/0f/25911a9f080464c59fab9027482f822b86bf0608957a5fcc6eaac85aa515/PyYAML-6.0.2-cp313-cp313-musllinux_1_1_x86_64.whl", hash = "sha256:68ccc6023a3400877818152ad9a1033e3db8625d899c72eacb5a668902e4d652", size = 751597, upload-time = "2024-08-06T20:32:56.985Z" },
    { url = "https://files.pythonhosted.org/packages/14/0d/e2c3b43bbce3cf6bd97c840b46088a3031085179e596d4929729d8d68270/PyYAML-6.0.2-cp313-cp313-win32.whl", hash = "sha256:bc2fa7c6b47d6bc618dd7fb02ef6fdedb1090ec036abab80d4681424b84c1183", size = 140527, upload-time = "2024-08-06T20:33:03.001Z" },
    { url = "https://files.pythonhosted.org/packages/fa/de/02b54f42487e3d3c6efb3f89428677074ca7bf43aae402517bc7cca949f3/PyYAML-6.0.2-cp313-cp313-win_amd64.whl", hash = "sha256:8388ee1976c416731879ac16da0aff3f63b286ffdd57cdeb95f3f2e085687563", size = 156446, upload-time = "2024-08-06T20:33:04.33Z" },
]

[[package]]
name = "pyyaml-env-tag"
version = "1.1"
source = { registry = "https://pypi.org/simple" }
dependencies = [
    { name = "pyyaml" },
]
sdist = { url = "https://files.pythonhosted.org/packages/eb/2e/79c822141bfd05a853236b504869ebc6b70159afc570e1d5a20641782eaa/pyyaml_env_tag-1.1.tar.gz", hash = "sha256:2eb38b75a2d21ee0475d6d97ec19c63287a7e140231e4214969d0eac923cd7ff", size = 5737, upload-time = "2025-05-13T15:24:01.64Z" }
wheels = [
    { url = "https://files.pythonhosted.org/packages/04/11/432f32f8097b03e3cd5fe57e88efb685d964e2e5178a48ed61e841f7fdce/pyyaml_env_tag-1.1-py3-none-any.whl", hash = "sha256:17109e1a528561e32f026364712fee1264bc2ea6715120891174ed1b980d2e04", size = 4722, upload-time = "2025-05-13T15:23:59.629Z" },
]

[[package]]
name = "pyzmq"
version = "26.4.0"
source = { registry = "https://pypi.org/simple" }
dependencies = [
    { name = "cffi", marker = "implementation_name == 'pypy'" },
]
sdist = { url = "https://files.pythonhosted.org/packages/b1/11/b9213d25230ac18a71b39b3723494e57adebe36e066397b961657b3b41c1/pyzmq-26.4.0.tar.gz", hash = "sha256:4bd13f85f80962f91a651a7356fe0472791a5f7a92f227822b5acf44795c626d", size = 278293, upload-time = "2025-04-04T12:05:44.049Z" }
wheels = [
    { url = "https://files.pythonhosted.org/packages/10/44/a778555ebfdf6c7fc00816aad12d185d10a74d975800341b1bc36bad1187/pyzmq-26.4.0-cp312-cp312-macosx_10_15_universal2.whl", hash = "sha256:5227cb8da4b6f68acfd48d20c588197fd67745c278827d5238c707daf579227b", size = 1341586, upload-time = "2025-04-04T12:03:41.954Z" },
    { url = "https://files.pythonhosted.org/packages/9c/4f/f3a58dc69ac757e5103be3bd41fb78721a5e17da7cc617ddb56d973a365c/pyzmq-26.4.0-cp312-cp312-manylinux_2_17_aarch64.manylinux2014_aarch64.whl", hash = "sha256:e1c07a7fa7f7ba86554a2b1bef198c9fed570c08ee062fd2fd6a4dcacd45f905", size = 665880, upload-time = "2025-04-04T12:03:43.45Z" },
    { url = "https://files.pythonhosted.org/packages/fe/45/50230bcfb3ae5cb98bee683b6edeba1919f2565d7cc1851d3c38e2260795/pyzmq-26.4.0-cp312-cp312-manylinux_2_17_i686.manylinux2014_i686.whl", hash = "sha256:ae775fa83f52f52de73183f7ef5395186f7105d5ed65b1ae65ba27cb1260de2b", size = 902216, upload-time = "2025-04-04T12:03:45.572Z" },
    { url = "https://files.pythonhosted.org/packages/41/59/56bbdc5689be5e13727491ad2ba5efd7cd564365750514f9bc8f212eef82/pyzmq-26.4.0-cp312-cp312-manylinux_2_17_x86_64.manylinux2014_x86_64.whl", hash = "sha256:66c760d0226ebd52f1e6b644a9e839b5db1e107a23f2fcd46ec0569a4fdd4e63", size = 859814, upload-time = "2025-04-04T12:03:47.188Z" },
    { url = "https://files.pythonhosted.org/packages/81/b1/57db58cfc8af592ce94f40649bd1804369c05b2190e4cbc0a2dad572baeb/pyzmq-26.4.0-cp312-cp312-manylinux_2_28_x86_64.whl", hash = "sha256:ef8c6ecc1d520debc147173eaa3765d53f06cd8dbe7bd377064cdbc53ab456f5", size = 855889, upload-time = "2025-04-04T12:03:49.223Z" },
    { url = "https://files.pythonhosted.org/packages/e8/92/47542e629cbac8f221c230a6d0f38dd3d9cff9f6f589ed45fdf572ffd726/pyzmq-26.4.0-cp312-cp312-musllinux_1_1_aarch64.whl", hash = "sha256:3150ef4084e163dec29ae667b10d96aad309b668fac6810c9e8c27cf543d6e0b", size = 1197153, upload-time = "2025-04-04T12:03:50.591Z" },
    { url = "https://files.pythonhosted.org/packages/07/e5/b10a979d1d565d54410afc87499b16c96b4a181af46e7645ab4831b1088c/pyzmq-26.4.0-cp312-cp312-musllinux_1_1_i686.whl", hash = "sha256:4448c9e55bf8329fa1dcedd32f661bf611214fa70c8e02fee4347bc589d39a84", size = 1507352, upload-time = "2025-04-04T12:03:52.473Z" },
    { url = "https://files.pythonhosted.org/packages/ab/58/5a23db84507ab9c01c04b1232a7a763be66e992aa2e66498521bbbc72a71/pyzmq-26.4.0-cp312-cp312-musllinux_1_1_x86_64.whl", hash = "sha256:e07dde3647afb084d985310d067a3efa6efad0621ee10826f2cb2f9a31b89d2f", size = 1406834, upload-time = "2025-04-04T12:03:54Z" },
    { url = "https://files.pythonhosted.org/packages/22/74/aaa837b331580c13b79ac39396601fb361454ee184ca85e8861914769b99/pyzmq-26.4.0-cp312-cp312-win32.whl", hash = "sha256:ba034a32ecf9af72adfa5ee383ad0fd4f4e38cdb62b13624278ef768fe5b5b44", size = 577992, upload-time = "2025-04-04T12:03:55.815Z" },
    { url = "https://files.pythonhosted.org/packages/30/0f/55f8c02c182856743b82dde46b2dc3e314edda7f1098c12a8227eeda0833/pyzmq-26.4.0-cp312-cp312-win_amd64.whl", hash = "sha256:056a97aab4064f526ecb32f4343917a4022a5d9efb6b9df990ff72e1879e40be", size = 640466, upload-time = "2025-04-04T12:03:57.231Z" },
    { url = "https://files.pythonhosted.org/packages/e4/29/073779afc3ef6f830b8de95026ef20b2d1ec22d0324d767748d806e57379/pyzmq-26.4.0-cp312-cp312-win_arm64.whl", hash = "sha256:2f23c750e485ce1eb639dbd576d27d168595908aa2d60b149e2d9e34c9df40e0", size = 556342, upload-time = "2025-04-04T12:03:59.218Z" },
    { url = "https://files.pythonhosted.org/packages/d7/20/fb2c92542488db70f833b92893769a569458311a76474bda89dc4264bd18/pyzmq-26.4.0-cp313-cp313-macosx_10_15_universal2.whl", hash = "sha256:c43fac689880f5174d6fc864857d1247fe5cfa22b09ed058a344ca92bf5301e3", size = 1339484, upload-time = "2025-04-04T12:04:00.671Z" },
    { url = "https://files.pythonhosted.org/packages/58/29/2f06b9cabda3a6ea2c10f43e67ded3e47fc25c54822e2506dfb8325155d4/pyzmq-26.4.0-cp313-cp313-manylinux_2_17_aarch64.manylinux2014_aarch64.whl", hash = "sha256:902aca7eba477657c5fb81c808318460328758e8367ecdd1964b6330c73cae43", size = 666106, upload-time = "2025-04-04T12:04:02.366Z" },
    { url = "https://files.pythonhosted.org/packages/77/e4/dcf62bd29e5e190bd21bfccaa4f3386e01bf40d948c239239c2f1e726729/pyzmq-26.4.0-cp313-cp313-manylinux_2_17_i686.manylinux2014_i686.whl", hash = "sha256:e5e48a830bfd152fe17fbdeaf99ac5271aa4122521bf0d275b6b24e52ef35eb6", size = 902056, upload-time = "2025-04-04T12:04:03.919Z" },
    { url = "https://files.pythonhosted.org/packages/1a/cf/b36b3d7aea236087d20189bec1a87eeb2b66009731d7055e5c65f845cdba/pyzmq-26.4.0-cp313-cp313-manylinux_2_17_x86_64.manylinux2014_x86_64.whl", hash = "sha256:31be2b6de98c824c06f5574331f805707c667dc8f60cb18580b7de078479891e", size = 860148, upload-time = "2025-04-04T12:04:05.581Z" },
    { url = "https://files.pythonhosted.org/packages/18/a6/f048826bc87528c208e90604c3bf573801e54bd91e390cbd2dfa860e82dc/pyzmq-26.4.0-cp313-cp313-manylinux_2_28_x86_64.whl", hash = "sha256:6332452034be001bbf3206ac59c0d2a7713de5f25bb38b06519fc6967b7cf771", size = 855983, upload-time = "2025-04-04T12:04:07.096Z" },
    { url = "https://files.pythonhosted.org/packages/0a/27/454d34ab6a1d9772a36add22f17f6b85baf7c16e14325fa29e7202ca8ee8/pyzmq-26.4.0-cp313-cp313-musllinux_1_1_aarch64.whl", hash = "sha256:da8c0f5dd352136853e6a09b1b986ee5278dfddfebd30515e16eae425c872b30", size = 1197274, upload-time = "2025-04-04T12:04:08.523Z" },
    { url = "https://files.pythonhosted.org/packages/f4/3d/7abfeab6b83ad38aa34cbd57c6fc29752c391e3954fd12848bd8d2ec0df6/pyzmq-26.4.0-cp313-cp313-musllinux_1_1_i686.whl", hash = "sha256:f4ccc1a0a2c9806dda2a2dd118a3b7b681e448f3bb354056cad44a65169f6d86", size = 1507120, upload-time = "2025-04-04T12:04:10.58Z" },
    { url = "https://files.pythonhosted.org/packages/13/ff/bc8d21dbb9bc8705126e875438a1969c4f77e03fc8565d6901c7933a3d01/pyzmq-26.4.0-cp313-cp313-musllinux_1_1_x86_64.whl", hash = "sha256:1c0b5fceadbab461578daf8d1dcc918ebe7ddd2952f748cf30c7cf2de5d51101", size = 1406738, upload-time = "2025-04-04T12:04:12.509Z" },
    { url = "https://files.pythonhosted.org/packages/f5/5d/d4cd85b24de71d84d81229e3bbb13392b2698432cf8fdcea5afda253d587/pyzmq-26.4.0-cp313-cp313-win32.whl", hash = "sha256:28e2b0ff5ba4b3dd11062d905682bad33385cfa3cc03e81abd7f0822263e6637", size = 577826, upload-time = "2025-04-04T12:04:14.289Z" },
    { url = "https://files.pythonhosted.org/packages/c6/6c/f289c1789d7bb6e5a3b3bef7b2a55089b8561d17132be7d960d3ff33b14e/pyzmq-26.4.0-cp313-cp313-win_amd64.whl", hash = "sha256:23ecc9d241004c10e8b4f49d12ac064cd7000e1643343944a10df98e57bc544b", size = 640406, upload-time = "2025-04-04T12:04:15.757Z" },
    { url = "https://files.pythonhosted.org/packages/b3/99/676b8851cb955eb5236a0c1e9ec679ea5ede092bf8bf2c8a68d7e965cac3/pyzmq-26.4.0-cp313-cp313-win_arm64.whl", hash = "sha256:1edb0385c7f025045d6e0f759d4d3afe43c17a3d898914ec6582e6f464203c08", size = 556216, upload-time = "2025-04-04T12:04:17.212Z" },
    { url = "https://files.pythonhosted.org/packages/65/c2/1fac340de9d7df71efc59d9c50fc7a635a77b103392d1842898dd023afcb/pyzmq-26.4.0-cp313-cp313t-macosx_10_15_universal2.whl", hash = "sha256:93a29e882b2ba1db86ba5dd5e88e18e0ac6b627026c5cfbec9983422011b82d4", size = 1333769, upload-time = "2025-04-04T12:04:18.665Z" },
    { url = "https://files.pythonhosted.org/packages/5c/c7/6c03637e8d742c3b00bec4f5e4cd9d1c01b2f3694c6f140742e93ca637ed/pyzmq-26.4.0-cp313-cp313t-manylinux_2_17_aarch64.manylinux2014_aarch64.whl", hash = "sha256:cb45684f276f57110bb89e4300c00f1233ca631f08f5f42528a5c408a79efc4a", size = 658826, upload-time = "2025-04-04T12:04:20.405Z" },
    { url = "https://files.pythonhosted.org/packages/a5/97/a8dca65913c0f78e0545af2bb5078aebfc142ca7d91cdaffa1fbc73e5dbd/pyzmq-26.4.0-cp313-cp313t-manylinux_2_17_i686.manylinux2014_i686.whl", hash = "sha256:f72073e75260cb301aad4258ad6150fa7f57c719b3f498cb91e31df16784d89b", size = 891650, upload-time = "2025-04-04T12:04:22.413Z" },
    { url = "https://files.pythonhosted.org/packages/7d/7e/f63af1031eb060bf02d033732b910fe48548dcfdbe9c785e9f74a6cc6ae4/pyzmq-26.4.0-cp313-cp313t-manylinux_2_17_x86_64.manylinux2014_x86_64.whl", hash = "sha256:be37e24b13026cfedd233bcbbccd8c0bcd2fdd186216094d095f60076201538d", size = 849776, upload-time = "2025-04-04T12:04:23.959Z" },
    { url = "https://files.pythonhosted.org/packages/f6/fa/1a009ce582802a895c0d5fe9413f029c940a0a8ee828657a3bb0acffd88b/pyzmq-26.4.0-cp313-cp313t-manylinux_2_28_x86_64.whl", hash = "sha256:237b283044934d26f1eeff4075f751b05d2f3ed42a257fc44386d00df6a270cf", size = 842516, upload-time = "2025-04-04T12:04:25.449Z" },
    { url = "https://files.pythonhosted.org/packages/6e/bc/f88b0bad0f7a7f500547d71e99f10336f2314e525d4ebf576a1ea4a1d903/pyzmq-26.4.0-cp313-cp313t-musllinux_1_1_aarch64.whl", hash = "sha256:b30f862f6768b17040929a68432c8a8be77780317f45a353cb17e423127d250c", size = 1189183, upload-time = "2025-04-04T12:04:27.035Z" },
    { url = "https://files.pythonhosted.org/packages/d9/8c/db446a3dd9cf894406dec2e61eeffaa3c07c3abb783deaebb9812c4af6a5/pyzmq-26.4.0-cp313-cp313t-musllinux_1_1_i686.whl", hash = "sha256:c80fcd3504232f13617c6ab501124d373e4895424e65de8b72042333316f64a8", size = 1495501, upload-time = "2025-04-04T12:04:28.833Z" },
    { url = "https://files.pythonhosted.org/packages/05/4c/bf3cad0d64c3214ac881299c4562b815f05d503bccc513e3fd4fdc6f67e4/pyzmq-26.4.0-cp313-cp313t-musllinux_1_1_x86_64.whl", hash = "sha256:26a2a7451606b87f67cdeca2c2789d86f605da08b4bd616b1a9981605ca3a364", size = 1395540, upload-time = "2025-04-04T12:04:30.562Z" },
]

[[package]]
name = "referencing"
version = "0.36.2"
source = { registry = "https://pypi.org/simple" }
dependencies = [
    { name = "attrs" },
    { name = "rpds-py" },
    { name = "typing-extensions", marker = "python_full_version < '3.13'" },
]
sdist = { url = "https://files.pythonhosted.org/packages/2f/db/98b5c277be99dd18bfd91dd04e1b759cad18d1a338188c936e92f921c7e2/referencing-0.36.2.tar.gz", hash = "sha256:df2e89862cd09deabbdba16944cc3f10feb6b3e6f18e902f7cc25609a34775aa", size = 74744, upload-time = "2025-01-25T08:48:16.138Z" }
wheels = [
    { url = "https://files.pythonhosted.org/packages/c1/b1/3baf80dc6d2b7bc27a95a67752d0208e410351e3feb4eb78de5f77454d8d/referencing-0.36.2-py3-none-any.whl", hash = "sha256:e8699adbbf8b5c7de96d8ffa0eb5c158b3beafce084968e2ea8bb08c6794dcd0", size = 26775, upload-time = "2025-01-25T08:48:14.241Z" },
]

[[package]]
name = "requests"
version = "2.32.4"
source = { registry = "https://pypi.org/simple" }
dependencies = [
    { name = "certifi" },
    { name = "charset-normalizer" },
    { name = "idna" },
    { name = "urllib3" },
]
sdist = { url = "https://files.pythonhosted.org/packages/e1/0a/929373653770d8a0d7ea76c37de6e41f11eb07559b103b1c02cafb3f7cf8/requests-2.32.4.tar.gz", hash = "sha256:27d0316682c8a29834d3264820024b62a36942083d52caf2f14c0591336d3422", size = 135258, upload-time = "2025-06-09T16:43:07.34Z" }
wheels = [
    { url = "https://files.pythonhosted.org/packages/7c/e4/56027c4a6b4ae70ca9de302488c5ca95ad4a39e190093d6c1a8ace08341b/requests-2.32.4-py3-none-any.whl", hash = "sha256:27babd3cda2a6d50b30443204ee89830707d396671944c998b5975b031ac2b2c", size = 64847, upload-time = "2025-06-09T16:43:05.728Z" },
]

[[package]]
name = "rich"
version = "14.0.0"
source = { registry = "https://pypi.org/simple" }
dependencies = [
    { name = "markdown-it-py" },
    { name = "pygments" },
]
sdist = { url = "https://files.pythonhosted.org/packages/a1/53/830aa4c3066a8ab0ae9a9955976fb770fe9c6102117c8ec4ab3ea62d89e8/rich-14.0.0.tar.gz", hash = "sha256:82f1bc23a6a21ebca4ae0c45af9bdbc492ed20231dcb63f297d6d1021a9d5725", size = 224078, upload-time = "2025-03-30T14:15:14.23Z" }
wheels = [
    { url = "https://files.pythonhosted.org/packages/0d/9b/63f4c7ebc259242c89b3acafdb37b41d1185c07ff0011164674e9076b491/rich-14.0.0-py3-none-any.whl", hash = "sha256:1c9491e1951aac09caffd42f448ee3d04e58923ffe14993f6e83068dc395d7e0", size = 243229, upload-time = "2025-03-30T14:15:12.283Z" },
]

[package.optional-dependencies]
jupyter = [
    { name = "ipywidgets" },
]

[[package]]
name = "rpds-py"
version = "0.25.1"
source = { registry = "https://pypi.org/simple" }
sdist = { url = "https://files.pythonhosted.org/packages/8c/a6/60184b7fc00dd3ca80ac635dd5b8577d444c57e8e8742cecabfacb829921/rpds_py-0.25.1.tar.gz", hash = "sha256:8960b6dac09b62dac26e75d7e2c4a22efb835d827a7278c34f72b2b84fa160e3", size = 27304, upload-time = "2025-05-21T12:46:12.502Z" }
wheels = [
    { url = "https://files.pythonhosted.org/packages/7f/81/28ab0408391b1dc57393653b6a0cf2014cc282cc2909e4615e63e58262be/rpds_py-0.25.1-cp312-cp312-macosx_10_12_x86_64.whl", hash = "sha256:b5ffe453cde61f73fea9430223c81d29e2fbf412a6073951102146c84e19e34c", size = 364647, upload-time = "2025-05-21T12:43:28.559Z" },
    { url = "https://files.pythonhosted.org/packages/2c/9a/7797f04cad0d5e56310e1238434f71fc6939d0bc517192a18bb99a72a95f/rpds_py-0.25.1-cp312-cp312-macosx_11_0_arm64.whl", hash = "sha256:115874ae5e2fdcfc16b2aedc95b5eef4aebe91b28e7e21951eda8a5dc0d3461b", size = 350454, upload-time = "2025-05-21T12:43:30.615Z" },
    { url = "https://files.pythonhosted.org/packages/69/3c/93d2ef941b04898011e5d6eaa56a1acf46a3b4c9f4b3ad1bbcbafa0bee1f/rpds_py-0.25.1-cp312-cp312-manylinux_2_17_aarch64.manylinux2014_aarch64.whl", hash = "sha256:a714bf6e5e81b0e570d01f56e0c89c6375101b8463999ead3a93a5d2a4af91fa", size = 389665, upload-time = "2025-05-21T12:43:32.629Z" },
    { url = "https://files.pythonhosted.org/packages/c1/57/ad0e31e928751dde8903a11102559628d24173428a0f85e25e187defb2c1/rpds_py-0.25.1-cp312-cp312-manylinux_2_17_armv7l.manylinux2014_armv7l.whl", hash = "sha256:35634369325906bcd01577da4c19e3b9541a15e99f31e91a02d010816b49bfda", size = 403873, upload-time = "2025-05-21T12:43:34.576Z" },
    { url = "https://files.pythonhosted.org/packages/16/ad/c0c652fa9bba778b4f54980a02962748479dc09632e1fd34e5282cf2556c/rpds_py-0.25.1-cp312-cp312-manylinux_2_17_ppc64le.manylinux2014_ppc64le.whl", hash = "sha256:d4cb2b3ddc16710548801c6fcc0cfcdeeff9dafbc983f77265877793f2660309", size = 525866, upload-time = "2025-05-21T12:43:36.123Z" },
    { url = "https://files.pythonhosted.org/packages/2a/39/3e1839bc527e6fcf48d5fec4770070f872cdee6c6fbc9b259932f4e88a38/rpds_py-0.25.1-cp312-cp312-manylinux_2_17_s390x.manylinux2014_s390x.whl", hash = "sha256:9ceca1cf097ed77e1a51f1dbc8d174d10cb5931c188a4505ff9f3e119dfe519b", size = 416886, upload-time = "2025-05-21T12:43:38.034Z" },
    { url = "https://files.pythonhosted.org/packages/7a/95/dd6b91cd4560da41df9d7030a038298a67d24f8ca38e150562644c829c48/rpds_py-0.25.1-cp312-cp312-manylinux_2_17_x86_64.manylinux2014_x86_64.whl", hash = "sha256:2c2cd1a4b0c2b8c5e31ffff50d09f39906fe351389ba143c195566056c13a7ea", size = 390666, upload-time = "2025-05-21T12:43:40.065Z" },
    { url = "https://files.pythonhosted.org/packages/64/48/1be88a820e7494ce0a15c2d390ccb7c52212370badabf128e6a7bb4cb802/rpds_py-0.25.1-cp312-cp312-manylinux_2_5_i686.manylinux1_i686.whl", hash = "sha256:1de336a4b164c9188cb23f3703adb74a7623ab32d20090d0e9bf499a2203ad65", size = 425109, upload-time = "2025-05-21T12:43:42.263Z" },
    { url = "https://files.pythonhosted.org/packages/cf/07/3e2a17927ef6d7720b9949ec1b37d1e963b829ad0387f7af18d923d5cfa5/rpds_py-0.25.1-cp312-cp312-musllinux_1_2_aarch64.whl", hash = "sha256:9fca84a15333e925dd59ce01da0ffe2ffe0d6e5d29a9eeba2148916d1824948c", size = 567244, upload-time = "2025-05-21T12:43:43.846Z" },
    { url = "https://files.pythonhosted.org/packages/d2/e5/76cf010998deccc4f95305d827847e2eae9c568099c06b405cf96384762b/rpds_py-0.25.1-cp312-cp312-musllinux_1_2_i686.whl", hash = "sha256:88ec04afe0c59fa64e2f6ea0dd9657e04fc83e38de90f6de201954b4d4eb59bd", size = 596023, upload-time = "2025-05-21T12:43:45.932Z" },
    { url = "https://files.pythonhosted.org/packages/52/9a/df55efd84403736ba37a5a6377b70aad0fd1cb469a9109ee8a1e21299a1c/rpds_py-0.25.1-cp312-cp312-musllinux_1_2_x86_64.whl", hash = "sha256:a8bd2f19e312ce3e1d2c635618e8a8d8132892bb746a7cf74780a489f0f6cdcb", size = 561634, upload-time = "2025-05-21T12:43:48.263Z" },
    { url = "https://files.pythonhosted.org/packages/ab/aa/dc3620dd8db84454aaf9374bd318f1aa02578bba5e567f5bf6b79492aca4/rpds_py-0.25.1-cp312-cp312-win32.whl", hash = "sha256:e5e2f7280d8d0d3ef06f3ec1b4fd598d386cc6f0721e54f09109a8132182fbfe", size = 222713, upload-time = "2025-05-21T12:43:49.897Z" },
    { url = "https://files.pythonhosted.org/packages/a3/7f/7cef485269a50ed5b4e9bae145f512d2a111ca638ae70cc101f661b4defd/rpds_py-0.25.1-cp312-cp312-win_amd64.whl", hash = "sha256:db58483f71c5db67d643857404da360dce3573031586034b7d59f245144cc192", size = 235280, upload-time = "2025-05-21T12:43:51.893Z" },
    { url = "https://files.pythonhosted.org/packages/99/f2/c2d64f6564f32af913bf5f3f7ae41c7c263c5ae4c4e8f1a17af8af66cd46/rpds_py-0.25.1-cp312-cp312-win_arm64.whl", hash = "sha256:6d50841c425d16faf3206ddbba44c21aa3310a0cebc3c1cdfc3e3f4f9f6f5728", size = 225399, upload-time = "2025-05-21T12:43:53.351Z" },
    { url = "https://files.pythonhosted.org/packages/2b/da/323848a2b62abe6a0fec16ebe199dc6889c5d0a332458da8985b2980dffe/rpds_py-0.25.1-cp313-cp313-macosx_10_12_x86_64.whl", hash = "sha256:659d87430a8c8c704d52d094f5ba6fa72ef13b4d385b7e542a08fc240cb4a559", size = 364498, upload-time = "2025-05-21T12:43:54.841Z" },
    { url = "https://files.pythonhosted.org/packages/1f/b4/4d3820f731c80fd0cd823b3e95b9963fec681ae45ba35b5281a42382c67d/rpds_py-0.25.1-cp313-cp313-macosx_11_0_arm64.whl", hash = "sha256:68f6f060f0bbdfb0245267da014d3a6da9be127fe3e8cc4a68c6f833f8a23bb1", size = 350083, upload-time = "2025-05-21T12:43:56.428Z" },
    { url = "https://files.pythonhosted.org/packages/d5/b1/3a8ee1c9d480e8493619a437dec685d005f706b69253286f50f498cbdbcf/rpds_py-0.25.1-cp313-cp313-manylinux_2_17_aarch64.manylinux2014_aarch64.whl", hash = "sha256:083a9513a33e0b92cf6e7a6366036c6bb43ea595332c1ab5c8ae329e4bcc0a9c", size = 389023, upload-time = "2025-05-21T12:43:57.995Z" },
    { url = "https://files.pythonhosted.org/packages/3b/31/17293edcfc934dc62c3bf74a0cb449ecd549531f956b72287203e6880b87/rpds_py-0.25.1-cp313-cp313-manylinux_2_17_armv7l.manylinux2014_armv7l.whl", hash = "sha256:816568614ecb22b18a010c7a12559c19f6fe993526af88e95a76d5a60b8b75fb", size = 403283, upload-time = "2025-05-21T12:43:59.546Z" },
    { url = "https://files.pythonhosted.org/packages/d1/ca/e0f0bc1a75a8925024f343258c8ecbd8828f8997ea2ac71e02f67b6f5299/rpds_py-0.25.1-cp313-cp313-manylinux_2_17_ppc64le.manylinux2014_ppc64le.whl", hash = "sha256:3c6564c0947a7f52e4792983f8e6cf9bac140438ebf81f527a21d944f2fd0a40", size = 524634, upload-time = "2025-05-21T12:44:01.087Z" },
    { url = "https://files.pythonhosted.org/packages/3e/03/5d0be919037178fff33a6672ffc0afa04ea1cfcb61afd4119d1b5280ff0f/rpds_py-0.25.1-cp313-cp313-manylinux_2_17_s390x.manylinux2014_s390x.whl", hash = "sha256:5c4a128527fe415d73cf1f70a9a688d06130d5810be69f3b553bf7b45e8acf79", size = 416233, upload-time = "2025-05-21T12:44:02.604Z" },
    { url = "https://files.pythonhosted.org/packages/05/7c/8abb70f9017a231c6c961a8941403ed6557664c0913e1bf413cbdc039e75/rpds_py-0.25.1-cp313-cp313-manylinux_2_17_x86_64.manylinux2014_x86_64.whl", hash = "sha256:a49e1d7a4978ed554f095430b89ecc23f42014a50ac385eb0c4d163ce213c325", size = 390375, upload-time = "2025-05-21T12:44:04.162Z" },
    { url = "https://files.pythonhosted.org/packages/7a/ac/a87f339f0e066b9535074a9f403b9313fd3892d4a164d5d5f5875ac9f29f/rpds_py-0.25.1-cp313-cp313-manylinux_2_5_i686.manylinux1_i686.whl", hash = "sha256:d74ec9bc0e2feb81d3f16946b005748119c0f52a153f6db6a29e8cd68636f295", size = 424537, upload-time = "2025-05-21T12:44:06.175Z" },
    { url = "https://files.pythonhosted.org/packages/1f/8f/8d5c1567eaf8c8afe98a838dd24de5013ce6e8f53a01bd47fe8bb06b5533/rpds_py-0.25.1-cp313-cp313-musllinux_1_2_aarch64.whl", hash = "sha256:3af5b4cc10fa41e5bc64e5c198a1b2d2864337f8fcbb9a67e747e34002ce812b", size = 566425, upload-time = "2025-05-21T12:44:08.242Z" },
    { url = "https://files.pythonhosted.org/packages/95/33/03016a6be5663b389c8ab0bbbcca68d9e96af14faeff0a04affcb587e776/rpds_py-0.25.1-cp313-cp313-musllinux_1_2_i686.whl", hash = "sha256:79dc317a5f1c51fd9c6a0c4f48209c6b8526d0524a6904fc1076476e79b00f98", size = 595197, upload-time = "2025-05-21T12:44:10.449Z" },
    { url = "https://files.pythonhosted.org/packages/33/8d/da9f4d3e208c82fda311bff0cf0a19579afceb77cf456e46c559a1c075ba/rpds_py-0.25.1-cp313-cp313-musllinux_1_2_x86_64.whl", hash = "sha256:1521031351865e0181bc585147624d66b3b00a84109b57fcb7a779c3ec3772cd", size = 561244, upload-time = "2025-05-21T12:44:12.387Z" },
    { url = "https://files.pythonhosted.org/packages/e2/b3/39d5dcf7c5f742ecd6dbc88f6f84ae54184b92f5f387a4053be2107b17f1/rpds_py-0.25.1-cp313-cp313-win32.whl", hash = "sha256:5d473be2b13600b93a5675d78f59e63b51b1ba2d0476893415dfbb5477e65b31", size = 222254, upload-time = "2025-05-21T12:44:14.261Z" },
    { url = "https://files.pythonhosted.org/packages/5f/19/2d6772c8eeb8302c5f834e6d0dfd83935a884e7c5ce16340c7eaf89ce925/rpds_py-0.25.1-cp313-cp313-win_amd64.whl", hash = "sha256:a7b74e92a3b212390bdce1d93da9f6488c3878c1d434c5e751cbc202c5e09500", size = 234741, upload-time = "2025-05-21T12:44:16.236Z" },
    { url = "https://files.pythonhosted.org/packages/5b/5a/145ada26cfaf86018d0eb304fe55eafdd4f0b6b84530246bb4a7c4fb5c4b/rpds_py-0.25.1-cp313-cp313-win_arm64.whl", hash = "sha256:dd326a81afe332ede08eb39ab75b301d5676802cdffd3a8f287a5f0b694dc3f5", size = 224830, upload-time = "2025-05-21T12:44:17.749Z" },
    { url = "https://files.pythonhosted.org/packages/4b/ca/d435844829c384fd2c22754ff65889c5c556a675d2ed9eb0e148435c6690/rpds_py-0.25.1-cp313-cp313t-macosx_10_12_x86_64.whl", hash = "sha256:a58d1ed49a94d4183483a3ce0af22f20318d4a1434acee255d683ad90bf78129", size = 359668, upload-time = "2025-05-21T12:44:19.322Z" },
    { url = "https://files.pythonhosted.org/packages/1f/01/b056f21db3a09f89410d493d2f6614d87bb162499f98b649d1dbd2a81988/rpds_py-0.25.1-cp313-cp313t-macosx_11_0_arm64.whl", hash = "sha256:f251bf23deb8332823aef1da169d5d89fa84c89f67bdfb566c49dea1fccfd50d", size = 345649, upload-time = "2025-05-21T12:44:20.962Z" },
    { url = "https://files.pythonhosted.org/packages/e0/0f/e0d00dc991e3d40e03ca36383b44995126c36b3eafa0ccbbd19664709c88/rpds_py-0.25.1-cp313-cp313t-manylinux_2_17_aarch64.manylinux2014_aarch64.whl", hash = "sha256:8dbd586bfa270c1103ece2109314dd423df1fa3d9719928b5d09e4840cec0d72", size = 384776, upload-time = "2025-05-21T12:44:22.516Z" },
    { url = "https://files.pythonhosted.org/packages/9f/a2/59374837f105f2ca79bde3c3cd1065b2f8c01678900924949f6392eab66d/rpds_py-0.25.1-cp313-cp313t-manylinux_2_17_armv7l.manylinux2014_armv7l.whl", hash = "sha256:6d273f136e912aa101a9274c3145dcbddbe4bac560e77e6d5b3c9f6e0ed06d34", size = 395131, upload-time = "2025-05-21T12:44:24.147Z" },
    { url = "https://files.pythonhosted.org/packages/9c/dc/48e8d84887627a0fe0bac53f0b4631e90976fd5d35fff8be66b8e4f3916b/rpds_py-0.25.1-cp313-cp313t-manylinux_2_17_ppc64le.manylinux2014_ppc64le.whl", hash = "sha256:666fa7b1bd0a3810a7f18f6d3a25ccd8866291fbbc3c9b912b917a6715874bb9", size = 520942, upload-time = "2025-05-21T12:44:25.915Z" },
    { url = "https://files.pythonhosted.org/packages/7c/f5/ee056966aeae401913d37befeeab57a4a43a4f00099e0a20297f17b8f00c/rpds_py-0.25.1-cp313-cp313t-manylinux_2_17_s390x.manylinux2014_s390x.whl", hash = "sha256:921954d7fbf3fccc7de8f717799304b14b6d9a45bbeec5a8d7408ccbf531faf5", size = 411330, upload-time = "2025-05-21T12:44:27.638Z" },
    { url = "https://files.pythonhosted.org/packages/ab/74/b2cffb46a097cefe5d17f94ede7a174184b9d158a0aeb195f39f2c0361e8/rpds_py-0.25.1-cp313-cp313t-manylinux_2_17_x86_64.manylinux2014_x86_64.whl", hash = "sha256:f3d86373ff19ca0441ebeb696ef64cb58b8b5cbacffcda5a0ec2f3911732a194", size = 387339, upload-time = "2025-05-21T12:44:29.292Z" },
    { url = "https://files.pythonhosted.org/packages/7f/9a/0ff0b375dcb5161c2b7054e7d0b7575f1680127505945f5cabaac890bc07/rpds_py-0.25.1-cp313-cp313t-manylinux_2_5_i686.manylinux1_i686.whl", hash = "sha256:c8980cde3bb8575e7c956a530f2c217c1d6aac453474bf3ea0f9c89868b531b6", size = 418077, upload-time = "2025-05-21T12:44:30.877Z" },
    { url = "https://files.pythonhosted.org/packages/0d/a1/fda629bf20d6b698ae84c7c840cfb0e9e4200f664fc96e1f456f00e4ad6e/rpds_py-0.25.1-cp313-cp313t-musllinux_1_2_aarch64.whl", hash = "sha256:8eb8c84ecea987a2523e057c0d950bcb3f789696c0499290b8d7b3107a719d78", size = 562441, upload-time = "2025-05-21T12:44:32.541Z" },
    { url = "https://files.pythonhosted.org/packages/20/15/ce4b5257f654132f326f4acd87268e1006cc071e2c59794c5bdf4bebbb51/rpds_py-0.25.1-cp313-cp313t-musllinux_1_2_i686.whl", hash = "sha256:e43a005671a9ed5a650f3bc39e4dbccd6d4326b24fb5ea8be5f3a43a6f576c72", size = 590750, upload-time = "2025-05-21T12:44:34.557Z" },
    { url = "https://files.pythonhosted.org/packages/fb/ab/e04bf58a8d375aeedb5268edcc835c6a660ebf79d4384d8e0889439448b0/rpds_py-0.25.1-cp313-cp313t-musllinux_1_2_x86_64.whl", hash = "sha256:58f77c60956501a4a627749a6dcb78dac522f249dd96b5c9f1c6af29bfacfb66", size = 558891, upload-time = "2025-05-21T12:44:37.358Z" },
    { url = "https://files.pythonhosted.org/packages/90/82/cb8c6028a6ef6cd2b7991e2e4ced01c854b6236ecf51e81b64b569c43d73/rpds_py-0.25.1-cp313-cp313t-win32.whl", hash = "sha256:2cb9e5b5e26fc02c8a4345048cd9998c2aca7c2712bd1b36da0c72ee969a3523", size = 218718, upload-time = "2025-05-21T12:44:38.969Z" },
    { url = "https://files.pythonhosted.org/packages/b6/97/5a4b59697111c89477d20ba8a44df9ca16b41e737fa569d5ae8bff99e650/rpds_py-0.25.1-cp313-cp313t-win_amd64.whl", hash = "sha256:401ca1c4a20cc0510d3435d89c069fe0a9ae2ee6495135ac46bdd49ec0495763", size = 232218, upload-time = "2025-05-21T12:44:40.512Z" },
]

[[package]]
name = "ruff"
version = "0.13.2"
source = { registry = "https://pypi.org/simple" }
sdist = { url = "https://files.pythonhosted.org/packages/02/df/8d7d8c515d33adfc540e2edf6c6021ea1c5a58a678d8cfce9fae59aabcab/ruff-0.13.2.tar.gz", hash = "sha256:cb12fffd32fb16d32cef4ed16d8c7cdc27ed7c944eaa98d99d01ab7ab0b710ff", size = 5416417, upload-time = "2025-09-25T14:54:09.936Z" }
wheels = [
    { url = "https://files.pythonhosted.org/packages/6e/84/5716a7fa4758e41bf70e603e13637c42cfb9dbf7ceb07180211b9bbf75ef/ruff-0.13.2-py3-none-linux_armv6l.whl", hash = "sha256:3796345842b55f033a78285e4f1641078f902020d8450cade03aad01bffd81c3", size = 12343254, upload-time = "2025-09-25T14:53:27.784Z" },
    { url = "https://files.pythonhosted.org/packages/9b/77/c7042582401bb9ac8eff25360e9335e901d7a1c0749a2b28ba4ecb239991/ruff-0.13.2-py3-none-macosx_10_12_x86_64.whl", hash = "sha256:ff7e4dda12e683e9709ac89e2dd436abf31a4d8a8fc3d89656231ed808e231d2", size = 13040891, upload-time = "2025-09-25T14:53:31.38Z" },
    { url = "https://files.pythonhosted.org/packages/c6/15/125a7f76eb295cb34d19c6778e3a82ace33730ad4e6f28d3427e134a02e0/ruff-0.13.2-py3-none-macosx_11_0_arm64.whl", hash = "sha256:c75e9d2a2fafd1fdd895d0e7e24b44355984affdde1c412a6f6d3f6e16b22d46", size = 12243588, upload-time = "2025-09-25T14:53:33.543Z" },
    { url = "https://files.pythonhosted.org/packages/9e/eb/0093ae04a70f81f8be7fd7ed6456e926b65d238fc122311293d033fdf91e/ruff-0.13.2-py3-none-manylinux_2_17_aarch64.manylinux2014_aarch64.whl", hash = "sha256:cceac74e7bbc53ed7d15d1042ffe7b6577bf294611ad90393bf9b2a0f0ec7cb6", size = 12491359, upload-time = "2025-09-25T14:53:35.892Z" },
    { url = "https://files.pythonhosted.org/packages/43/fe/72b525948a6956f07dad4a6f122336b6a05f2e3fd27471cea612349fedb9/ruff-0.13.2-py3-none-manylinux_2_17_armv7l.manylinux2014_armv7l.whl", hash = "sha256:6ae3f469b5465ba6d9721383ae9d49310c19b452a161b57507764d7ef15f4b07", size = 12162486, upload-time = "2025-09-25T14:53:38.171Z" },
    { url = "https://files.pythonhosted.org/packages/6a/e3/0fac422bbbfb2ea838023e0d9fcf1f30183d83ab2482800e2cb892d02dfe/ruff-0.13.2-py3-none-manylinux_2_17_i686.manylinux2014_i686.whl", hash = "sha256:4f8f9e3cd6714358238cd6626b9d43026ed19c0c018376ac1ef3c3a04ffb42d8", size = 13871203, upload-time = "2025-09-25T14:53:41.943Z" },
    { url = "https://files.pythonhosted.org/packages/6b/82/b721c8e3ec5df6d83ba0e45dcf00892c4f98b325256c42c38ef136496cbf/ruff-0.13.2-py3-none-manylinux_2_17_ppc64.manylinux2014_ppc64.whl", hash = "sha256:c6ed79584a8f6cbe2e5d7dbacf7cc1ee29cbdb5df1172e77fbdadc8bb85a1f89", size = 14929635, upload-time = "2025-09-25T14:53:43.953Z" },
    { url = "https://files.pythonhosted.org/packages/c4/a0/ad56faf6daa507b83079a1ad7a11694b87d61e6bf01c66bd82b466f21821/ruff-0.13.2-py3-none-manylinux_2_17_ppc64le.manylinux2014_ppc64le.whl", hash = "sha256:aed130b2fde049cea2019f55deb939103123cdd191105f97a0599a3e753d61b0", size = 14338783, upload-time = "2025-09-25T14:53:46.205Z" },
    { url = "https://files.pythonhosted.org/packages/47/77/ad1d9156db8f99cd01ee7e29d74b34050e8075a8438e589121fcd25c4b08/ruff-0.13.2-py3-none-manylinux_2_17_s390x.manylinux2014_s390x.whl", hash = "sha256:1887c230c2c9d65ed1b4e4cfe4d255577ea28b718ae226c348ae68df958191aa", size = 13355322, upload-time = "2025-09-25T14:53:48.164Z" },
    { url = "https://files.pythonhosted.org/packages/64/8b/e87cfca2be6f8b9f41f0bb12dc48c6455e2d66df46fe61bb441a226f1089/ruff-0.13.2-py3-none-manylinux_2_17_x86_64.manylinux2014_x86_64.whl", hash = "sha256:5bcb10276b69b3cfea3a102ca119ffe5c6ba3901e20e60cf9efb53fa417633c3", size = 13354427, upload-time = "2025-09-25T14:53:50.486Z" },
    { url = "https://files.pythonhosted.org/packages/7f/df/bf382f3fbead082a575edb860897287f42b1b3c694bafa16bc9904c11ed3/ruff-0.13.2-py3-none-manylinux_2_31_riscv64.whl", hash = "sha256:afa721017aa55a555b2ff7944816587f1cb813c2c0a882d158f59b832da1660d", size = 13537637, upload-time = "2025-09-25T14:53:52.887Z" },
    { url = "https://files.pythonhosted.org/packages/51/70/1fb7a7c8a6fc8bd15636288a46e209e81913b87988f26e1913d0851e54f4/ruff-0.13.2-py3-none-musllinux_1_2_aarch64.whl", hash = "sha256:1dbc875cf3720c64b3990fef8939334e74cb0ca65b8dbc61d1f439201a38101b", size = 12340025, upload-time = "2025-09-25T14:53:54.88Z" },
    { url = "https://files.pythonhosted.org/packages/4c/27/1e5b3f1c23ca5dd4106d9d580e5c13d9acb70288bff614b3d7b638378cc9/ruff-0.13.2-py3-none-musllinux_1_2_armv7l.whl", hash = "sha256:5b939a1b2a960e9742e9a347e5bbc9b3c3d2c716f86c6ae273d9cbd64f193f22", size = 12133449, upload-time = "2025-09-25T14:53:57.089Z" },
    { url = "https://files.pythonhosted.org/packages/2d/09/b92a5ccee289f11ab128df57d5911224197d8d55ef3bd2043534ff72ca54/ruff-0.13.2-py3-none-musllinux_1_2_i686.whl", hash = "sha256:50e2d52acb8de3804fc5f6e2fa3ae9bdc6812410a9e46837e673ad1f90a18736", size = 13051369, upload-time = "2025-09-25T14:53:59.124Z" },
    { url = "https://files.pythonhosted.org/packages/89/99/26c9d1c7d8150f45e346dc045cc49f23e961efceb4a70c47dea0960dea9a/ruff-0.13.2-py3-none-musllinux_1_2_x86_64.whl", hash = "sha256:3196bc13ab2110c176b9a4ae5ff7ab676faaa1964b330a1383ba20e1e19645f2", size = 13523644, upload-time = "2025-09-25T14:54:01.622Z" },
    { url = "https://files.pythonhosted.org/packages/f7/00/e7f1501e81e8ec290e79527827af1d88f541d8d26151751b46108978dade/ruff-0.13.2-py3-none-win32.whl", hash = "sha256:7c2a0b7c1e87795fec3404a485096bcd790216c7c146a922d121d8b9c8f1aaac", size = 12245990, upload-time = "2025-09-25T14:54:03.647Z" },
    { url = "https://files.pythonhosted.org/packages/ee/bd/d9f33a73de84fafd0146c6fba4f497c4565fe8fa8b46874b8e438869abc2/ruff-0.13.2-py3-none-win_amd64.whl", hash = "sha256:17d95fb32218357c89355f6f6f9a804133e404fc1f65694372e02a557edf8585", size = 13324004, upload-time = "2025-09-25T14:54:06.05Z" },
    { url = "https://files.pythonhosted.org/packages/c3/12/28fa2f597a605884deb0f65c1b1ae05111051b2a7030f5d8a4ff7f4599ba/ruff-0.13.2-py3-none-win_arm64.whl", hash = "sha256:da711b14c530412c827219312b7d7fbb4877fb31150083add7e8c5336549cea7", size = 12484437, upload-time = "2025-09-25T14:54:08.022Z" },
]

[[package]]
name = "scipy"
version = "1.15.3"
source = { registry = "https://pypi.org/simple" }
dependencies = [
    { name = "numpy" },
]
sdist = { url = "https://files.pythonhosted.org/packages/0f/37/6964b830433e654ec7485e45a00fc9a27cf868d622838f6b6d9c5ec0d532/scipy-1.15.3.tar.gz", hash = "sha256:eae3cf522bc7df64b42cad3925c876e1b0b6c35c1337c93e12c0f366f55b0eaf", size = 59419214, upload-time = "2025-05-08T16:13:05.955Z" }
wheels = [
    { url = "https://files.pythonhosted.org/packages/37/4b/683aa044c4162e10ed7a7ea30527f2cbd92e6999c10a8ed8edb253836e9c/scipy-1.15.3-cp312-cp312-macosx_10_13_x86_64.whl", hash = "sha256:6ac6310fdbfb7aa6612408bd2f07295bcbd3fda00d2d702178434751fe48e019", size = 38766735, upload-time = "2025-05-08T16:06:06.471Z" },
    { url = "https://files.pythonhosted.org/packages/7b/7e/f30be3d03de07f25dc0ec926d1681fed5c732d759ac8f51079708c79e680/scipy-1.15.3-cp312-cp312-macosx_12_0_arm64.whl", hash = "sha256:185cd3d6d05ca4b44a8f1595af87f9c372bb6acf9c808e99aa3e9aa03bd98cf6", size = 30173284, upload-time = "2025-05-08T16:06:11.686Z" },
    { url = "https://files.pythonhosted.org/packages/07/9c/0ddb0d0abdabe0d181c1793db51f02cd59e4901da6f9f7848e1f96759f0d/scipy-1.15.3-cp312-cp312-macosx_14_0_arm64.whl", hash = "sha256:05dc6abcd105e1a29f95eada46d4a3f251743cfd7d3ae8ddb4088047f24ea477", size = 22446958, upload-time = "2025-05-08T16:06:15.97Z" },
    { url = "https://files.pythonhosted.org/packages/af/43/0bce905a965f36c58ff80d8bea33f1f9351b05fad4beaad4eae34699b7a1/scipy-1.15.3-cp312-cp312-macosx_14_0_x86_64.whl", hash = "sha256:06efcba926324df1696931a57a176c80848ccd67ce6ad020c810736bfd58eb1c", size = 25242454, upload-time = "2025-05-08T16:06:20.394Z" },
    { url = "https://files.pythonhosted.org/packages/56/30/a6f08f84ee5b7b28b4c597aca4cbe545535c39fe911845a96414700b64ba/scipy-1.15.3-cp312-cp312-manylinux_2_17_aarch64.manylinux2014_aarch64.whl", hash = "sha256:c05045d8b9bfd807ee1b9f38761993297b10b245f012b11b13b91ba8945f7e45", size = 35210199, upload-time = "2025-05-08T16:06:26.159Z" },
    { url = "https://files.pythonhosted.org/packages/0b/1f/03f52c282437a168ee2c7c14a1a0d0781a9a4a8962d84ac05c06b4c5b555/scipy-1.15.3-cp312-cp312-manylinux_2_17_x86_64.manylinux2014_x86_64.whl", hash = "sha256:271e3713e645149ea5ea3e97b57fdab61ce61333f97cfae392c28ba786f9bb49", size = 37309455, upload-time = "2025-05-08T16:06:32.778Z" },
    { url = "https://files.pythonhosted.org/packages/89/b1/fbb53137f42c4bf630b1ffdfc2151a62d1d1b903b249f030d2b1c0280af8/scipy-1.15.3-cp312-cp312-musllinux_1_2_aarch64.whl", hash = "sha256:6cfd56fc1a8e53f6e89ba3a7a7251f7396412d655bca2aa5611c8ec9a6784a1e", size = 36885140, upload-time = "2025-05-08T16:06:39.249Z" },
    { url = "https://files.pythonhosted.org/packages/2e/2e/025e39e339f5090df1ff266d021892694dbb7e63568edcfe43f892fa381d/scipy-1.15.3-cp312-cp312-musllinux_1_2_x86_64.whl", hash = "sha256:0ff17c0bb1cb32952c09217d8d1eed9b53d1463e5f1dd6052c7857f83127d539", size = 39710549, upload-time = "2025-05-08T16:06:45.729Z" },
    { url = "https://files.pythonhosted.org/packages/e6/eb/3bf6ea8ab7f1503dca3a10df2e4b9c3f6b3316df07f6c0ded94b281c7101/scipy-1.15.3-cp312-cp312-win_amd64.whl", hash = "sha256:52092bc0472cfd17df49ff17e70624345efece4e1a12b23783a1ac59a1b728ed", size = 40966184, upload-time = "2025-05-08T16:06:52.623Z" },
    { url = "https://files.pythonhosted.org/packages/73/18/ec27848c9baae6e0d6573eda6e01a602e5649ee72c27c3a8aad673ebecfd/scipy-1.15.3-cp313-cp313-macosx_10_13_x86_64.whl", hash = "sha256:2c620736bcc334782e24d173c0fdbb7590a0a436d2fdf39310a8902505008759", size = 38728256, upload-time = "2025-05-08T16:06:58.696Z" },
    { url = "https://files.pythonhosted.org/packages/74/cd/1aef2184948728b4b6e21267d53b3339762c285a46a274ebb7863c9e4742/scipy-1.15.3-cp313-cp313-macosx_12_0_arm64.whl", hash = "sha256:7e11270a000969409d37ed399585ee530b9ef6aa99d50c019de4cb01e8e54e62", size = 30109540, upload-time = "2025-05-08T16:07:04.209Z" },
    { url = "https://files.pythonhosted.org/packages/5b/d8/59e452c0a255ec352bd0a833537a3bc1bfb679944c4938ab375b0a6b3a3e/scipy-1.15.3-cp313-cp313-macosx_14_0_arm64.whl", hash = "sha256:8c9ed3ba2c8a2ce098163a9bdb26f891746d02136995df25227a20e71c396ebb", size = 22383115, upload-time = "2025-05-08T16:07:08.998Z" },
    { url = "https://files.pythonhosted.org/packages/08/f5/456f56bbbfccf696263b47095291040655e3cbaf05d063bdc7c7517f32ac/scipy-1.15.3-cp313-cp313-macosx_14_0_x86_64.whl", hash = "sha256:0bdd905264c0c9cfa74a4772cdb2070171790381a5c4d312c973382fc6eaf730", size = 25163884, upload-time = "2025-05-08T16:07:14.091Z" },
    { url = "https://files.pythonhosted.org/packages/a2/66/a9618b6a435a0f0c0b8a6d0a2efb32d4ec5a85f023c2b79d39512040355b/scipy-1.15.3-cp313-cp313-manylinux_2_17_aarch64.manylinux2014_aarch64.whl", hash = "sha256:79167bba085c31f38603e11a267d862957cbb3ce018d8b38f79ac043bc92d825", size = 35174018, upload-time = "2025-05-08T16:07:19.427Z" },
    { url = "https://files.pythonhosted.org/packages/b5/09/c5b6734a50ad4882432b6bb7c02baf757f5b2f256041da5df242e2d7e6b6/scipy-1.15.3-cp313-cp313-manylinux_2_17_x86_64.manylinux2014_x86_64.whl", hash = "sha256:c9deabd6d547aee2c9a81dee6cc96c6d7e9a9b1953f74850c179f91fdc729cb7", size = 37269716, upload-time = "2025-05-08T16:07:25.712Z" },
    { url = "https://files.pythonhosted.org/packages/77/0a/eac00ff741f23bcabd352731ed9b8995a0a60ef57f5fd788d611d43d69a1/scipy-1.15.3-cp313-cp313-musllinux_1_2_aarch64.whl", hash = "sha256:dde4fc32993071ac0c7dd2d82569e544f0bdaff66269cb475e0f369adad13f11", size = 36872342, upload-time = "2025-05-08T16:07:31.468Z" },
    { url = "https://files.pythonhosted.org/packages/fe/54/4379be86dd74b6ad81551689107360d9a3e18f24d20767a2d5b9253a3f0a/scipy-1.15.3-cp313-cp313-musllinux_1_2_x86_64.whl", hash = "sha256:f77f853d584e72e874d87357ad70f44b437331507d1c311457bed8ed2b956126", size = 39670869, upload-time = "2025-05-08T16:07:38.002Z" },
    { url = "https://files.pythonhosted.org/packages/87/2e/892ad2862ba54f084ffe8cc4a22667eaf9c2bcec6d2bff1d15713c6c0703/scipy-1.15.3-cp313-cp313-win_amd64.whl", hash = "sha256:b90ab29d0c37ec9bf55424c064312930ca5f4bde15ee8619ee44e69319aab163", size = 40988851, upload-time = "2025-05-08T16:08:33.671Z" },
    { url = "https://files.pythonhosted.org/packages/1b/e9/7a879c137f7e55b30d75d90ce3eb468197646bc7b443ac036ae3fe109055/scipy-1.15.3-cp313-cp313t-macosx_10_13_x86_64.whl", hash = "sha256:3ac07623267feb3ae308487c260ac684b32ea35fd81e12845039952f558047b8", size = 38863011, upload-time = "2025-05-08T16:07:44.039Z" },
    { url = "https://files.pythonhosted.org/packages/51/d1/226a806bbd69f62ce5ef5f3ffadc35286e9fbc802f606a07eb83bf2359de/scipy-1.15.3-cp313-cp313t-macosx_12_0_arm64.whl", hash = "sha256:6487aa99c2a3d509a5227d9a5e889ff05830a06b2ce08ec30df6d79db5fcd5c5", size = 30266407, upload-time = "2025-05-08T16:07:49.891Z" },
    { url = "https://files.pythonhosted.org/packages/e5/9b/f32d1d6093ab9eeabbd839b0f7619c62e46cc4b7b6dbf05b6e615bbd4400/scipy-1.15.3-cp313-cp313t-macosx_14_0_arm64.whl", hash = "sha256:50f9e62461c95d933d5c5ef4a1f2ebf9a2b4e83b0db374cb3f1de104d935922e", size = 22540030, upload-time = "2025-05-08T16:07:54.121Z" },
    { url = "https://files.pythonhosted.org/packages/e7/29/c278f699b095c1a884f29fda126340fcc201461ee8bfea5c8bdb1c7c958b/scipy-1.15.3-cp313-cp313t-macosx_14_0_x86_64.whl", hash = "sha256:14ed70039d182f411ffc74789a16df3835e05dc469b898233a245cdfd7f162cb", size = 25218709, upload-time = "2025-05-08T16:07:58.506Z" },
    { url = "https://files.pythonhosted.org/packages/24/18/9e5374b617aba742a990581373cd6b68a2945d65cc588482749ef2e64467/scipy-1.15.3-cp313-cp313t-manylinux_2_17_aarch64.manylinux2014_aarch64.whl", hash = "sha256:0a769105537aa07a69468a0eefcd121be52006db61cdd8cac8a0e68980bbb723", size = 34809045, upload-time = "2025-05-08T16:08:03.929Z" },
    { url = "https://files.pythonhosted.org/packages/e1/fe/9c4361e7ba2927074360856db6135ef4904d505e9b3afbbcb073c4008328/scipy-1.15.3-cp313-cp313t-manylinux_2_17_x86_64.manylinux2014_x86_64.whl", hash = "sha256:9db984639887e3dffb3928d118145ffe40eff2fa40cb241a306ec57c219ebbbb", size = 36703062, upload-time = "2025-05-08T16:08:09.558Z" },
    { url = "https://files.pythonhosted.org/packages/b7/8e/038ccfe29d272b30086b25a4960f757f97122cb2ec42e62b460d02fe98e9/scipy-1.15.3-cp313-cp313t-musllinux_1_2_aarch64.whl", hash = "sha256:40e54d5c7e7ebf1aa596c374c49fa3135f04648a0caabcb66c52884b943f02b4", size = 36393132, upload-time = "2025-05-08T16:08:15.34Z" },
    { url = "https://files.pythonhosted.org/packages/10/7e/5c12285452970be5bdbe8352c619250b97ebf7917d7a9a9e96b8a8140f17/scipy-1.15.3-cp313-cp313t-musllinux_1_2_x86_64.whl", hash = "sha256:5e721fed53187e71d0ccf382b6bf977644c533e506c4d33c3fb24de89f5c3ed5", size = 38979503, upload-time = "2025-05-08T16:08:21.513Z" },
    { url = "https://files.pythonhosted.org/packages/81/06/0a5e5349474e1cbc5757975b21bd4fad0e72ebf138c5592f191646154e06/scipy-1.15.3-cp313-cp313t-win_amd64.whl", hash = "sha256:76ad1fb5f8752eabf0fa02e4cc0336b4e8f021e2d5f061ed37d6d264db35e3ca", size = 40308097, upload-time = "2025-05-08T16:08:27.627Z" },
]

[[package]]
name = "sectionproperties"
version = "3.9.0"
source = { registry = "https://pypi.org/simple" }
dependencies = [
    { name = "cytriangle" },
    { name = "matplotlib" },
    { name = "more-itertools" },
    { name = "numpy" },
    { name = "rich", extra = ["jupyter"] },
    { name = "scipy" },
    { name = "shapely" },
]
sdist = { url = "https://files.pythonhosted.org/packages/ba/22/90516b68730dbe7ac4ef491a7a4a04e4961efc018aab6c2c5cf1b8dff186/sectionproperties-3.9.0.tar.gz", hash = "sha256:a695ee385a48d4f2ff14f54ad129a0ac01247943e7b23fd5fa55016580147803", size = 2681906, upload-time = "2025-04-26T14:35:22.145Z" }
wheels = [
    { url = "https://files.pythonhosted.org/packages/f7/df/48a0055f8792595dab1ef8b7c2be5d12c0dc805422fcd951cd9672b59f54/sectionproperties-3.9.0-py3-none-any.whl", hash = "sha256:ba88e2c05455f97875dc42dc67da8ae11911f991f43c3ceb68c2c11447528fce", size = 112894, upload-time = "2025-04-26T14:35:19.893Z" },
]

[[package]]
name = "shapely"
version = "2.1.2"
source = { registry = "https://pypi.org/simple" }
dependencies = [
    { name = "numpy" },
]
sdist = { url = "https://files.pythonhosted.org/packages/4d/bc/0989043118a27cccb4e906a46b7565ce36ca7b57f5a18b78f4f1b0f72d9d/shapely-2.1.2.tar.gz", hash = "sha256:2ed4ecb28320a433db18a5bf029986aa8afcfd740745e78847e330d5d94922a9", size = 315489, upload-time = "2025-09-24T13:51:41.432Z" }
wheels = [
    { url = "https://files.pythonhosted.org/packages/24/c0/f3b6453cf2dfa99adc0ba6675f9aaff9e526d2224cbd7ff9c1a879238693/shapely-2.1.2-cp312-cp312-macosx_10_13_x86_64.whl", hash = "sha256:fe2533caae6a91a543dec62e8360fe86ffcdc42a7c55f9dfd0128a977a896b94", size = 1833550, upload-time = "2025-09-24T13:50:30.019Z" },
    { url = "https://files.pythonhosted.org/packages/86/07/59dee0bc4b913b7ab59ab1086225baca5b8f19865e6101db9ebb7243e132/shapely-2.1.2-cp312-cp312-macosx_11_0_arm64.whl", hash = "sha256:ba4d1333cc0bc94381d6d4308d2e4e008e0bd128bdcff5573199742ee3634359", size = 1643556, upload-time = "2025-09-24T13:50:32.291Z" },
    { url = "https://files.pythonhosted.org/packages/26/29/a5397e75b435b9895cd53e165083faed5d12fd9626eadec15a83a2411f0f/shapely-2.1.2-cp312-cp312-manylinux2014_aarch64.manylinux_2_17_aarch64.whl", hash = "sha256:0bd308103340030feef6c111d3eb98d50dc13feea33affc8a6f9fa549e9458a3", size = 2988308, upload-time = "2025-09-24T13:50:33.862Z" },
    { url = "https://files.pythonhosted.org/packages/b9/37/e781683abac55dde9771e086b790e554811a71ed0b2b8a1e789b7430dd44/shapely-2.1.2-cp312-cp312-manylinux2014_x86_64.manylinux_2_17_x86_64.whl", hash = "sha256:1e7d4d7ad262a48bb44277ca12c7c78cb1b0f56b32c10734ec9a1d30c0b0c54b", size = 3099844, upload-time = "2025-09-24T13:50:35.459Z" },
    { url = "https://files.pythonhosted.org/packages/d8/f3/9876b64d4a5a321b9dc482c92bb6f061f2fa42131cba643c699f39317cb9/shapely-2.1.2-cp312-cp312-musllinux_1_2_aarch64.whl", hash = "sha256:e9eddfe513096a71896441a7c37db72da0687b34752c4e193577a145c71736fc", size = 3988842, upload-time = "2025-09-24T13:50:37.478Z" },
    { url = "https://files.pythonhosted.org/packages/d1/a0/704c7292f7014c7e74ec84eddb7b109e1fbae74a16deae9c1504b1d15565/shapely-2.1.2-cp312-cp312-musllinux_1_2_x86_64.whl", hash = "sha256:980c777c612514c0cf99bc8a9de6d286f5e186dcaf9091252fcd444e5638193d", size = 4152714, upload-time = "2025-09-24T13:50:39.9Z" },
    { url = "https://files.pythonhosted.org/packages/53/46/319c9dc788884ad0785242543cdffac0e6530e4d0deb6c4862bc4143dcf3/shapely-2.1.2-cp312-cp312-win32.whl", hash = "sha256:9111274b88e4d7b54a95218e243282709b330ef52b7b86bc6aaf4f805306f454", size = 1542745, upload-time = "2025-09-24T13:50:41.414Z" },
    { url = "https://files.pythonhosted.org/packages/ec/bf/cb6c1c505cb31e818e900b9312d514f381fbfa5c4363edfce0fcc4f8c1a4/shapely-2.1.2-cp312-cp312-win_amd64.whl", hash = "sha256:743044b4cfb34f9a67205cee9279feaf60ba7d02e69febc2afc609047cb49179", size = 1722861, upload-time = "2025-09-24T13:50:43.35Z" },
    { url = "https://files.pythonhosted.org/packages/c3/90/98ef257c23c46425dc4d1d31005ad7c8d649fe423a38b917db02c30f1f5a/shapely-2.1.2-cp313-cp313-macosx_10_13_x86_64.whl", hash = "sha256:b510dda1a3672d6879beb319bc7c5fd302c6c354584690973c838f46ec3e0fa8", size = 1832644, upload-time = "2025-09-24T13:50:44.886Z" },
    { url = "https://files.pythonhosted.org/packages/6d/ab/0bee5a830d209adcd3a01f2d4b70e587cdd9fd7380d5198c064091005af8/shapely-2.1.2-cp313-cp313-macosx_11_0_arm64.whl", hash = "sha256:8cff473e81017594d20ec55d86b54bc635544897e13a7cfc12e36909c5309a2a", size = 1642887, upload-time = "2025-09-24T13:50:46.735Z" },
    { url = "https://files.pythonhosted.org/packages/2d/5e/7d7f54ba960c13302584c73704d8c4d15404a51024631adb60b126a4ae88/shapely-2.1.2-cp313-cp313-manylinux2014_aarch64.manylinux_2_17_aarch64.whl", hash = "sha256:fe7b77dc63d707c09726b7908f575fc04ff1d1ad0f3fb92aec212396bc6cfe5e", size = 2970931, upload-time = "2025-09-24T13:50:48.374Z" },
    { url = "https://files.pythonhosted.org/packages/f2/a2/83fc37e2a58090e3d2ff79175a95493c664bcd0b653dd75cb9134645a4e5/shapely-2.1.2-cp313-cp313-manylinux2014_x86_64.manylinux_2_17_x86_64.whl", hash = "sha256:7ed1a5bbfb386ee8332713bf7508bc24e32d24b74fc9a7b9f8529a55db9f4ee6", size = 3082855, upload-time = "2025-09-24T13:50:50.037Z" },
    { url = "https://files.pythonhosted.org/packages/44/2b/578faf235a5b09f16b5f02833c53822294d7f21b242f8e2d0cf03fb64321/shapely-2.1.2-cp313-cp313-musllinux_1_2_aarch64.whl", hash = "sha256:a84e0582858d841d54355246ddfcbd1fce3179f185da7470f41ce39d001ee1af", size = 3979960, upload-time = "2025-09-24T13:50:51.74Z" },
    { url = "https://files.pythonhosted.org/packages/4d/04/167f096386120f692cc4ca02f75a17b961858997a95e67a3cb6a7bbd6b53/shapely-2.1.2-cp313-cp313-musllinux_1_2_x86_64.whl", hash = "sha256:dc3487447a43d42adcdf52d7ac73804f2312cbfa5d433a7d2c506dcab0033dfd", size = 4142851, upload-time = "2025-09-24T13:50:53.49Z" },
    { url = "https://files.pythonhosted.org/packages/48/74/fb402c5a6235d1c65a97348b48cdedb75fb19eca2b1d66d04969fc1c6091/shapely-2.1.2-cp313-cp313-win32.whl", hash = "sha256:9c3a3c648aedc9f99c09263b39f2d8252f199cb3ac154fadc173283d7d111350", size = 1541890, upload-time = "2025-09-24T13:50:55.337Z" },
    { url = "https://files.pythonhosted.org/packages/41/47/3647fe7ad990af60ad98b889657a976042c9988c2807cf322a9d6685f462/shapely-2.1.2-cp313-cp313-win_amd64.whl", hash = "sha256:ca2591bff6645c216695bdf1614fca9c82ea1144d4a7591a466fef64f28f0715", size = 1722151, upload-time = "2025-09-24T13:50:57.153Z" },
    { url = "https://files.pythonhosted.org/packages/3c/49/63953754faa51ffe7d8189bfbe9ca34def29f8c0e34c67cbe2a2795f269d/shapely-2.1.2-cp313-cp313t-macosx_10_13_x86_64.whl", hash = "sha256:2d93d23bdd2ed9dc157b46bc2f19b7da143ca8714464249bef6771c679d5ff40", size = 1834130, upload-time = "2025-09-24T13:50:58.49Z" },
    { url = "https://files.pythonhosted.org/packages/7f/ee/dce001c1984052970ff60eb4727164892fb2d08052c575042a47f5a9e88f/shapely-2.1.2-cp313-cp313t-macosx_11_0_arm64.whl", hash = "sha256:01d0d304b25634d60bd7cf291828119ab55a3bab87dc4af1e44b07fb225f188b", size = 1642802, upload-time = "2025-09-24T13:50:59.871Z" },
    { url = "https://files.pythonhosted.org/packages/da/e7/fc4e9a19929522877fa602f705706b96e78376afb7fad09cad5b9af1553c/shapely-2.1.2-cp313-cp313t-manylinux2014_aarch64.manylinux_2_17_aarch64.whl", hash = "sha256:8d8382dd120d64b03698b7298b89611a6ea6f55ada9d39942838b79c9bc89801", size = 3018460, upload-time = "2025-09-24T13:51:02.08Z" },
    { url = "https://files.pythonhosted.org/packages/a1/18/7519a25db21847b525696883ddc8e6a0ecaa36159ea88e0fef11466384d0/shapely-2.1.2-cp313-cp313t-manylinux2014_x86_64.manylinux_2_17_x86_64.whl", hash = "sha256:19efa3611eef966e776183e338b2d7ea43569ae99ab34f8d17c2c054d3205cc0", size = 3095223, upload-time = "2025-09-24T13:51:04.472Z" },
    { url = "https://files.pythonhosted.org/packages/48/de/b59a620b1f3a129c3fecc2737104a0a7e04e79335bd3b0a1f1609744cf17/shapely-2.1.2-cp313-cp313t-musllinux_1_2_aarch64.whl", hash = "sha256:346ec0c1a0fcd32f57f00e4134d1200e14bf3f5ae12af87ba83ca275c502498c", size = 4030760, upload-time = "2025-09-24T13:51:06.455Z" },
    { url = "https://files.pythonhosted.org/packages/96/b3/c6655ee7232b417562bae192ae0d3ceaadb1cc0ffc2088a2ddf415456cc2/shapely-2.1.2-cp313-cp313t-musllinux_1_2_x86_64.whl", hash = "sha256:6305993a35989391bd3476ee538a5c9a845861462327efe00dd11a5c8c709a99", size = 4170078, upload-time = "2025-09-24T13:51:08.584Z" },
    { url = "https://files.pythonhosted.org/packages/a0/8e/605c76808d73503c9333af8f6cbe7e1354d2d238bda5f88eea36bfe0f42a/shapely-2.1.2-cp313-cp313t-win32.whl", hash = "sha256:c8876673449f3401f278c86eb33224c5764582f72b653a415d0e6672fde887bf", size = 1559178, upload-time = "2025-09-24T13:51:10.73Z" },
    { url = "https://files.pythonhosted.org/packages/36/f7/d317eb232352a1f1444d11002d477e54514a4a6045536d49d0c59783c0da/shapely-2.1.2-cp313-cp313t-win_amd64.whl", hash = "sha256:4a44bc62a10d84c11a7a3d7c1c4fe857f7477c3506e24c9062da0db0ae0c449c", size = 1739756, upload-time = "2025-09-24T13:51:12.105Z" },
    { url = "https://files.pythonhosted.org/packages/fc/c4/3ce4c2d9b6aabd27d26ec988f08cb877ba9e6e96086eff81bfea93e688c7/shapely-2.1.2-cp314-cp314-macosx_10_13_x86_64.whl", hash = "sha256:9a522f460d28e2bf4e12396240a5fc1518788b2fcd73535166d748399ef0c223", size = 1831290, upload-time = "2025-09-24T13:51:13.56Z" },
    { url = "https://files.pythonhosted.org/packages/17/b9/f6ab8918fc15429f79cb04afa9f9913546212d7fb5e5196132a2af46676b/shapely-2.1.2-cp314-cp314-macosx_11_0_arm64.whl", hash = "sha256:1ff629e00818033b8d71139565527ced7d776c269a49bd78c9df84e8f852190c", size = 1641463, upload-time = "2025-09-24T13:51:14.972Z" },
    { url = "https://files.pythonhosted.org/packages/a5/57/91d59ae525ca641e7ac5551c04c9503aee6f29b92b392f31790fcb1a4358/shapely-2.1.2-cp314-cp314-manylinux2014_aarch64.manylinux_2_17_aarch64.whl", hash = "sha256:f67b34271dedc3c653eba4e3d7111aa421d5be9b4c4c7d38d30907f796cb30df", size = 2970145, upload-time = "2025-09-24T13:51:16.961Z" },
    { url = "https://files.pythonhosted.org/packages/8a/cb/4948be52ee1da6927831ab59e10d4c29baa2a714f599f1f0d1bc747f5777/shapely-2.1.2-cp314-cp314-manylinux2014_x86_64.manylinux_2_17_x86_64.whl", hash = "sha256:21952dc00df38a2c28375659b07a3979d22641aeb104751e769c3ee825aadecf", size = 3073806, upload-time = "2025-09-24T13:51:18.712Z" },
    { url = "https://files.pythonhosted.org/packages/03/83/f768a54af775eb41ef2e7bec8a0a0dbe7d2431c3e78c0a8bdba7ab17e446/shapely-2.1.2-cp314-cp314-musllinux_1_2_aarch64.whl", hash = "sha256:1f2f33f486777456586948e333a56ae21f35ae273be99255a191f5c1fa302eb4", size = 3980803, upload-time = "2025-09-24T13:51:20.37Z" },
    { url = "https://files.pythonhosted.org/packages/9f/cb/559c7c195807c91c79d38a1f6901384a2878a76fbdf3f1048893a9b7534d/shapely-2.1.2-cp314-cp314-musllinux_1_2_x86_64.whl", hash = "sha256:cf831a13e0d5a7eb519e96f58ec26e049b1fad411fc6fc23b162a7ce04d9cffc", size = 4133301, upload-time = "2025-09-24T13:51:21.887Z" },
    { url = "https://files.pythonhosted.org/packages/80/cd/60d5ae203241c53ef3abd2ef27c6800e21afd6c94e39db5315ea0cbafb4a/shapely-2.1.2-cp314-cp314-win32.whl", hash = "sha256:61edcd8d0d17dd99075d320a1dd39c0cb9616f7572f10ef91b4b5b00c4aeb566", size = 1583247, upload-time = "2025-09-24T13:51:23.401Z" },
    { url = "https://files.pythonhosted.org/packages/74/d4/135684f342e909330e50d31d441ace06bf83c7dc0777e11043f99167b123/shapely-2.1.2-cp314-cp314-win_amd64.whl", hash = "sha256:a444e7afccdb0999e203b976adb37ea633725333e5b119ad40b1ca291ecf311c", size = 1773019, upload-time = "2025-09-24T13:51:24.873Z" },
    { url = "https://files.pythonhosted.org/packages/a3/05/a44f3f9f695fa3ada22786dc9da33c933da1cbc4bfe876fe3a100bafe263/shapely-2.1.2-cp314-cp314t-macosx_10_13_x86_64.whl", hash = "sha256:5ebe3f84c6112ad3d4632b1fd2290665aa75d4cef5f6c5d77c4c95b324527c6a", size = 1834137, upload-time = "2025-09-24T13:51:26.665Z" },
    { url = "https://files.pythonhosted.org/packages/52/7e/4d57db45bf314573427b0a70dfca15d912d108e6023f623947fa69f39b72/shapely-2.1.2-cp314-cp314t-macosx_11_0_arm64.whl", hash = "sha256:5860eb9f00a1d49ebb14e881f5caf6c2cf472c7fd38bd7f253bbd34f934eb076", size = 1642884, upload-time = "2025-09-24T13:51:28.029Z" },
    { url = "https://files.pythonhosted.org/packages/5a/27/4e29c0a55d6d14ad7422bf86995d7ff3f54af0eba59617eb95caf84b9680/shapely-2.1.2-cp314-cp314t-manylinux2014_aarch64.manylinux_2_17_aarch64.whl", hash = "sha256:b705c99c76695702656327b819c9660768ec33f5ce01fa32b2af62b56ba400a1", size = 3018320, upload-time = "2025-09-24T13:51:29.903Z" },
    { url = "https://files.pythonhosted.org/packages/9f/bb/992e6a3c463f4d29d4cd6ab8963b75b1b1040199edbd72beada4af46bde5/shapely-2.1.2-cp314-cp314t-manylinux2014_x86_64.manylinux_2_17_x86_64.whl", hash = "sha256:a1fd0ea855b2cf7c9cddaf25543e914dd75af9de08785f20ca3085f2c9ca60b0", size = 3094931, upload-time = "2025-09-24T13:51:32.699Z" },
    { url = "https://files.pythonhosted.org/packages/9c/16/82e65e21070e473f0ed6451224ed9fa0be85033d17e0c6e7213a12f59d12/shapely-2.1.2-cp314-cp314t-musllinux_1_2_aarch64.whl", hash = "sha256:df90e2db118c3671a0754f38e36802db75fe0920d211a27481daf50a711fdf26", size = 4030406, upload-time = "2025-09-24T13:51:34.189Z" },
    { url = "https://files.pythonhosted.org/packages/7c/75/c24ed871c576d7e2b64b04b1fe3d075157f6eb54e59670d3f5ffb36e25c7/shapely-2.1.2-cp314-cp314t-musllinux_1_2_x86_64.whl", hash = "sha256:361b6d45030b4ac64ddd0a26046906c8202eb60d0f9f53085f5179f1d23021a0", size = 4169511, upload-time = "2025-09-24T13:51:36.297Z" },
    { url = "https://files.pythonhosted.org/packages/b1/f7/b3d1d6d18ebf55236eec1c681ce5e665742aab3c0b7b232720a7d43df7b6/shapely-2.1.2-cp314-cp314t-win32.whl", hash = "sha256:b54df60f1fbdecc8ebc2c5b11870461a6417b3d617f555e5033f1505d36e5735", size = 1602607, upload-time = "2025-09-24T13:51:37.757Z" },
    { url = "https://files.pythonhosted.org/packages/9a/f6/f09272a71976dfc138129b8faf435d064a811ae2f708cb147dccdf7aacdb/shapely-2.1.2-cp314-cp314t-win_amd64.whl", hash = "sha256:0036ac886e0923417932c2e6369b6c52e38e0ff5d9120b90eef5cd9a5fc5cae9", size = 1796682, upload-time = "2025-09-24T13:51:39.233Z" },
]

[[package]]
name = "six"
version = "1.17.0"
source = { registry = "https://pypi.org/simple" }
sdist = { url = "https://files.pythonhosted.org/packages/94/e7/b2c673351809dca68a0e064b6af791aa332cf192da575fd474ed7d6f16a2/six-1.17.0.tar.gz", hash = "sha256:ff70335d468e7eb6ec65b95b99d3a2836546063f63acc5171de367e834932a81", size = 34031, upload-time = "2024-12-04T17:35:28.174Z" }
wheels = [
    { url = "https://files.pythonhosted.org/packages/b7/ce/149a00dd41f10bc29e5921b496af8b574d8413afcd5e30dfa0ed46c2cc5e/six-1.17.0-py2.py3-none-any.whl", hash = "sha256:4721f391ed90541fddacab5acf947aa0d3dc7d27b2e1e8eda2be8970586c3274", size = 11050, upload-time = "2024-12-04T17:35:26.475Z" },
]

[[package]]
name = "smmap"
version = "5.0.2"
source = { registry = "https://pypi.org/simple" }
sdist = { url = "https://files.pythonhosted.org/packages/44/cd/a040c4b3119bbe532e5b0732286f805445375489fceaec1f48306068ee3b/smmap-5.0.2.tar.gz", hash = "sha256:26ea65a03958fa0c8a1c7e8c7a58fdc77221b8910f6be2131affade476898ad5", size = 22329, upload-time = "2025-01-02T07:14:40.909Z" }
wheels = [
    { url = "https://files.pythonhosted.org/packages/04/be/d09147ad1ec7934636ad912901c5fd7667e1c858e19d355237db0d0cd5e4/smmap-5.0.2-py3-none-any.whl", hash = "sha256:b30115f0def7d7531d22a0fb6502488d879e75b260a9db4d0819cfb25403af5e", size = 24303, upload-time = "2025-01-02T07:14:38.724Z" },
]

[[package]]
name = "soupsieve"
version = "2.7"
source = { registry = "https://pypi.org/simple" }
sdist = { url = "https://files.pythonhosted.org/packages/3f/f4/4a80cd6ef364b2e8b65b15816a843c0980f7a5a2b4dc701fc574952aa19f/soupsieve-2.7.tar.gz", hash = "sha256:ad282f9b6926286d2ead4750552c8a6142bc4c783fd66b0293547c8fe6ae126a", size = 103418, upload-time = "2025-04-20T18:50:08.518Z" }
wheels = [
    { url = "https://files.pythonhosted.org/packages/e7/9c/0e6afc12c269578be5c0c1c9f4b49a8d32770a080260c333ac04cc1c832d/soupsieve-2.7-py3-none-any.whl", hash = "sha256:6e60cc5c1ffaf1cebcc12e8188320b72071e922c2e897f737cadce79ad5d30c4", size = 36677, upload-time = "2025-04-20T18:50:07.196Z" },
]

[[package]]
name = "stack-data"
version = "0.6.3"
source = { registry = "https://pypi.org/simple" }
dependencies = [
    { name = "asttokens" },
    { name = "executing" },
    { name = "pure-eval" },
]
sdist = { url = "https://files.pythonhosted.org/packages/28/e3/55dcc2cfbc3ca9c29519eb6884dd1415ecb53b0e934862d3559ddcb7e20b/stack_data-0.6.3.tar.gz", hash = "sha256:836a778de4fec4dcd1dcd89ed8abff8a221f58308462e1c4aa2a3cf30148f0b9", size = 44707, upload-time = "2023-09-30T13:58:05.479Z" }
wheels = [
    { url = "https://files.pythonhosted.org/packages/f1/7b/ce1eafaf1a76852e2ec9b22edecf1daa58175c090266e9f6c64afcd81d91/stack_data-0.6.3-py3-none-any.whl", hash = "sha256:d5558e0c25a4cb0853cddad3d77da9891a08cb85dd9f9f91b9f8cd66e511e695", size = 24521, upload-time = "2023-09-30T13:58:03.53Z" },
]

[[package]]
name = "tinycss2"
version = "1.4.0"
source = { registry = "https://pypi.org/simple" }
dependencies = [
    { name = "webencodings" },
]
sdist = { url = "https://files.pythonhosted.org/packages/7a/fd/7a5ee21fd08ff70d3d33a5781c255cbe779659bd03278feb98b19ee550f4/tinycss2-1.4.0.tar.gz", hash = "sha256:10c0972f6fc0fbee87c3edb76549357415e94548c1ae10ebccdea16fb404a9b7", size = 87085, upload-time = "2024-10-24T14:58:29.895Z" }
wheels = [
    { url = "https://files.pythonhosted.org/packages/e6/34/ebdc18bae6aa14fbee1a08b63c015c72b64868ff7dae68808ab500c492e2/tinycss2-1.4.0-py3-none-any.whl", hash = "sha256:3a49cf47b7675da0b15d0c6e1df8df4ebd96e9394bb905a5775adb0d884c5289", size = 26610, upload-time = "2024-10-24T14:58:28.029Z" },
]

[[package]]
name = "tornado"
version = "6.5.1"
source = { registry = "https://pypi.org/simple" }
sdist = { url = "https://files.pythonhosted.org/packages/51/89/c72771c81d25d53fe33e3dca61c233b665b2780f21820ba6fd2c6793c12b/tornado-6.5.1.tar.gz", hash = "sha256:84ceece391e8eb9b2b95578db65e920d2a61070260594819589609ba9bc6308c", size = 509934, upload-time = "2025-05-22T18:15:38.788Z" }
wheels = [
    { url = "https://files.pythonhosted.org/packages/77/89/f4532dee6843c9e0ebc4e28d4be04c67f54f60813e4bf73d595fe7567452/tornado-6.5.1-cp39-abi3-macosx_10_9_universal2.whl", hash = "sha256:d50065ba7fd11d3bd41bcad0825227cc9a95154bad83239357094c36708001f7", size = 441948, upload-time = "2025-05-22T18:15:20.862Z" },
    { url = "https://files.pythonhosted.org/packages/15/9a/557406b62cffa395d18772e0cdcf03bed2fff03b374677348eef9f6a3792/tornado-6.5.1-cp39-abi3-macosx_10_9_x86_64.whl", hash = "sha256:9e9ca370f717997cb85606d074b0e5b247282cf5e2e1611568b8821afe0342d6", size = 440112, upload-time = "2025-05-22T18:15:22.591Z" },
    { url = "https://files.pythonhosted.org/packages/55/82/7721b7319013a3cf881f4dffa4f60ceff07b31b394e459984e7a36dc99ec/tornado-6.5.1-cp39-abi3-manylinux_2_17_aarch64.manylinux2014_aarch64.whl", hash = "sha256:b77e9dfa7ed69754a54c89d82ef746398be82f749df69c4d3abe75c4d1ff4888", size = 443672, upload-time = "2025-05-22T18:15:24.027Z" },
    { url = "https://files.pythonhosted.org/packages/7d/42/d11c4376e7d101171b94e03cef0cbce43e823ed6567ceda571f54cf6e3ce/tornado-6.5.1-cp39-abi3-manylinux_2_5_i686.manylinux1_i686.manylinux_2_17_i686.manylinux2014_i686.whl", hash = "sha256:253b76040ee3bab8bcf7ba9feb136436a3787208717a1fb9f2c16b744fba7331", size = 443019, upload-time = "2025-05-22T18:15:25.735Z" },
    { url = "https://files.pythonhosted.org/packages/7d/f7/0c48ba992d875521ac761e6e04b0a1750f8150ae42ea26df1852d6a98942/tornado-6.5.1-cp39-abi3-manylinux_2_5_x86_64.manylinux1_x86_64.manylinux_2_17_x86_64.manylinux2014_x86_64.whl", hash = "sha256:308473f4cc5a76227157cdf904de33ac268af770b2c5f05ca6c1161d82fdd95e", size = 443252, upload-time = "2025-05-22T18:15:27.499Z" },
    { url = "https://files.pythonhosted.org/packages/89/46/d8d7413d11987e316df4ad42e16023cd62666a3c0dfa1518ffa30b8df06c/tornado-6.5.1-cp39-abi3-musllinux_1_2_aarch64.whl", hash = "sha256:caec6314ce8a81cf69bd89909f4b633b9f523834dc1a352021775d45e51d9401", size = 443930, upload-time = "2025-05-22T18:15:29.299Z" },
    { url = "https://files.pythonhosted.org/packages/78/b2/f8049221c96a06df89bed68260e8ca94beca5ea532ffc63b1175ad31f9cc/tornado-6.5.1-cp39-abi3-musllinux_1_2_i686.whl", hash = "sha256:13ce6e3396c24e2808774741331638ee6c2f50b114b97a55c5b442df65fd9692", size = 443351, upload-time = "2025-05-22T18:15:31.038Z" },
    { url = "https://files.pythonhosted.org/packages/76/ff/6a0079e65b326cc222a54720a748e04a4db246870c4da54ece4577bfa702/tornado-6.5.1-cp39-abi3-musllinux_1_2_x86_64.whl", hash = "sha256:5cae6145f4cdf5ab24744526cc0f55a17d76f02c98f4cff9daa08ae9a217448a", size = 443328, upload-time = "2025-05-22T18:15:32.426Z" },
    { url = "https://files.pythonhosted.org/packages/49/18/e3f902a1d21f14035b5bc6246a8c0f51e0eef562ace3a2cea403c1fb7021/tornado-6.5.1-cp39-abi3-win32.whl", hash = "sha256:e0a36e1bc684dca10b1aa75a31df8bdfed656831489bc1e6a6ebed05dc1ec365", size = 444396, upload-time = "2025-05-22T18:15:34.205Z" },
    { url = "https://files.pythonhosted.org/packages/7b/09/6526e32bf1049ee7de3bebba81572673b19a2a8541f795d887e92af1a8bc/tornado-6.5.1-cp39-abi3-win_amd64.whl", hash = "sha256:908e7d64567cecd4c2b458075589a775063453aeb1d2a1853eedb806922f568b", size = 444840, upload-time = "2025-05-22T18:15:36.1Z" },
    { url = "https://files.pythonhosted.org/packages/55/a7/535c44c7bea4578e48281d83c615219f3ab19e6abc67625ef637c73987be/tornado-6.5.1-cp39-abi3-win_arm64.whl", hash = "sha256:02420a0eb7bf617257b9935e2b754d1b63897525d8a289c9d65690d580b4dcf7", size = 443596, upload-time = "2025-05-22T18:15:37.433Z" },
]

[[package]]
name = "traitlets"
version = "5.14.3"
source = { registry = "https://pypi.org/simple" }
sdist = { url = "https://files.pythonhosted.org/packages/eb/79/72064e6a701c2183016abbbfedaba506d81e30e232a68c9f0d6f6fcd1574/traitlets-5.14.3.tar.gz", hash = "sha256:9ed0579d3502c94b4b3732ac120375cda96f923114522847de4b3bb98b96b6b7", size = 161621, upload-time = "2024-04-19T11:11:49.746Z" }
wheels = [
    { url = "https://files.pythonhosted.org/packages/00/c0/8f5d070730d7836adc9c9b6408dec68c6ced86b304a9b26a14df072a6e8c/traitlets-5.14.3-py3-none-any.whl", hash = "sha256:b74e89e397b1ed28cc831db7aea759ba6640cb3de13090ca145426688ff1ac4f", size = 85359, upload-time = "2024-04-19T11:11:46.763Z" },
]

[[package]]
name = "types-shapely"
version = "2.1.0.20250917"
source = { registry = "https://pypi.org/simple" }
dependencies = [
    { name = "numpy" },
]
sdist = { url = "https://files.pythonhosted.org/packages/fa/19/7f28b10994433d43b9caa66f3b9bd6a0a9192b7ce8b5a7fc41534e54b821/types_shapely-2.1.0.20250917.tar.gz", hash = "sha256:5c56670742105aebe40c16414390d35fcaa55d6f774d328c1a18273ab0e2134a", size = 26363, upload-time = "2025-09-17T02:47:44.604Z" }
wheels = [
    { url = "https://files.pythonhosted.org/packages/e5/a9/554ac40810e530263b6163b30a2b623bc16aae3fb64416f5d2b3657d0729/types_shapely-2.1.0.20250917-py3-none-any.whl", hash = "sha256:9334a79339504d39b040426be4938d422cec419168414dc74972aa746a8bf3a1", size = 37813, upload-time = "2025-09-17T02:47:43.788Z" },
]

[[package]]
name = "typing-extensions"
version = "4.14.0"
source = { registry = "https://pypi.org/simple" }
sdist = { url = "https://files.pythonhosted.org/packages/d1/bc/51647cd02527e87d05cb083ccc402f93e441606ff1f01739a62c8ad09ba5/typing_extensions-4.14.0.tar.gz", hash = "sha256:8676b788e32f02ab42d9e7c61324048ae4c6d844a399eebace3d4979d75ceef4", size = 107423, upload-time = "2025-06-02T14:52:11.399Z" }
wheels = [
    { url = "https://files.pythonhosted.org/packages/69/e0/552843e0d356fbb5256d21449fa957fa4eff3bbc135a74a691ee70c7c5da/typing_extensions-4.14.0-py3-none-any.whl", hash = "sha256:a1514509136dd0b477638fc68d6a91497af5076466ad0fa6c338e44e359944af", size = 43839, upload-time = "2025-06-02T14:52:10.026Z" },
]

[[package]]
name = "typing-inspection"
version = "0.4.1"
source = { registry = "https://pypi.org/simple" }
dependencies = [
    { name = "typing-extensions" },
]
sdist = { url = "https://files.pythonhosted.org/packages/f8/b1/0c11f5058406b3af7609f121aaa6b609744687f1d158b3c3a5bf4cc94238/typing_inspection-0.4.1.tar.gz", hash = "sha256:6ae134cc0203c33377d43188d4064e9b357dba58cff3185f22924610e70a9d28", size = 75726, upload-time = "2025-05-21T18:55:23.885Z" }
wheels = [
    { url = "https://files.pythonhosted.org/packages/17/69/cd203477f944c353c31bade965f880aa1061fd6bf05ded0726ca845b6ff7/typing_inspection-0.4.1-py3-none-any.whl", hash = "sha256:389055682238f53b04f7badcb49b989835495a96700ced5dab2d8feae4b26f51", size = 14552, upload-time = "2025-05-21T18:55:22.152Z" },
]

[[package]]
name = "urllib3"
version = "2.4.0"
source = { registry = "https://pypi.org/simple" }
sdist = { url = "https://files.pythonhosted.org/packages/8a/78/16493d9c386d8e60e442a35feac5e00f0913c0f4b7c217c11e8ec2ff53e0/urllib3-2.4.0.tar.gz", hash = "sha256:414bc6535b787febd7567804cc015fee39daab8ad86268f1310a9250697de466", size = 390672, upload-time = "2025-04-10T15:23:39.232Z" }
wheels = [
    { url = "https://files.pythonhosted.org/packages/6b/11/cc635220681e93a0183390e26485430ca2c7b5f9d33b15c74c2861cb8091/urllib3-2.4.0-py3-none-any.whl", hash = "sha256:4e16665048960a0900c702d4a66415956a584919c03361cac9f1df5c5dd7e813", size = 128680, upload-time = "2025-04-10T15:23:37.377Z" },
]

[[package]]
name = "virtualenv"
version = "20.31.2"
source = { registry = "https://pypi.org/simple" }
dependencies = [
    { name = "distlib" },
    { name = "filelock" },
    { name = "platformdirs" },
]
sdist = { url = "https://files.pythonhosted.org/packages/56/2c/444f465fb2c65f40c3a104fd0c495184c4f2336d65baf398e3c75d72ea94/virtualenv-20.31.2.tar.gz", hash = "sha256:e10c0a9d02835e592521be48b332b6caee6887f332c111aa79a09b9e79efc2af", size = 6076316, upload-time = "2025-05-08T17:58:23.811Z" }
wheels = [
    { url = "https://files.pythonhosted.org/packages/f3/40/b1c265d4b2b62b58576588510fc4d1fe60a86319c8de99fd8e9fec617d2c/virtualenv-20.31.2-py3-none-any.whl", hash = "sha256:36efd0d9650ee985f0cad72065001e66d49a6f24eb44d98980f630686243cf11", size = 6057982, upload-time = "2025-05-08T17:58:21.15Z" },
]

[[package]]
name = "watchdog"
version = "6.0.0"
source = { registry = "https://pypi.org/simple" }
sdist = { url = "https://files.pythonhosted.org/packages/db/7d/7f3d619e951c88ed75c6037b246ddcf2d322812ee8ea189be89511721d54/watchdog-6.0.0.tar.gz", hash = "sha256:9ddf7c82fda3ae8e24decda1338ede66e1c99883db93711d8fb941eaa2d8c282", size = 131220, upload-time = "2024-11-01T14:07:13.037Z" }
wheels = [
    { url = "https://files.pythonhosted.org/packages/39/ea/3930d07dafc9e286ed356a679aa02d777c06e9bfd1164fa7c19c288a5483/watchdog-6.0.0-cp312-cp312-macosx_10_13_universal2.whl", hash = "sha256:bdd4e6f14b8b18c334febb9c4425a878a2ac20efd1e0b231978e7b150f92a948", size = 96471, upload-time = "2024-11-01T14:06:37.745Z" },
    { url = "https://files.pythonhosted.org/packages/12/87/48361531f70b1f87928b045df868a9fd4e253d9ae087fa4cf3f7113be363/watchdog-6.0.0-cp312-cp312-macosx_10_13_x86_64.whl", hash = "sha256:c7c15dda13c4eb00d6fb6fc508b3c0ed88b9d5d374056b239c4ad1611125c860", size = 88449, upload-time = "2024-11-01T14:06:39.748Z" },
    { url = "https://files.pythonhosted.org/packages/5b/7e/8f322f5e600812e6f9a31b75d242631068ca8f4ef0582dd3ae6e72daecc8/watchdog-6.0.0-cp312-cp312-macosx_11_0_arm64.whl", hash = "sha256:6f10cb2d5902447c7d0da897e2c6768bca89174d0c6e1e30abec5421af97a5b0", size = 89054, upload-time = "2024-11-01T14:06:41.009Z" },
    { url = "https://files.pythonhosted.org/packages/68/98/b0345cabdce2041a01293ba483333582891a3bd5769b08eceb0d406056ef/watchdog-6.0.0-cp313-cp313-macosx_10_13_universal2.whl", hash = "sha256:490ab2ef84f11129844c23fb14ecf30ef3d8a6abafd3754a6f75ca1e6654136c", size = 96480, upload-time = "2024-11-01T14:06:42.952Z" },
    { url = "https://files.pythonhosted.org/packages/85/83/cdf13902c626b28eedef7ec4f10745c52aad8a8fe7eb04ed7b1f111ca20e/watchdog-6.0.0-cp313-cp313-macosx_10_13_x86_64.whl", hash = "sha256:76aae96b00ae814b181bb25b1b98076d5fc84e8a53cd8885a318b42b6d3a5134", size = 88451, upload-time = "2024-11-01T14:06:45.084Z" },
    { url = "https://files.pythonhosted.org/packages/fe/c4/225c87bae08c8b9ec99030cd48ae9c4eca050a59bf5c2255853e18c87b50/watchdog-6.0.0-cp313-cp313-macosx_11_0_arm64.whl", hash = "sha256:a175f755fc2279e0b7312c0035d52e27211a5bc39719dd529625b1930917345b", size = 89057, upload-time = "2024-11-01T14:06:47.324Z" },
    { url = "https://files.pythonhosted.org/packages/a9/c7/ca4bf3e518cb57a686b2feb4f55a1892fd9a3dd13f470fca14e00f80ea36/watchdog-6.0.0-py3-none-manylinux2014_aarch64.whl", hash = "sha256:7607498efa04a3542ae3e05e64da8202e58159aa1fa4acddf7678d34a35d4f13", size = 79079, upload-time = "2024-11-01T14:06:59.472Z" },
    { url = "https://files.pythonhosted.org/packages/5c/51/d46dc9332f9a647593c947b4b88e2381c8dfc0942d15b8edc0310fa4abb1/watchdog-6.0.0-py3-none-manylinux2014_armv7l.whl", hash = "sha256:9041567ee8953024c83343288ccc458fd0a2d811d6a0fd68c4c22609e3490379", size = 79078, upload-time = "2024-11-01T14:07:01.431Z" },
    { url = "https://files.pythonhosted.org/packages/d4/57/04edbf5e169cd318d5f07b4766fee38e825d64b6913ca157ca32d1a42267/watchdog-6.0.0-py3-none-manylinux2014_i686.whl", hash = "sha256:82dc3e3143c7e38ec49d61af98d6558288c415eac98486a5c581726e0737c00e", size = 79076, upload-time = "2024-11-01T14:07:02.568Z" },
    { url = "https://files.pythonhosted.org/packages/ab/cc/da8422b300e13cb187d2203f20b9253e91058aaf7db65b74142013478e66/watchdog-6.0.0-py3-none-manylinux2014_ppc64.whl", hash = "sha256:212ac9b8bf1161dc91bd09c048048a95ca3a4c4f5e5d4a7d1b1a7d5752a7f96f", size = 79077, upload-time = "2024-11-01T14:07:03.893Z" },
    { url = "https://files.pythonhosted.org/packages/2c/3b/b8964e04ae1a025c44ba8e4291f86e97fac443bca31de8bd98d3263d2fcf/watchdog-6.0.0-py3-none-manylinux2014_ppc64le.whl", hash = "sha256:e3df4cbb9a450c6d49318f6d14f4bbc80d763fa587ba46ec86f99f9e6876bb26", size = 79078, upload-time = "2024-11-01T14:07:05.189Z" },
    { url = "https://files.pythonhosted.org/packages/62/ae/a696eb424bedff7407801c257d4b1afda455fe40821a2be430e173660e81/watchdog-6.0.0-py3-none-manylinux2014_s390x.whl", hash = "sha256:2cce7cfc2008eb51feb6aab51251fd79b85d9894e98ba847408f662b3395ca3c", size = 79077, upload-time = "2024-11-01T14:07:06.376Z" },
    { url = "https://files.pythonhosted.org/packages/b5/e8/dbf020b4d98251a9860752a094d09a65e1b436ad181faf929983f697048f/watchdog-6.0.0-py3-none-manylinux2014_x86_64.whl", hash = "sha256:20ffe5b202af80ab4266dcd3e91aae72bf2da48c0d33bdb15c66658e685e94e2", size = 79078, upload-time = "2024-11-01T14:07:07.547Z" },
    { url = "https://files.pythonhosted.org/packages/07/f6/d0e5b343768e8bcb4cda79f0f2f55051bf26177ecd5651f84c07567461cf/watchdog-6.0.0-py3-none-win32.whl", hash = "sha256:07df1fdd701c5d4c8e55ef6cf55b8f0120fe1aef7ef39a1c6fc6bc2e606d517a", size = 79065, upload-time = "2024-11-01T14:07:09.525Z" },
    { url = "https://files.pythonhosted.org/packages/db/d9/c495884c6e548fce18a8f40568ff120bc3a4b7b99813081c8ac0c936fa64/watchdog-6.0.0-py3-none-win_amd64.whl", hash = "sha256:cbafb470cf848d93b5d013e2ecb245d4aa1c8fd0504e863ccefa32445359d680", size = 79070, upload-time = "2024-11-01T14:07:10.686Z" },
    { url = "https://files.pythonhosted.org/packages/33/e8/e40370e6d74ddba47f002a32919d91310d6074130fe4e17dabcafc15cbf1/watchdog-6.0.0-py3-none-win_ia64.whl", hash = "sha256:a1914259fa9e1454315171103c6a30961236f508b9b623eae470268bbcc6a22f", size = 79067, upload-time = "2024-11-01T14:07:11.845Z" },
]

[[package]]
name = "wcmatch"
version = "10.0"
source = { registry = "https://pypi.org/simple" }
dependencies = [
    { name = "bracex" },
]
sdist = { url = "https://files.pythonhosted.org/packages/41/ab/b3a52228538ccb983653c446c1656eddf1d5303b9cb8b9aef6a91299f862/wcmatch-10.0.tar.gz", hash = "sha256:e72f0de09bba6a04e0de70937b0cf06e55f36f37b3deb422dfaf854b867b840a", size = 115578, upload-time = "2024-09-26T18:39:52.505Z" }
wheels = [
    { url = "https://files.pythonhosted.org/packages/ab/df/4ee467ab39cc1de4b852c212c1ed3becfec2e486a51ac1ce0091f85f38d7/wcmatch-10.0-py3-none-any.whl", hash = "sha256:0dd927072d03c0a6527a20d2e6ad5ba8d0380e60870c383bc533b71744df7b7a", size = 39347, upload-time = "2024-09-26T18:39:51.002Z" },
]

[[package]]
name = "wcwidth"
version = "0.2.13"
source = { registry = "https://pypi.org/simple" }
sdist = { url = "https://files.pythonhosted.org/packages/6c/63/53559446a878410fc5a5974feb13d31d78d752eb18aeba59c7fef1af7598/wcwidth-0.2.13.tar.gz", hash = "sha256:72ea0c06399eb286d978fdedb6923a9eb47e1c486ce63e9b4e64fc18303972b5", size = 101301, upload-time = "2024-01-06T02:10:57.829Z" }
wheels = [
    { url = "https://files.pythonhosted.org/packages/fd/84/fd2ba7aafacbad3c4201d395674fc6348826569da3c0937e75505ead3528/wcwidth-0.2.13-py2.py3-none-any.whl", hash = "sha256:3da69048e4540d84af32131829ff948f1e022c1c6bdb8d6102117aac784f6859", size = 34166, upload-time = "2024-01-06T02:10:55.763Z" },
]

[[package]]
name = "webencodings"
version = "0.5.1"
source = { registry = "https://pypi.org/simple" }
sdist = { url = "https://files.pythonhosted.org/packages/0b/02/ae6ceac1baeda530866a85075641cec12989bd8d31af6d5ab4a3e8c92f47/webencodings-0.5.1.tar.gz", hash = "sha256:b36a1c245f2d304965eb4e0a82848379241dc04b865afcc4aab16748587e1923", size = 9721, upload-time = "2017-04-05T20:21:34.189Z" }
wheels = [
    { url = "https://files.pythonhosted.org/packages/f4/24/2a3e3df732393fed8b3ebf2ec078f05546de641fe1b667ee316ec1dcf3b7/webencodings-0.5.1-py2.py3-none-any.whl", hash = "sha256:a0af1213f3c2226497a97e2b3aa01a7e4bee4f403f95be16fc9acd2947514a78", size = 11774, upload-time = "2017-04-05T20:21:32.581Z" },
]

[[package]]
name = "widgetsnbextension"
version = "4.0.14"
source = { registry = "https://pypi.org/simple" }
sdist = { url = "https://files.pythonhosted.org/packages/41/53/2e0253c5efd69c9656b1843892052a31c36d37ad42812b5da45c62191f7e/widgetsnbextension-4.0.14.tar.gz", hash = "sha256:a3629b04e3edb893212df862038c7232f62973373869db5084aed739b437b5af", size = 1097428, upload-time = "2025-04-10T13:01:25.628Z" }
wheels = [
    { url = "https://files.pythonhosted.org/packages/ca/51/5447876806d1088a0f8f71e16542bf350918128d0a69437df26047c8e46f/widgetsnbextension-4.0.14-py3-none-any.whl", hash = "sha256:4875a9eaf72fbf5079dc372a51a9f268fc38d46f767cbf85c43a36da5cb9b575", size = 2196503, upload-time = "2025-04-10T13:01:23.086Z" },
]<|MERGE_RESOLUTION|>--- conflicted
+++ resolved
@@ -147,13 +147,8 @@
     { name = "icecream", specifier = "==2.1.8" },
     { name = "mypy", specifier = "==1.18.2" },
     { name = "pre-commit", specifier = "==4.3.0" },
-<<<<<<< HEAD
-    { name = "ruff", specifier = "==0.12.11" },
+    { name = "ruff", specifier = "==0.13.2" },
     { name = "types-shapely", specifier = "==2.1.0.20250917" },
-=======
-    { name = "ruff", specifier = "==0.13.2" },
-    { name = "types-shapely", specifier = "==2.1.0.20250822" },
->>>>>>> 3b9eaf54
 ]
 docs = [
     { name = "mkdocs", specifier = "~=1.6.1" },
